--- conflicted
+++ resolved
@@ -312,11 +312,7 @@
     },
 ]
 
-<<<<<<< HEAD
 if IS_LINUX and not IS_DEVELOPMENT_PC:
-=======
-if IS_LINUX or IS_DEVELOPMENT_PC:
->>>>>>> 3acfe05b
     LOGGING = {
         'version': 1,
         'disable_existing_loggers': False,
