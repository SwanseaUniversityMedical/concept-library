--- conflicted
+++ resolved
@@ -57,7 +57,7 @@
         return 0
     raise ValueError(
         'Invalid truth value %r, expected one of (\'y/n\', \'yes/no\', \'t/f\', \'true/false\', \'on/off\', \'1/0\')' % (
-                    val,))
+        val,))
 
 
 def GET_SERVER_IP(TARGET_IP='10.255.255.255', PORT=1):
@@ -110,8 +110,8 @@
 INDEX_PATH = 'clinicalcode/index.html'
 
 ADMIN = [
-        ('Muhammad', 'Muhammad.Elmessary@Swansea.ac.uk'),
-        ('Dan', 'd.s.thayer@swansea.ac.uk')
+    ('Muhammad', 'Muhammad.Elmessary@Swansea.ac.uk'),
+    ('Dan', 'd.s.thayer@swansea.ac.uk')
 ]
 
 # ==============================================================================#
@@ -170,10 +170,10 @@
 SECURE_PROXY_SSL_HEADER = ('HTTP_X_FORWARDED_PROTO', 'https')
 
 CSRF_TRUSTED_ORIGINS = [
-        'https://*.saildatabank.com',
-        'https://phenotypes.healthdatagateway.org',
-        'http://conceptlibrary.serp.ac.uk',
-        'http://conceptlibrary.sail.ukserp.ac.uk'
+    'https://*.saildatabank.com',
+    'https://phenotypes.healthdatagateway.org',
+    'http://conceptlibrary.serp.ac.uk',
+    'http://conceptlibrary.sail.ukserp.ac.uk'
 ]
 
 # This variable was used for dev/admin and no longer maintained
@@ -203,12 +203,12 @@
 
 ## Graph settings
 GRAPH_MODELS = {
-        'all_applications': True,
-        'group_models': True,
+    'all_applications': True,
+    'group_models': True,
 }
 
 ## Message template settings
-MESSAGE_TAGS = {messages.ERROR: 'danger'}
+MESSAGE_TAGS = { messages.ERROR: 'danger' }
 
 ### Icon settings for demo sites, incl. cookie alert(s)
 DEV_PRODUCTION = ''
@@ -232,8 +232,8 @@
 
 AUTH_LDAP_BIND_PASSWORD = get_env_value('AUTH_LDAP_BIND_PASSWORD')
 
-AUTH_LDAP_USER_SEARCH = LDAPSearchUnion(
-        LDAPSearch(get_env_value('AUTH_LDAP_USER_SEARCH'), ldap.SCOPE_SUBTREE, '(sAMAccountName=%(user)s)'), )
+AUTH_LDAP_USER_SEARCH = LDAPSearchUnion(LDAPSearch(get_env_value('AUTH_LDAP_USER_SEARCH'), ldap.SCOPE_SUBTREE, '(sAMAccountName=%(user)s)'), )
+
 
 # Set up the basic group parameters.
 AUTH_LDAP_GROUP_SEARCH = LDAPSearch(get_env_value('AUTH_LDAP_GROUP_SEARCH'), ldap.SCOPE_SUBTREE, '(objectClass=group)')
@@ -245,9 +245,9 @@
 
 # Populate the django user from the LDAP directory.
 AUTH_LDAP_USER_ATTR_MAP = {
-        'first_name': 'givenName',
-        'last_name': 'sn',
-        'email': 'mail'
+    'first_name': 'givenName',
+    'last_name': 'sn',
+    'email': 'mail'
 }
 
 # This is the default, but I like to be explicit.
@@ -267,11 +267,10 @@
 INSTALLED_APPS = []
 if SHOWADMIN:
     INSTALLED_APPS = INSTALLED_APPS + [
-            'django.contrib.admin',
+        'django.contrib.admin',
     ]
 
 INSTALLED_APPS = INSTALLED_APPS + [
-<<<<<<< HEAD
     'django.contrib.postgres',
     'django.contrib.auth',
     'django.contrib.contenttypes',
@@ -296,37 +295,8 @@
     'compressor',
     # HTML Minifier
     'django_minify_html',
-=======
-        'django.contrib.postgres',
-        'django.contrib.auth',
-        'django.contrib.contenttypes',
-        'django.contrib.sessions',
-        'django.contrib.messages',
-        'django.contrib.staticfiles',
-        'mathfilters',
-        'clinicalcode',
-        'cll',
-        'simple_history',
-        'rest_framework',
-        # 'mod_wsgi.server',
-        'django_extensions',
-        'markdownify',
-        'cookielaw',
-        'django_celery_results',
-        'django_celery_beat',
-        # 'rest_framework_swagger',
-        'drf_yasg',
-        'django.contrib.sitemaps',
-        'svg',
-        # SCSS
-        'sass_processor',
-        # Compressor
-        'compressor',
-        # HTML Minifier
-        'django_minify_html',
-        # 'django_prometheus',
-        'easyaudit'
->>>>>>> 369e64cf
+    # Engagelens-related
+    'easyaudit'
 ]
 
 # ==============================================================================#
@@ -335,27 +305,26 @@
 ''' Middleware '''
 
 MIDDLEWARE = [
-        # 'django_prometheus.middleware.PrometheusBeforeMiddleware',
-        'django.middleware.security.SecurityMiddleware',
-        # GZip
-        'django.middleware.gzip.GZipMiddleware',
-        # Manage sessions across requests
-        'django.contrib.sessions.middleware.SessionMiddleware',
-        'django.middleware.common.CommonMiddleware',
-        'django.middleware.csrf.CsrfViewMiddleware',
-        # Associates users with requests using sessions
-        'django.contrib.auth.middleware.AuthenticationMiddleware',
-        'django.contrib.messages.middleware.MessageMiddleware',
-        'django.middleware.clickjacking.XFrameOptionsMiddleware',
-        'simple_history.middleware.HistoryRequestMiddleware',
-        # Minify HTML
-        'clinicalcode.middleware.compression.HTMLCompressionMiddleware',
-        # Handle brands
-        'clinicalcode.middleware.brands.BrandMiddleware',
-        # Handle user session expiry
-        'clinicalcode.middleware.sessions.SessionExpiryMiddleware',
-        # 'django_prometheus.middleware.PrometheusAfterMiddleware',
-        'easyaudit.middleware.easyaudit.EasyAuditMiddleware',
+    'django.middleware.security.SecurityMiddleware',
+    # GZip
+    'django.middleware.gzip.GZipMiddleware',
+    # Manage sessions across requests
+    'django.contrib.sessions.middleware.SessionMiddleware',
+    'django.middleware.common.CommonMiddleware',
+    'django.middleware.csrf.CsrfViewMiddleware',
+    # Associates users with requests using sessions
+    'django.contrib.auth.middleware.AuthenticationMiddleware',
+    'django.contrib.messages.middleware.MessageMiddleware',
+    'django.middleware.clickjacking.XFrameOptionsMiddleware',
+    'simple_history.middleware.HistoryRequestMiddleware',
+    # Minify HTML
+    'clinicalcode.middleware.compression.HTMLCompressionMiddleware',
+    # Handle brands
+    'clinicalcode.middleware.brands.BrandMiddleware',
+    # Handle user session expiry
+    'clinicalcode.middleware.sessions.SessionExpiryMiddleware',
+    # Engagelens-related
+    'easyaudit.middleware.easyaudit.EasyAuditMiddleware',
 ]
 
 # ==============================================================================#
@@ -366,33 +335,33 @@
 # Don't check AD on development PCs due to network connection
 if IS_DEVELOPMENT_PC or (not ENABLE_LDAP_AUTH):
     AUTHENTICATION_BACKENDS = [
-            # 'django_auth_ldap.backend.LDAPBackend',
-            'django.contrib.auth.backends.ModelBackend',
+        # 'django_auth_ldap.backend.LDAPBackend',
+        'django.contrib.auth.backends.ModelBackend',
     ]
 else:
     AUTHENTICATION_BACKENDS = [
-            'django_auth_ldap.backend.LDAPBackend',
-            'django.contrib.auth.backends.ModelBackend',
+        'django_auth_ldap.backend.LDAPBackend',
+        'django.contrib.auth.backends.ModelBackend',
     ]
 
 # Password validation, ref @ https://docs.djangoproject.com/en/1.10/ref/settings/#auth-password-validators
 AUTH_PASSWORD_VALIDATORS = [
-        {
-                'NAME':
-                    'django.contrib.auth.password_validation.UserAttributeSimilarityValidator',
-        },
-        {
-                'NAME':
-                    'django.contrib.auth.password_validation.MinimumLengthValidator',
-        },
-        {
-                'NAME':
-                    'django.contrib.auth.password_validation.CommonPasswordValidator',
-        },
-        {
-                'NAME':
-                    'django.contrib.auth.password_validation.NumericPasswordValidator',
-        },
+    {
+        'NAME':
+            'django.contrib.auth.password_validation.UserAttributeSimilarityValidator',
+    },
+    {
+        'NAME':
+            'django.contrib.auth.password_validation.MinimumLengthValidator',
+    },
+    {
+        'NAME':
+            'django.contrib.auth.password_validation.CommonPasswordValidator',
+    },
+    {
+        'NAME':
+            'django.contrib.auth.password_validation.NumericPasswordValidator',
+    },
 ]
 
 # ==============================================================================#
@@ -400,30 +369,30 @@
 ''' REST framework settings '''
 
 REST_FRAMEWORK = {
-        #     'DEFAULT_RENDERER_CLASSES': (
-        #         'rest_framework.renderers.JSONRenderer',
-        #         'rest_framework_xml.renderers.XMLRenderer',
-        #         'rest_framework.renderers.BrowsableAPIRenderer',
-        #     ),
-        'DEFAULT_AUTHENTICATION_CLASSES': (
-                'rest_framework.authentication.SessionAuthentication',
-                'rest_framework.authentication.BasicAuthentication',
-                'rest_framework.authentication.TokenAuthentication',
-        ),
-        'DEFAULT_PERMISSION_CLASSES': (
-                'rest_framework.permissions.IsAuthenticated',
-        ),
-        # 'DEFAULT_PARSER_CLASSES': (
-        #     'rest_framework.parsers.FileUploadParser',
-        #     'rest_framework.parsers.JSONParser',
-        #     'rest_framework.parsers.FormParser',
-        #     'rest_framework.parsers.MultiPartParser',
-        # ),
+    #     'DEFAULT_RENDERER_CLASSES': (
+    #         'rest_framework.renderers.JSONRenderer',
+    #         'rest_framework_xml.renderers.XMLRenderer',
+    #         'rest_framework.renderers.BrowsableAPIRenderer',
+    #     ),
+    'DEFAULT_AUTHENTICATION_CLASSES': (
+        'rest_framework.authentication.SessionAuthentication',
+        'rest_framework.authentication.BasicAuthentication',
+        'rest_framework.authentication.TokenAuthentication',
+    ),
+    'DEFAULT_PERMISSION_CLASSES': (
+        'rest_framework.permissions.IsAuthenticated',
+    ),
+    # 'DEFAULT_PARSER_CLASSES': (
+    #     'rest_framework.parsers.FileUploadParser',
+    #     'rest_framework.parsers.JSONParser',
+    #     'rest_framework.parsers.FormParser',
+    #     'rest_framework.parsers.MultiPartParser',
+    # ),
 }
 
 if not BROWSABLEAPI:
     REST_FRAMEWORK['DEFAULT_RENDERER_CLASSES'] = (
-            'clinicalcode.entity_utils.api_utils.PrettyJsonRenderer',
+        'clinicalcode.entity_utils.api_utils.PrettyJsonRenderer',
     )
 
 # ==============================================================================#
@@ -431,7 +400,6 @@
 ''' Templating settings '''
 
 TEMPLATES = [
-<<<<<<< HEAD
     {
         'BACKEND': 'django.template.backends.django.DjangoTemplates',
         'DIRS': [os.path.join(BASE_DIR, 'templates')],
@@ -451,28 +419,8 @@
                 'entity_renderer': 'clinicalcode.templatetags.entity_renderer',
                 'detail_pg_renderer': 'clinicalcode.templatetags.detail_pg_renderer',
             }
-=======
-        {
-                'BACKEND': 'django.template.backends.django.DjangoTemplates',
-                'DIRS': [os.path.join(BASE_DIR, 'templates')],
-                'APP_DIRS': True,
-                'OPTIONS': {
-                        'context_processors': [
-                                'django.template.context_processors.debug',
-                                'django.template.context_processors.request',
-                                'django.contrib.auth.context_processors.auth',
-                                'django.contrib.messages.context_processors.messages',
-                                'cookielaw.context_processors.cookielaw',
-                                'clinicalcode.context_processors.general.general_var',
-                        ],
-                        'libraries': {
-                                'breadcrumbs': 'clinicalcode.templatetags.breadcrumbs',
-                                'entity_renderer': 'clinicalcode.templatetags.entity_renderer',
-                                'detail_pg_renderer': 'clinicalcode.templatetags.detail_pg_renderer',
-                        }
-                },
->>>>>>> 369e64cf
         },
+    },
 ]
 
 # ==============================================================================#
@@ -481,14 +429,14 @@
 
 # Databases, ref @ https://docs.djangoproject.com/en/1.10/ref/settings/#databases
 DATABASES = {
-        'default': {
-                'ENGINE': 'django.db.backends.postgresql_psycopg2',
-                'NAME': get_env_value('DB_NAME'),
-                'USER': get_env_value('DB_USER'),
-                'PASSWORD': get_env_value('DB_PASSWORD'),
-                'HOST': get_env_value('DB_HOST'),
-                'PORT': '',
-        }
+    'default': {
+        'ENGINE': 'django.db.backends.postgresql_psycopg2',
+        'NAME': get_env_value('DB_NAME'),
+        'USER': get_env_value('DB_USER'),
+        'PASSWORD': get_env_value('DB_PASSWORD'),
+        'HOST': get_env_value('DB_HOST'),
+        'PORT': '',
+    }
 }
 
 # sslmode is required for production DB
@@ -501,20 +449,20 @@
 
 if DEBUG:
     CACHES = {
-            'default': {
-                    'BACKEND': 'django.core.cache.backends.dummy.DummyCache',
-            },
+        'default': {
+            'BACKEND': 'django.core.cache.backends.dummy.DummyCache',
+        },
     }
 else:
     CACHES = {
-            'default': {
-                    'BACKEND': 'django_redis.cache.RedisCache',
-                    'LOCATION': 'redis://redis:6379/0',
-                    'OPTIONS': {
-                            'CLIENT_CLASS': 'django_redis.client.DefaultClient'
-                    },
-                    'KEY_PREFIX': 'cll',
-            }
+        'default': {
+            'BACKEND': 'django_redis.cache.RedisCache',
+            'LOCATION': 'redis://redis:6379/0',
+            'OPTIONS': {
+                'CLIENT_CLASS': 'django_redis.client.DefaultClient'
+            },
+            'KEY_PREFIX': 'cll',
+        }
     }
 
 # ==============================================================================#
@@ -532,16 +480,16 @@
 STATICFILES_STORAGE = 'django.contrib.staticfiles.storage.ManifestStaticFilesStorage' # 'clinicalcode.storage.files_manifest.NoSourceMappedManifestStaticFilesStorage'
 
 STATICFILES_FINDERS = (
-        'django.contrib.staticfiles.finders.FileSystemFinder',
-        'django.contrib.staticfiles.finders.AppDirectoriesFinder',
-        # SCSS compilation
-        'sass_processor.finders.CssFinder',
-        # Compressor
-        'compressor.finders.CompressorFinder',
+    'django.contrib.staticfiles.finders.FileSystemFinder',
+    'django.contrib.staticfiles.finders.AppDirectoriesFinder',
+    # SCSS compilation
+    'sass_processor.finders.CssFinder',
+    # Compressor
+    'compressor.finders.CompressorFinder',
 )
 
 STATICFILES_DIRS = [
-        os.path.join(BASE_DIR, 'cll/static'),
+    os.path.join(BASE_DIR, 'cll/static'),
 ]
 
 # ==============================================================================#
@@ -557,56 +505,56 @@
 
 if IS_LINUX or IS_DEVELOPMENT_PC:
     LOGGING = {
-            'version': 1,
-            'disable_existing_loggers': False,
-            'handlers': {
-                    'console': {
-                            'class': 'logging.StreamHandler',
-                    },
-            },
-            'loggers': {
-                    'django': {
-                            'handlers': ['console'],
-                            'level': os.getenv('DJANGO_LOG_LEVEL', 'INFO'),
-                    },
-            },
+        'version': 1,
+        'disable_existing_loggers': False,
+        'handlers': {
+            'console': {
+                'class': 'logging.StreamHandler',
+            },
+        },
+        'loggers': {
+            'django': {
+                'handlers': ['console'],
+                'level': os.getenv('DJANGO_LOG_LEVEL', 'INFO'),
+            },
+        },
     }
 else:
     LOGGING = {
-            'version': 1,
-            'disable_existing_loggers': False,
-            'formatters': {
-                    'verbose': {
-                            'format':
-                                '%(levelname)s %(asctime)s %(module)s %(process)d %(thread)d %(message)s'
-                    },
-                    'simple': {
-                            'format': '%(levelname)s %(message)s'
-                    },
-            },
-            'handlers': {
-                    'file': {
-                            'level': 'DEBUG',
-                            'class': 'logging.FileHandler',
-                            'filename': os.path.join(BASE_DIR, 'debug.log'),
-                    },
-                    'stream_to_console': {
-                            'level': 'DEBUG',
-                            'class': 'logging.StreamHandler'
-                    },
-            },
-            'loggers': {
-                    'django': {
-                            'handlers': ['file'],
-                            'level': 'DEBUG',
-                            'propagate': True,
-                    },
-                    'django_auth_ldap': {
-                            'handlers': ['stream_to_console'],
-                            'level': 'DEBUG',
-                            'propagate': True,
-                    },
-            },
+        'version': 1,
+        'disable_existing_loggers': False,
+        'formatters': {
+            'verbose': {
+                'format':
+                    '%(levelname)s %(asctime)s %(module)s %(process)d %(thread)d %(message)s'
+            },
+            'simple': {
+                'format': '%(levelname)s %(message)s'
+            },
+        },
+        'handlers': {
+            'file': {
+                'level': 'DEBUG',
+                'class': 'logging.FileHandler',
+                'filename': os.path.join(BASE_DIR, 'debug.log'),
+            },
+            'stream_to_console': {
+                'level': 'DEBUG',
+                'class': 'logging.StreamHandler'
+            },
+        },
+        'loggers': {
+            'django': {
+                'handlers': ['file'],
+                'level': 'DEBUG',
+                'propagate': True,
+            },
+            'django_auth_ldap': {
+                'handlers': ['stream_to_console'],
+                'level': 'DEBUG',
+                'propagate': True,
+            },
+        },
     }
 
 # ==============================================================================#
@@ -622,10 +570,10 @@
 
 ## User session expiry for middleware.SessionExpiryMiddleware
 SESSION_EXPIRY = {
-        # i.e. logout after 1 week (optional)
-        'SESSION_LIMIT': timedelta(weeks=1),
-        # i.e. logout after 1 day if no requests were made during this time (optional)
-        'IDLE_LIMIT': timedelta(days=1),
+    # i.e. logout after 1 week (optional)
+    'SESSION_LIMIT': timedelta(weeks=1),
+    # i.e. logout after 1 day if no requests were made during this time (optional)
+    'IDLE_LIMIT': timedelta(days=1),
 }
 
 ## Django cookie session settings
@@ -647,11 +595,7 @@
 if not DEBUG:
     COMPRESS_STORAGE = 'compressor.storage.GzipCompressorFileStorage'
     COMPRESS_PRECOMPILERS = (
-<<<<<<< HEAD
         ('module', 'esbuild {infile} --target=es2020 --sourcemap=inline --bundle --outfile={outfile}'),
-=======
-            ('module', 'esbuild {infile} --bundle --outfile={outfile}'),
->>>>>>> 369e64cf
     )
 
 ## SASS options
@@ -698,7 +642,6 @@
 
 ## Markdownify settings
 MARKDOWNIFY = {
-<<<<<<< HEAD
     'default': {
         'WHITELIST_TAGS': [
             # Text & Modifiers
@@ -752,37 +695,6 @@
             'CALLBACKS': [sanitise_utils.apply_anchor_rel_attr,],
         },
     }
-=======
-        'default': {
-                'WHITELIST_TAGS': [
-                        'a', 'abbr', 'acronym', 'b', 'blockquote', 'em', 'i', 'li', 'ol',
-                        'p', 'strong', 'ul', 'img',
-                        'h1', 'h2', 'h3', 'h4', 'h5', 'h6', 'h7'
-                        # , 'span', 'div',  'code'
-                ],
-                'WHITELIST_ATTRS': [
-                        'href',
-                        'src',
-                        'alt',
-                        'style',
-                        'class',
-                ],
-                'WHITELIST_STYLES': [
-                        'color',
-                        'font-weight',
-                        'background-color',
-                ],
-
-                'MARKDOWN_EXTENSIONS': [
-                        'markdown.extensions.fenced_code',
-                        'markdown.extensions.extra',
-                ],
-                'WHITELIST_PROTOCOLS': [
-                        'http',
-                        'https',
-                ]
-        }
->>>>>>> 369e64cf
 }
 
 # ==============================================================================#