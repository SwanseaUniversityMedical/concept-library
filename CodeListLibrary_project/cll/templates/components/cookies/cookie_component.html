--- conflicted
+++ resolved
@@ -34,13 +34,6 @@
             Accept all
         </button>
     </div>
-<<<<<<< HEAD
-
- 
-
-      
-=======
->>>>>>> 6684b925
 </div>
 
 {% if not IS_DEMO %}
