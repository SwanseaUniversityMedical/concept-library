--- conflicted
+++ resolved
@@ -58,27 +58,14 @@
         <label class="fill-accordian__label" id="concept-{{ c.concept_id }}-{{ c.concept_version_id }}"
             for="concept-{{ c.concept_id }}-{{ c.concept_version_id }}" role="button" tabindex="0">
           <span>
-<<<<<<< HEAD
             {% if c.details.phenotype_owner == c.details.requested_entity_id %}
               {{c.details.phenotype_owner}} / {{c.details.phenotype_owner_history_id}} / C{{ c.concept_id }}
             {% else %}
-            {% if c.details.phenotype_owner %}
-            <a href="{% url 'entity_history_detail' pk=c.details.phenotype_owner history_id=c.details.phenotype_owner_history_id %}">{{c.details.phenotype_owner}} / {{c.details.phenotype_owner_history_id}} / C{{ c.concept_id }}</a>
-            {% endif %}
-            {% endif %}
-=======
-
-            {% if c.details.phenotype_owners_history_id %}
-              <a href="{% url 'entity_history_detail' pk=c.details.phenotype_owner history_id=c.details.phenotype_owner_history_id %}">
-                {{ c.details.phenotype_owner }} / {{ c.details.phenotype_owner_history_id }} / C{{ c.concept_id }}
-              </a>
-            {% else %}
-              <a href="{% url 'entity_detail' pk=c.details.phenotype_owner %}">
-                {{ c.details.phenotype_owner }} / C{{ c.concept_id }}
-              </a>
+              {% if c.details.phenotype_owner %}
+                <a href="{% url 'entity_history_detail' pk=c.details.phenotype_owner history_id=c.details.phenotype_owner_history_id %}">{{c.details.phenotype_owner}} / {{c.details.phenotype_owner_history_id}} / C{{ c.concept_id }}</a>
+              {% endif %}
             {% endif %}
 
->>>>>>> e6a7fe40
             &nbsp;-&nbsp;{{ c.details.name }}
             &nbsp;|&nbsp;<em>{{ c.coding_system.name }}</em>
 
