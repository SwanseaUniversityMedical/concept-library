--- conflicted
+++ resolved
@@ -23,24 +23,12 @@
             </a>
           {% endif %}
         </li>
-<<<<<<< HEAD
-        <hr>
-        {% endif %}
-        
-        <!--Brands-->
-        {% if request.user.is_superuser  and request.session.all_brands %}
-        {% include "components/navigation/dropdown_profile_item.html" with  currentBrand="" image="/static/img/brands/SAIL/apple-touch-icon.png" title="Concept Library" %}
-        
-
-        {% for brand in request.session.all_brands %}
-=======
->>>>>>> 6684b925
 
         <hr/>
         
         <!-- Brands -->
         {% if request.user.is_superuser  and request.session.all_brands %}
-          {% include "components/navigation/dropdown_profile_item.html" with  currentBrand=""  image="/static/img/header_logo.png"  title="Concept Library" %}
+          {% include "components/navigation/dropdown_profile_item.html" with  currentBrand="" image="/static/img/brands/SAIL/apple-touch-icon.png" title="Concept Library" %}
           
           {% for brand in request.session.all_brands %}
             {% include "components/navigation/dropdown_profile_item.html" with  currentBrand=brand|upper  image=brand|getBrandLogo  title=brand|upper %}
