--- conflicted
+++ resolved
@@ -5,11 +5,7 @@
 {% load sass_tags %}
 {% load breadcrumbs %}
 
-<<<<<<< HEAD
-{% block title %}| EUROlinkCAT Collection {% endblock title %}
-=======
 {% block title %}| EUROlinkCAT {% endblock title %}
->>>>>>> 0ab40813
 
 {% block container %}
 <!-- Page Stylesheets -->
