--- conflicted
+++ resolved
@@ -5,11 +5,7 @@
 {% load sass_tags %}
 {% load breadcrumbs %}
 
-<<<<<<< HEAD
-{% block title %}| BREATHE Collection {% endblock title %}
-=======
 {% block title %}| BREATHE {% endblock title %}
->>>>>>> 0ab40813
 
 {% block container %}
 <!-- Page Stylesheets -->
