{% extends "base.html" %}

{% load staticfiles %}
{% load markdownify %}
{% load cl_extras %}

{% block title %}| phenotype: {{ phenotype.name }}{% endblock title %}
{% block description %}{{ phenotype.phenotype_uuid }} {{ phenotype.name }}{% endblock description %}
{% block keywords %}, {{ phenotype.phenotype_uuid }}, {{ phenotype.name }}{% endblock keywords %}


{% block crumbs %}
	<a class="nav-bar-title underline" href="{% url 'phenotype_list' %}">Phenotypes</a>
    > <strong>{{ phenotype.name }}</strong>
{% endblock crumbs %}


{% block container %}
<div class="row">
	<div class="col-sm-2 hideleft-navbar" id="PhenotypeMenu" style="padding-top: 20px; position: sticky; position: -webkit-sticky; top: 60px;">
		<ul class="left-navbar active" onclick="showSelection(event)" id='navList'>
			<li><a href="#home" id="Homelinkid">Home</a>
			<li><a href="#definition">Definition</a>
			<li><a href="#implementation">Implementation</a>
			<!--<li><a href="#validation">Validation</a>-->
			<li><a href="#Publications">Publications</a>
			<li><a href="#CodeLists">Clinical Code Lists</a>
<<<<<<< HEAD
			{% if user.is_authenticated  %}
				<li><a href="#permissions">Permissions</a>
			{% endif %}
=======
			<li><a href="#API">API</a>
			{% if user.is_authenticated  %}				
				<li><a href="#permissions">Permissions</a>	
			{% endif %}	
>>>>>>> 6fac2c76
			<li><a href="#CodeListsVersions">Version History</a>
		</ul>
	</div>



	<h3><span id="home" style="margin-top: -100px;"></span></h3>
		<div class="col-sm-10">
			
			<span id="topButtons">			
					<div class="row" style="margin-left: 2px">
						<div class="col-sm-12 text-right">
							
						   <div class="dropdown btn-group" >
							  <button {% if not user_can_export %} disabled title="Component concept(s) deleted or revoked access!!" {% endif %} type="button" class="btn btn-primary dropdown-toggle" data-toggle="dropdown" aria-haspopup="true" aria-expanded="false" id="export-btn">
							    Export Phenotype
							    <span class="caret"></span>
							  </button>
							  <ul class="dropdown-menu">
<<<<<<< HEAD
							  <li>
							    <a {% if user_can_export %} href="{% url 'history_phenotype_codes_to_csv' pk=phenotype.id phenotype_history_id=phenotype.history_id %}" {% endif %}
							       class="dropdown-item" >
									CSV
								</a>
							   </li>
=======
>>>>>>> 6fac2c76
							   <li>
							   {% if user.is_authenticated %}
									<a {% if user_can_export %} href="{% url 'api:api_phenotype_detail_version' phenotype.id phenotype.history_id %}?format=json" target=_blank {% endif %}
							   {% elif enable_publish %}
									<a {% if user_can_export %} href="{% url 'api:api_phenotype_detail_version_public' phenotype.id phenotype.history_id %}?format=json" target=_blank {% endif %}
							   {% endif %}
								       class="dropdown-item" >
										JSON
									</a>
							   </li>
							   <li>
							   {% if user.is_authenticated %}
									<a {% if user_can_export %} href="{% url 'api:api_phenotype_detail_version' phenotype.id phenotype.history_id %}?format=xml" target=_blank {% endif %}
							   {% elif enable_publish %}
<<<<<<< HEAD
									<a {% if user_can_export %} href="{% url 'api:api_export_published_phenotype_codes' phenotype.id phenotype.history_id %}?format=xml" target=_blank {% endif %}
							   {% endif %}
=======
									<a {% if user_can_export %} href="{% url 'api:api_phenotype_detail_version_public' phenotype.id phenotype.history_id %}?format=xml" target=_blank {% endif %}
							   {% endif %}							   
>>>>>>> 6fac2c76
							       class="dropdown-item" >
									XML
								</a>
							   </li>
							  </ul>
							</div>

					 {% if user.is_authenticated and not CLL_READ_ONLY %}

							{% if enable_publish %}
								{% if is_published %}
							    	<a class="btn btn-success" disabled title="This version is already published" >
								    	&nbsp;Published&nbsp;
								    	<span class="glyphicon glyphicon-ok" style="color:green"></span>
								    </a>
								{% else %}
									<a
								    {% if not live_ver_is_deleted and not is_published %}
								    	class="js-load-modal btn btn-outline-primary btn-cl btn-cl-secondary" href="{% url 'phenotype_publish' pk=phenotype.id phenotype_history_id=phenotype.history_id %}"
									{% else %}
										class="btn btn-primary" disabled
										{% if is_published %}
									    	title="This version is already published"
										{% elif live_ver_is_deleted %}
											title="Deleted phenotypes cannot be published !!"
										{% endif %}
									{% endif %}
									 id="publish2" >
									Publish 
								   </a>
								{% endif %}

							{% endif %}

					 {% endif %}


							<a id="printBtn" class="btn btn-outline-primary btn-cl btn-cl-secondary">
								Print
							</a>
							<a href="#" role="button" class="btn popovers" id="help-hist-phenotype" data-toggle="popover" data-trigger="hover" data-container="body" title="" data-original-title="" data-placement="left">
								<i class="fa fa-question-circle" aria-hidden="true"></i>
							</a>
						</div>
					</div>
			
					<div class="alert alert-success alert-dismissable" id="success-message" style="display: none;" role="alert"></div>
					<div class="alert alert-danger alert-dismissable" id="error-message" style="display: none;" role="alert"></div>
				</span>

			<div class="col-md-12">
				<div classXX="col-md-6" styleXX="margin-left: -10px">
					<h2>
						{% if user.is_authenticated and not is_latest_version  %}
							<strong>{{ phenotype.name }}</strong>
						{% else %}

							<strong>{{ phenotype.name }}</strong>
						{% endif %}
							{% for item in request.BRAND_GROUPS %}
								{% for brand, groups in item.iteritems %}
									{% if phenotype.group.name in groups %}
									<img style="margin-top:-5px;" src="{% static 'img/brands/' %}{{brand}}/logo.png" height="29px" title="{{brand}}" alt="{{brand}}" />
									{% endif %}
								{% endfor %}
							{% endfor %}
					</h2>
					<span>{{ phenotype.author }}</span>
					<br>
					<br>
			   	</div>


				<div class="row"></div>
				<div class="row" style="margin-top: 10px;">
					<div class="col-sm-2">Type</div>
					<div class="col-sm-10">
					<span id="phenotype_type_div" phenotype_type="{{ phenotype.type }}">
						{{ phenotype.type }}						
					</span>
					</div>
				</div>

				<div class="row" style="margin-top: 10px;">
					<div class="col-sm-2">ID</div>
					<div class="col-sm-10">
					<span id="phenotype_id_div" phenotype_id="{{ phenotype.id }}">
						{{ phenotype.friendly_id }}						
					</span>
					</div>
				</div>
					<div class="row" style="margin-top: 10px;">
						<div class="col-sm-2">Version ID</div>
						<div class="col-sm-10">
						<span id="phenotype_history_id_div" phenotype_history_id="{{ phenotype.history_id }}">
							{{ phenotype.history_id }}
							{% if user.is_authenticated %}
								&nbsp;&nbsp;
								&nbsp;&nbsp;
								{% if is_latest_version  %}
									<span class="tag label" style='background-color:#F98E2B;' >LATEST VERSION</span>
								{% else %}
									<span class="tag label label-default" >HISTORICAL VERSION</span>
								{% endif %}
							{% endif %}
						</span>

						<!--{% if phenotype.modified_by_username %}
							<span>
								&nbsp;&nbsp;&nbsp;&nbsp;(Modified on: {{ phenotype.modified }})
							</span>
						{% endif %}	
						-->
						</div>
					</div>


					{% if user.is_authenticated  %}
						<div class="row" style="margin-top: 10px;">
							<div class="col-sm-2">UUID:</div>
							<div class="col-sm-10">
								<span>
									{{ phenotype.phenotype_uuid }}
								</span>
							</div>
						</div>
					{% endif %}


				<div class="row" style="margin-top: 10px;">
					<div class="col-sm-2">Data Sources</div>
					<div class="col-sm-10">
						{% for ds in data_sources %}
							{% if ds.url|length %}
								<a  href="{{ ds.url }}" target=_blank  rel="noopener noreferrer" >{{ ds.name }}</a>
							{% else %}
								{{ ds.name }}
							{% endif %}
							{% if not forloop.last %}
								,
							{% endif %}
						{% endfor %}
					</div>
				</div>

				<div class="row" style="margin-top: 10px;">
					<div class="col-sm-2">Valid event data range</div>
					<div class="col-sm-10">
						{{phenotype.valid_event_data_range}}
					</div>

				</div>

				<div class="row" style="margin-top: 10px;">
					<div class="col-sm-2">Sex</div>
					<div class="col-sm-10">
					    {{phenotype.sex}}
					</div>
				</div>


				<div class="row" style="margin-top: 10px;">
					<div class="col-sm-2">Agreement Date</div>
					<div class="col-sm-10">
					    {{ phenotype.hdr_modified_date }}
					</div>
				</div>

<!-- 				<div class="row" style="margin-top: 10px;"> -->
<!-- 					<div class="col-sm-2">Author</div> -->
<!-- 					<div class="col-sm-10"> -->
<!-- 						{{ phenotype.author }} -->
<!-- 					</div> -->
<!-- 				</div> -->

				<div class="row" style="margin-top: 10px;">
						<div class="col-sm-2">Coding system</div>
						<div class="col-sm-10">
							{% for ct in clinicalTerminologies %}
							   <span class="badge">{{ ct.name }}</span>
							{% endfor %}
						</div>
				</div>

				<div class="row" style="margin-top: 10px;">
				    <div class="col-sm-2">Tags</div>
					<div class="col-sm-10">
						{% for tag in tags %}
							<span class="tag label label-{{ tag.get_display_display }}">{{ tag.description }}</span>
						{% endfor %}
					</div>
				</div>

				</div>



		<!--	-------------------------------------------------------------------
				DEFINITION
				-------------------------------------------------------------------
		  -->

				<div class="col-sm-12 shadow-frame">
					<h3 class="paneltitle" style="margin-top:20px; margin-bottom:20px;"><span id="definition"></span><strong>Definition</strong></h3>

					{{ phenotype.description|markdownify }}
				</div>



		<!--	-------------------------------------------------------------------
				IMPLEMENTATION
				-------------------------------------------------------------------
		  -->
				<div class="col-sm-12 shadow-frame">
					<h3 class="paneltitle" style="margin-top:20px; margin-bottom:20px;"><span id="implementation"></span><strong>Implementation</strong></h3>


					<div class="markdown-holder">
                        {{ phenotype.implementation|markdownify }}
                    </div>

                    <br/>
					<label class="col-sm-3" style="margin-left: -15px">PhenoFlow Implementation:</label>

					<div class="col-sm-9" style="margin-left: -15px">
						{% if phenotype.phenoflowid|length %}
							<a  href="https://kclhi.org/phenoflow/phenotype/download/{{ phenotype.phenoflowid }}" target=_blank >https://kclhi.org/phenoflow/phenotype/download/{{ phenotype.phenoflowid }}</a>
<!-- 							<a  href="{{ phenotype.phenoflowid }}" target=_blank >{{ phenotype.phenoflowid }}</a>  -->
						{% else %}
							&nbsp;
						{% endif %}
					</div>

				</div>



		<!--	-------------------------------------------------------------------
				VALIDATION
				-------------------------------------------------------------------
		  -->
		<!--		<div class="col-sm-12 shadow-frame">
					<h3 class="paneltitle" style="margin-top:20px; margin-bottom:20px;"><span id="validation"></span><strong>Validation</strong></h3>
					
					
					<div class="row" style="margin-top:10px;">
						<div class="col-sm-3">Validation performed</div>
							<div class="col-sm-9" style="margin-top: -10px">
								<div class="validation-checkbox">
									 <input type="checkbox" {% if phenotype.validation_performed %}checked="checked" {% endif %} disabled />
								</div>
							</div>
					</div>
					<div class="row"></div>
					
					<div class="row" style="margin-top:10px;">
						<div class="col-sm-3">Validation description</div>
						<div class="col-sm-9" style="margin-left: -20px;">{{ phenotype.validation }}</div>
					</div>
		
				</div>
				
			-->

		<!--	-------------------------------------------------------------------
				PUBLICATIONS
				-------------------------------------------------------------------
<<<<<<< HEAD
		  -->
=======
		  -->		
>>>>>>> 6fac2c76

				<div class="col-sm-12 shadow-frame">
					<h3 class="paneltitle" style="margin-top:20px; margin-bottom:20px;"><span id="Publications"></span><strong>Publications</strong></h3>


					<div class="markdown-holder">
                    	{% if phenotype.publications|length %}
                    	   <ul>
	                    	{% for p in phenotype.publications %}
							   <li>{{ p|markdownify }}</li>
							{% endfor %}
						   </ul>
						{% endif %}
                    </div>

				</div>



		<!--	-------------------------------------------------------------------
				CODE-LIST
				-------------------------------------------------------------------
		  -->

<div class="col-sm-12 shadow-frame">
<<<<<<< HEAD
				<h3 class="paneltitle" id="ClinicalCodeLists" style="margin-top:20px; margin-bottom:20px;"><span id="CodeLists"></span><strong>Clinical Code List</strong></h3>


=======

				<h3 class="paneltitle" id="ClinicalCodeLists" style="margin-top:20px; margin-bottom:20px;"><span id="CodeLists"></span><strong>Clinical Code List</strong>
					<div class="dropdown btn-group" style="float: right;">

							  <button {% if not user_can_export %} disabled title="Component concept(s) deleted or revoked access!!" {% endif %} type="button" class="btn btn-primary dropdown-toggle" data-toggle="dropdown" aria-haspopup="true" aria-expanded="false" id="export-btn">
							    Export Code List
							    <span class="caret"></span>
							  </button>
							  <ul class="dropdown-menu">
							  <li>
							    <a {% if user_can_export %} href="{% url 'history_phenotype_codes_to_csv' pk=phenotype.id phenotype_history_id=phenotype.history_id %}" {% endif %}
							       class="dropdown-item" >
									CSV
								</a>
							   </li>
							   <li>
							   {% if user.is_authenticated %}
									<a {% if user_can_export %} href="{% url 'api:api_export_phenotype_codes_byVersionID' phenotype.id phenotype.history_id %}?format=json" target=_blank {% endif %}
							   {% elif enable_publish %}
									<a {% if user_can_export %} href="{% url 'api:api_export_published_phenotype_codes' phenotype.id phenotype.history_id %}?format=json" target=_blank {% endif %}
							   {% endif %}
								       class="dropdown-item" >
										JSON
									</a>
							   </li>
							   <li>
							   {% if user.is_authenticated %}
									<a {% if user_can_export %} href="{% url 'api:api_export_phenotype_codes_byVersionID' phenotype.id phenotype.history_id %}?format=xml" target=_blank {% endif %}
							   {% elif enable_publish %}
									<a {% if user_can_export %} href="{% url 'api:api_export_published_phenotype_codes' phenotype.id phenotype.history_id %}?format=xml" target=_blank {% endif %}
							   {% endif %}
							       class="dropdown-item" >
									XML
								</a>
							   </li>
							  </ul>
							</div>
				</h3>

								
>>>>>>> 6fac2c76
				<div class="tab-content">
					<div id="component-tab-div" class="tab-pane {{ component_tab_active }}" >
                 	 <!-- component-tab-div -->


  <div class="accordion-option">
    <a href="javascript:void(0)" class="toggle-accordion active" id="Expand_all" >Expand All</a>
    &nbsp;/&nbsp;
    <a href="javascript:void(0)" class="toggle-accordion active" id="Collapse_all" >Collapse All</a>
  </div>

 <div class="panel-group" id="accordion" role="tablist" aria-multiselectable="true">
   {% for c in concept_data %}
	   <div class="panel panel-default">
	      <div class="panel-heading" role="tab" id="c{{ c.concept_version_id }}" >
		      <div>
		         <h4 class="panel-title " id="panel-title-c{{ c.concept_version_id }}" concept_version_id="{{ c.concept_version_id }}" >
		            <a role="button" data-toggle="collapse"  id="sign_c{{ c.concept_version_id }}"
		               data-parent-xxx="#accordion"
		               href="#collapse_c{{ c.concept_version_id }}" aria-expanded="true" aria-controls="collapse_c{{ c.concept_version_id }}">
		            <i class="plus-minus glyphicon glyphicon-plus" id="i-c{{ c.concept_version_id }}" ></i>
		            C{{ c.concept_id }}/{{ c.concept_version_id }}
		            </a>
					&nbsp;&nbsp;

			      <span>
			         <a href="{% url 'concept_history_detail' c.concept_id c.concept_version_id %}"
			            title="{% url 'concept_history_detail' c.concept_id c.concept_version_id %}"
			            target="_blank" class="alert-link">
			         {{ c.name }}&nbsp;{{ c.brands|safe }}
			         </a>
			        &nbsp;
			        - {{ c.codingsystem }}
			        &nbsp;
				    {% if user.is_authenticated %}
				         {% if c.is_published %}
				         	(Published)
				         {% endif %}
				    {% endif %}
			      </span>

			      <span >
			         {% if c.alerts|length %}
			         <div class="alert-danger" role="alert" style=" display:inline-block;" >
			            <span class="glyphicon glyphicon-exclamation-sign" aria-hidden="true"></span>
			            <span class="sr-only">Error:</span>
			            {{ c.alerts|safe }}
			         </div>
			         {% endif %}
			      </span>
				</h4>
		      </div>

		   </div>
		   <div  id="collapse_c{{ c.concept_version_id }}"  codelist_loaded="{{ codelist_loaded }}"
		      class="panel-collapse collapse{% if user.is_authenticated %} pre-scrollable{% endif %}"
		      role="tabpanel" aria-labelledby="c{{ c.concept_version_id }}" >
		      <div class="panel-body">
		         <div class="row">
		            <div class="col-md-6">
		               <span id="codesCount_c{{ c.concept_version_id }}" class="codesCount label label-primary">Rows: {{ c.codesCount }}</span>
		            </div>
		         </div>
		         <div>
		            <table class="table table-striped table-responsive-md display " style="width: 100%" id="codelist-tab-table-c{{ c.concept_version_id }}" >
		               <thead>
		                  <tr>
		                     <th>Code</th>
		                     <th>Description</th>
<!-- 		                     <th>Coding System</th> -->
							{% for item in c.code_attribute_header %}
                                {% for names in concept_data %}
                                  {% if item.lower|slice:":7" in names.name.lower %}
                                    <th><a href="{% url 'concept_history_detail' names.concept_id names.concept_version_id%}">{{ item }}</a></th>
                                     {% endif %}
                                {% endfor %}
                                {% if "BREATHE" not in item %}
                                    <th>{{ item }}</th>
                                {% endif %}
                                {% endfor %}

		                  </tr>
		               </thead>
		               <tbody>
		                  {% for code in codelist %}
		                  {% if code.concept_id == c.concept_friendly_id and code.concept_version_id == c.concept_version_id %}
		                  <tr>
		                     <td>{{ code.code }}</td>
		                     <td>{{ code.description }}</td>
		                     {% if c.code_attribute_header %}

								{% for attr_hdr in c.code_attribute_header %}
								   {% for key, value in code.code_attributes.items %}
								   		{% if key == attr_hdr %}
								      		<td>{{ value }}</td>
								   		{% endif %}
								   {% endfor %}
								{% endfor %}

							{% endif%}
<!-- 		                     <td>{{ code.coding_system }}</td> -->
		                  </tr>
		                  {% endif %}
		                  {% empty %}
		                  <tr>
		                     <td colspan="10" class="text-center bg-warning spinner" id="no-codes-td">
		                        {% if codelist_loaded == 0 %}
		                        Loading ...
		                        {% else %}
		                        No codes
		                        {% endif %}
		                     </td>
		                  </tr>
		                  {% endfor %}
		               </tbody>
		            </table>
		         </div>
		      </div>
		   </div>
		</div>
	{% empty %}
	   <div> no concepts </div>
	{% endfor %}
</div>

                 	 <!-- component-tab-div -->
			         </div>


					<!-- TAB FOR ALL CODES TOGETHER -->
					<div id="codelist-tab-div" codelist_loaded="{{ codelist_loaded }}" class="tab-pane {{ codelist_tab_active }} " >
						<div class="row">
						<br>
							<div class="col-md-6">
								<span id="codesCount_all" class="codesCount label label-primary">Rows: {{ codelist|length }}</span>
							</div>
						</div>

						<div id="codelist-div-container" {% if user.is_authenticated %} class="pre-scrollable" {% endif %} >
							<table class="table table-striped small-table" id="codelist-tab-table" >
								<thead>
									<tr>
										<th>Code</th>
										<th>Description</th>
										<th>Coding System</th>
										<th>Concept</th>
									</tr>
								</thead>
								<tbody>
								{% for code in codelist %}
									<tr>
										<td>{{ code.code }}</td>
										<td>{{ code.description }}</td>
										<td>{{ code.coding_system }}</td>
										<td>C{{ code.concept_id }}/{{ code.concept_version_id }}</td>
									</tr>
								{% empty %}
									<tr>
										<td colspan="4" class="text-center bg-warning spinner" id="no-codes-td">
											{% if codelist_loaded == 0 %}
											    Loading ...
											{% else %}
												No codes
											{% endif %}
										</td>
									</tr>
								{% endfor %}
								</tbody>
							</table>

						</div>
					</div>

				</div>

					<div class="form-group">
						<div class="col-xs-offset-3 col-sm-6">


<!-- 						{% if user.is_authenticated and not CLL_READ_ONLY %} -->
<!-- 							&nbsp;&nbsp; -->
<!-- 							<span> -->
<!-- 								<a {% if user_can_edit %}href="{% url 'phenotype_update' phenotype.id %}"{% endif %} class="btn btn-primary" -->
<!-- 									{% if not user_can_edit %} disabled {% endif %} > -->
<!-- 									<i class="fa fa-edit" aria-hidden="true"></i> Edit phenotype -->
<!-- 								</a> -->
<!-- 							</span>						  -->
<!-- 						{% endif %} -->
						</div>
					</div>


				</div>




		<!--	-------------------------------------------------------------------
				PERMISSIONS
				-------------------------------------------------------------------
		  -->
{% if user.is_authenticated  %}
		<div class="col-sm-12 shadow-frame">
			<h3 class="paneltitle" style="margin-top:20px; margin-bottom:20px;"><span id="permissions"></span><strong>Permissions</strong></h3>


<!--							<div class="row" style="margin-top: 10px;">
							<div  class="col-sm-3">Created by</div>
							<div class="col-sm-3">
								{{ phenotype.created_by_username }}
							</div>
							<div  class="col-sm-3 ">On</div>
							<div class="col-sm-3">
								{{ phenotype.created }}
							</div>
						</div>
						<div class="row">
							<div  class="col-sm-3">Modified by</div>
							<div class="col-sm-3">
								{{ phenotype.modified_by_username }}
							</div>
							<div  class="col-sm-3">On</div>
							<div class="col-sm-3">
								{{ phenotype.modified }}
							</div>
						</div>
-->

				<div id="permissions" class="row">
					<div  class="col-sm-3 ">Owner</div>
					<div class="col-sm-3">
						{{ phenotype.owner.username }}
					</div>
					<div  class="col-sm-3">Owner access</div>
					<div class="col-sm-3">
						{% if phenotype.owner_access == 1 %}
							<span>None</span>
						{% elif phenotype.owner_access == 2 %}
							<span>View only</span>
						{% elif phenotype.owner_access == 3 %}
							<span>View and edit</span>
						{% else %}

						{% endif %}
					</div>
				</div>

				<div id="permissions" class="row">
					<div  class="col-sm-3">Group</div>
					<div class="col-sm-3">
						{{ phenotype.group }}
					</div>
					<div  class="col-sm-3">Group access</div>
					<div class="col-sm-3">
						{% if phenotype.group_access == 1 %}
							<span>No access</span>
						{% elif phenotype.group_access == 2 %}
							<span>View only</span>
						{% elif phenotype.group_access == 3 %}
							<span>View and edit</span>
						{% else %}

						{% endif %}
					</div>
				</div>

				<div id="permissions" class="row">
					<div  class="col-sm-3">Everyone else access</div>
					<div class="col-sm-9">
						{% if phenotype.world_access == 1 %}
							<span>No access</span>
						{% elif phenotype.world_access == 2 %}
							<span>View only</span>
						{% elif phenotype.world_access == 3 %}
							<span>View and edit</span>
						{% else %}

						{% endif %}
					</div>
				</div>

		</div>
{% endif %}
<<<<<<< HEAD



=======
				
>>>>>>> 6fac2c76
		<!--	-------------------------------------------------------------------
				api
				-------------------------------------------------------------------
		  -->
		<div class="col-sm-12 no-print shadow-frame" >
			<h3 class="paneltitle" id="API_Header" style="margin-top:20px; margin-bottom:20px;"><span id="API"></span><strong>API</strong></h3>

			<span id="api_id" phenotype_id="{{ phenotype.id }}">
				<p> To Export Phenotype Details:</p>

				<table class="table table-striped table-responsive-md display " style="width: 80%">
				  <tr>
					<th>Format</th>
					<th>API</th>
				  </tr>
				  <tr>
					<td>XML</td>
					<td>
					{% if user.is_authenticated  %}
					<a href="{% url 'api:api_phenotype_detail_version' phenotype.id phenotype.history_id %}?format=xml" target=_blank>{{ request.scheme }}://{{ request.get_host }}{% url 'api:api_phenotype_detail_version' phenotype.id phenotype.history_id %}?format=xml</a>
					{% else %}
					<a href="{% url 'api:api_phenotype_detail_version_public' phenotype.id phenotype.history_id %}?format=xml" target=_blank>{{ request.scheme }}://{{ request.get_host }}{% url 'api:api_phenotype_detail_version_public' phenotype.id phenotype.history_id %}?format=xml</a>
					{% endif %}
					</td>
				  </tr>
				  <tr>
					<td>JSON</td>
					<td>
					{% if user.is_authenticated  %}
					<a href="{% url 'api:api_phenotype_detail_version' phenotype.id phenotype.history_id %}?format=json" target=_blank>{{ request.scheme }}://{{ request.get_host }}{% url 'api:api_phenotype_detail_version' phenotype.id phenotype.history_id %}?format=json</a>
					{% else %}
					<a href="{% url 'api:api_phenotype_detail_version_public' phenotype.id phenotype.history_id %}?format=json" target=_blank>{{ request.scheme }}://{{ request.get_host }}{% url 'api:api_phenotype_detail_version_public' phenotype.id phenotype.history_id %}?format=json</a>
					{% endif %}
					</td>
				  </tr>
				</table>
				<p> To Export Phenotype Code List:</p>

					<table class="table table-striped table-responsive-md display " style="width: 80%">
				  <tr>
					<th>Format</th>
					<th>API</th>
				  </tr>

					  <tr>
					<td>XML</td>
					<td>
					{% if user.is_authenticated  %}
					<a href="{% url 'api:api_export_phenotype_codes_byVersionID' phenotype.id phenotype.history_id %}?format=xml" target=_blank>{{ request.scheme }}://{{ request.get_host }}{% url 'api:api_export_phenotype_codes_byVersionID' phenotype.id phenotype.history_id %}?format=xml</a>
					{% else %}
					<a href="{% url 'api:api_export_published_phenotype_codes' phenotype.id phenotype.history_id %}?format=xml" target=_blank>{{ request.scheme }}://{{ request.get_host }}{% url 'api:api_export_published_phenotype_codes' phenotype.id phenotype.history_id %}?format=xml</a>
					{% endif %}
					</td>
				  </tr>
				  <tr>
					<td>JSON</td>
					<td>
					{% if user.is_authenticated  %}
					<a href="{% url 'api:api_export_phenotype_codes_byVersionID' phenotype.id phenotype.history_id %}?format=json" target=_blank>{{ request.scheme }}://{{ request.get_host }}{% url 'api:api_export_phenotype_codes_byVersionID' phenotype.id phenotype.history_id %}?format=json</a>
					{% else %}
					<a href="{% url 'api:api_export_published_phenotype_codes' phenotype.id phenotype.history_id %}?format=json" target=_blank>{{ request.scheme }}://{{ request.get_host }}{% url 'api:api_export_published_phenotype_codes' phenotype.id phenotype.history_id %}?format=json</a>
					{% endif %}
					</td>

				  </tr>
						<tr>
					{% if user_can_export %}
					<tr>
					<td>CSV</td>
					<td>
					<a href="{% url 'history_phenotype_codes_to_csv' pk=phenotype.id phenotype_history_id=phenotype.history_id %}"target=_blank>{{ request.scheme }}://{{ request.get_host }}{% url 'history_phenotype_codes_to_csv' phenotype.id phenotype.history_id %}</a>
					{% endif %}
					</tr>

				</table>
			</span>
		</div>
		<!--	----------------------------- --------------------------------------
				VERSION HISTORY
				-------------------------------------------------------------------
		  -->
		<div class="col-sm-12 no-print shadow-frame" id="history-section" >
			<h3 class="paneltitle" id="ClinicalCodeHistory" style="margin-top:20px; margin-bottom:20px;"><span id="CodeListsVersions"></span><strong>Version History</strong></h3>


	  	  	<span>
	  	  		{% if user.is_authenticated %}
				<div class="row">
					<div class="col-sm-11" id="help-phenotype-history-container">
						
					</div>
					<div class="col-sm-1 text-right">
						<a href="#" role="button" class="popovers" id="help-phenotype-history" data-container="#help-phenotype-history-container" data-toggle="popover" data-trigger="hover" title="" data-original-title="version history" data-placement="left">
							<i class="fa fa-question-circle" aria-hidden="true"></i>
						</a>
					</div>
				</div>
				{% endif %}
				<div class="pre-scrollable">
					{% include '../phenotype/partial_history_list.html' %}
			    </div>	
			</span>

		</div>


		<!--	-------------------------------------------------------------------
				HELP POP-UP TEXTS
				-------------------------------------------------------------------
		  -->
		 {% if user.is_authenticated %}
			<div id="popover-content-help-phenotype-history" class="hide popover-lg">
				<p>
					Every time you make any change to a phenotype it is audited.
				</p>
				<p>
					You can view a phenotype from a specific point in time by clicking the View link at the required save
					point.
				</p>
				<p>
					Within the view you can revert changes and restore a phenotype back to a specific point in time.
				</p>
				<p>
					You can fork and create a new phenotype from a specific point in time.
				</p>
			</div>
		{% endif %}

		<div id="popover-content-help-hist-phenotype" class="hide popover-lg">
			<p>
				<strong>Export</strong> - export all codes into a csv file/JSON/XML for the current phenotype version.
				{% if user.is_authenticated and not CLL_READ_ONLY %}
					The button will be disabled unless you have permission to view <b>all</b> of the concepts used.
				{% endif %}
			</p>

			{% if user.is_authenticated and not CLL_READ_ONLY %}
<!-- 				<p>
					<strong>Edit</strong> - Edit phenotype.
				</p>

				<p>
					<strong>Fork</strong> - This will take a copy of the historic phenotype version and create a new phenotype.
				</p>

				<p>
					<strong>Revert</strong> - This will restore the phenotype back to this version.
				</p> -->

				<p>
					<strong>Publish</strong> - This will publish the chosen version of the phenotype to the public.
						<br>Conditions to publish:
						<ul>
							<li>The phenotype is not deleted.</li>
							<li>You must be the owner.</li>
							<li>The phenotype contains exportable codes.</li>
							<li>All concepts are published.</li>
						</ul>
				</p>

			{% endif %}

			<p>
				<strong>Print</strong> - Print page.
			</p>

		</div>


	</div>
</div>

{% endblock container %}






{% block scripts %}
	<script src="{% static 'js/clinicalcode/component.js' %}"></script>
	<script src="{% static 'js/clinicalcode/concept.js' %}"></script>
	<script src="{% static 'js/clinicalcode/dataService.js' %}"></script>


	<script type="text/javascript">
		$('#codelisttab').click(function(e) {
			getConceptsCodes();
		});

		function getConceptsCodes() {
			if($('#codelist-tab-div').attr("codelist_loaded") == "0"){
				// get the unique codes for the phenotype version
				phenotype_id = $('#phenotype_id_div').attr("phenotype_id");
				phenotype_history_id =$('#phenotype_history_id_div').attr("phenotype_history_id");

				dataService.getPhenotypeUniqueCodesByVersion(phenotype_id, phenotype_history_id, function(data){
						$('#codelist-tab-table tbody').html(data.html_uniquecodes_list);

						$('#codesCount_all').text('Rows: ' + data.codes_count);
						showConceptsCodes(data.concept_codes_html);

				});


				$('#codelist-tab-div').attr("codelist_loaded" , "1");

			}
		}


		function showConceptsCodes(concept_codes_html_list) {
			$.each(concept_codes_html_list, function( i , v ) {
					$('#codelist-tab-table-c' + v.concept_version_id + ' tbody').html(v.c_html);
					$('#codesCount_c' + v.concept_version_id).text('Rows: ' + v.c_codes_count);
					 var table = $('#codelist-tab-table-c' + v.concept_version_id).DataTable({
                         "initComplete":function () {
                             $('#codelist-tab-table-c' + v.concept_version_id).addClass(
                                 "table-responsive-md")
                         },
                         "scrollX":true,
                         "scrollY":"700px",
                         "scrollCollapse": true,
                         "colReorder": true,
                         "rowReorder": true,
                         //"fixedHeader": true


                    });


				});


		}


		$("#printBtn").click(function () {
			//window.print();
			printPage(printCallback);
		})

		function printPage(callback) {
			// before printing hide all unnecessary elements from webpage
			$('.btn').hide();
			//$('#history-section').hide();
			$('#PhenotypeMenu').hide();
			$('#topButtons').hide();
			$('footer').hide();
			$('.popovers').hide();

			{% if user.is_authenticated %}
				$('#codelist-div-container').removeClass('pre-scrollable');
			{% endif%}

			window.print();

			// call printCallback function which shows back hidden elements
			callback();
		}

		function printCallback() {
			// when printing is finished or cancel show all hidden elements
			//$('#history-section').show();
			$('#PhenotypeMenu').show();
			$('#topButtons').show();
			$('footer').show();
			$('.btn').show();
			$('.popovers').show();


			{% if user.is_authenticated %}
				$('#codelist-div-container').addClass('pre-scrollable');
			{% endif%}
		}

	</script>

	<script type="text/javascript">
    	$(function() {

    		$("#Expand_all").on("click", function() {
			    $('#accordion .panel-collapse:not(".in")').collapse('show');
			    //$('#accordion .panel-collapse').collapse('show');
			});

			$("#Collapse_all").on("click", function() {
			    $('#accordion .panel-collapse.in').collapse('hide');
			    //$('#accordion .panel-collapse').collapse('hide');
			});

			function toggleIcon(e) { getConceptsCodes();
			      $(e.target)
			          .prev('.panel-heading')
			          .find(".plus-minus")
			          .toggleClass('glyphicon-plus glyphicon-minus');
			}
			$('.panel-group').on('hidden.bs.collapse', toggleIcon);
			$('.panel-group').on('shown.bs.collapse', toggleIcon);


		//$('#accordion .panel-collapse.in').collapse('hide');

		{% if not user.is_authenticated %}
		    $('#accordion .panel-collapse:not(".in")').collapse('show');
		{% endif%}


		});
	</script>

	<script type="text/javascript">
		function showSelection(e) {
  		if (document.querySelector('#navList a.active') !== null) {
    		document.querySelector('#navList a.active').classList.remove('active');
  		}
		e.target.className = "active";
		}
	</script>


	<script type="text/javascript">
	 	window.onload=function(){
  			document.getElementById("Homelinkid").click();
	 	};
	</script>





{% endblock scripts %}<|MERGE_RESOLUTION|>--- conflicted
+++ resolved
@@ -3,7 +3,7 @@
 {% load staticfiles %}
 {% load markdownify %}
 {% load cl_extras %}
-
+	
 {% block title %}| phenotype: {{ phenotype.name }}{% endblock title %}
 {% block description %}{{ phenotype.phenotype_uuid }} {{ phenotype.name }}{% endblock description %}
 {% block keywords %}, {{ phenotype.phenotype_uuid }}, {{ phenotype.name }}{% endblock keywords %}
@@ -11,36 +11,30 @@
 
 {% block crumbs %}
 	<a class="nav-bar-title underline" href="{% url 'phenotype_list' %}">Phenotypes</a>
-    > <strong>{{ phenotype.name }}</strong>
+    > <strong>{{ phenotype.name }}</strong> 
 {% endblock crumbs %}
 
-
+	
 {% block container %}
 <div class="row">
 	<div class="col-sm-2 hideleft-navbar" id="PhenotypeMenu" style="padding-top: 20px; position: sticky; position: -webkit-sticky; top: 60px;">
 		<ul class="left-navbar active" onclick="showSelection(event)" id='navList'>
-			<li><a href="#home" id="Homelinkid">Home</a>
+			<li><a href="#home" id="Homelinkid">Home</a>					
 			<li><a href="#definition">Definition</a>
 			<li><a href="#implementation">Implementation</a>
 			<!--<li><a href="#validation">Validation</a>-->
 			<li><a href="#Publications">Publications</a>
 			<li><a href="#CodeLists">Clinical Code Lists</a>
-<<<<<<< HEAD
-			{% if user.is_authenticated  %}
-				<li><a href="#permissions">Permissions</a>
-			{% endif %}
-=======
 			<li><a href="#API">API</a>
 			{% if user.is_authenticated  %}				
 				<li><a href="#permissions">Permissions</a>	
 			{% endif %}	
->>>>>>> 6fac2c76
 			<li><a href="#CodeListsVersions">Version History</a>
 		</ul>
 	</div>
-
-
-
+			
+			
+			
 	<h3><span id="home" style="margin-top: -100px;"></span></h3>
 		<div class="col-sm-10">
 			
@@ -48,21 +42,12 @@
 					<div class="row" style="margin-left: 2px">
 						<div class="col-sm-12 text-right">
 							
-						   <div class="dropdown btn-group" >
+						   <div class="dropdown btn-group" > 
 							  <button {% if not user_can_export %} disabled title="Component concept(s) deleted or revoked access!!" {% endif %} type="button" class="btn btn-primary dropdown-toggle" data-toggle="dropdown" aria-haspopup="true" aria-expanded="false" id="export-btn">
 							    Export Phenotype
 							    <span class="caret"></span>
 							  </button>
 							  <ul class="dropdown-menu">
-<<<<<<< HEAD
-							  <li>
-							    <a {% if user_can_export %} href="{% url 'history_phenotype_codes_to_csv' pk=phenotype.id phenotype_history_id=phenotype.history_id %}" {% endif %}
-							       class="dropdown-item" >
-									CSV
-								</a>
-							   </li>
-=======
->>>>>>> 6fac2c76
 							   <li>
 							   {% if user.is_authenticated %}
 									<a {% if user_can_export %} href="{% url 'api:api_phenotype_detail_version' phenotype.id phenotype.history_id %}?format=json" target=_blank {% endif %}
@@ -77,22 +62,17 @@
 							   {% if user.is_authenticated %}
 									<a {% if user_can_export %} href="{% url 'api:api_phenotype_detail_version' phenotype.id phenotype.history_id %}?format=xml" target=_blank {% endif %}
 							   {% elif enable_publish %}
-<<<<<<< HEAD
-									<a {% if user_can_export %} href="{% url 'api:api_export_published_phenotype_codes' phenotype.id phenotype.history_id %}?format=xml" target=_blank {% endif %}
-							   {% endif %}
-=======
 									<a {% if user_can_export %} href="{% url 'api:api_phenotype_detail_version_public' phenotype.id phenotype.history_id %}?format=xml" target=_blank {% endif %}
 							   {% endif %}							   
->>>>>>> 6fac2c76
 							       class="dropdown-item" >
 									XML
 								</a>
 							   </li>
 							  </ul>
 							</div>
-
+							
 					 {% if user.is_authenticated and not CLL_READ_ONLY %}
-
+							
 							{% if enable_publish %}
 								{% if is_published %}
 							    	<a class="btn btn-success" disabled title="This version is already published" >
@@ -100,26 +80,26 @@
 								    	<span class="glyphicon glyphicon-ok" style="color:green"></span>
 								    </a>
 								{% else %}
-									<a
+									<a 
 								    {% if not live_ver_is_deleted and not is_published %}
-								    	class="js-load-modal btn btn-outline-primary btn-cl btn-cl-secondary" href="{% url 'phenotype_publish' pk=phenotype.id phenotype_history_id=phenotype.history_id %}"
+								    	class="js-load-modal btn btn-outline-primary btn-cl btn-cl-secondary" href="{% url 'phenotype_publish' pk=phenotype.id phenotype_history_id=phenotype.history_id %}"  
 									{% else %}
-										class="btn btn-primary" disabled
+										class="btn btn-primary" disabled 
 										{% if is_published %}
-									    	title="This version is already published"
+									    	title="This version is already published" 
 										{% elif live_ver_is_deleted %}
 											title="Deleted phenotypes cannot be published !!"
-										{% endif %}
-									{% endif %}
+										{% endif %} 
+									{% endif %} 
 									 id="publish2" >
 									Publish 
 								   </a>
 								{% endif %}
-
+								
 							{% endif %}
-
+							
 					 {% endif %}
-
+					 	
 
 							<a id="printBtn" class="btn btn-outline-primary btn-cl btn-cl-secondary">
 								Print
@@ -133,16 +113,16 @@
 					<div class="alert alert-success alert-dismissable" id="success-message" style="display: none;" role="alert"></div>
 					<div class="alert alert-danger alert-dismissable" id="error-message" style="display: none;" role="alert"></div>
 				</span>
-
+			
 			<div class="col-md-12">
 				<div classXX="col-md-6" styleXX="margin-left: -10px">
 					<h2>
 						{% if user.is_authenticated and not is_latest_version  %}
 							<strong>{{ phenotype.name }}</strong>
 						{% else %}
-
-							<strong>{{ phenotype.name }}</strong>
-						{% endif %}
+		
+							<strong>{{ phenotype.name }}</strong>	
+						{% endif %}	
 							{% for item in request.BRAND_GROUPS %}
 								{% for brand, groups in item.iteritems %}
 									{% if phenotype.group.name in groups %}
@@ -151,11 +131,11 @@
 								{% endfor %}
 							{% endfor %}
 					</h2>
-					<span>{{ phenotype.author }}</span>
+					<span>{{ phenotype.author }}</span>	
 					<br>
-					<br>
+					<br>	
 			   	</div>
-
+				
 
 				<div class="row"></div>
 				<div class="row" style="margin-top: 10px;">
@@ -163,169 +143,169 @@
 					<div class="col-sm-10">
 					<span id="phenotype_type_div" phenotype_type="{{ phenotype.type }}">
 						{{ phenotype.type }}						
-					</span>
-					</div>
-				</div>
-
+					</span>				
+					</div>	
+				</div>
+				
 				<div class="row" style="margin-top: 10px;">
 					<div class="col-sm-2">ID</div>
 					<div class="col-sm-10">
 					<span id="phenotype_id_div" phenotype_id="{{ phenotype.id }}">
 						{{ phenotype.friendly_id }}						
-					</span>
-					</div>
-				</div>
+					</span>				
+					</div>	
+				</div>								
 					<div class="row" style="margin-top: 10px;">
 						<div class="col-sm-2">Version ID</div>
 						<div class="col-sm-10">
 						<span id="phenotype_history_id_div" phenotype_history_id="{{ phenotype.history_id }}">
-							{{ phenotype.history_id }}
+							{{ phenotype.history_id }} 
 							{% if user.is_authenticated %}
 								&nbsp;&nbsp;
 								&nbsp;&nbsp;
 								{% if is_latest_version  %}
-									<span class="tag label" style='background-color:#F98E2B;' >LATEST VERSION</span>
-								{% else %}
+									<span class="tag label" style='background-color:#F98E2B;' >LATEST VERSION</span> 
+								{% else %}		
 									<span class="tag label label-default" >HISTORICAL VERSION</span>
-								{% endif %}
-							{% endif %}
+								{% endif %}				
+							{% endif %}				
 						</span>
-
-						<!--{% if phenotype.modified_by_username %}
+						
+						<!--{% if phenotype.modified_by_username %}							
 							<span>
 								&nbsp;&nbsp;&nbsp;&nbsp;(Modified on: {{ phenotype.modified }})
 							</span>
 						{% endif %}	
 						-->
 						</div>
-					</div>
-
-
-					{% if user.is_authenticated  %}
+					</div>	
+					
+					
+					{% if user.is_authenticated  %}				
 						<div class="row" style="margin-top: 10px;">
 							<div class="col-sm-2">UUID:</div>
 							<div class="col-sm-10">
 								<span>
 									{{ phenotype.phenotype_uuid }}
-								</span>
+								</span>				
 							</div>
-						</div>
-					{% endif %}
-
-
+						</div>	
+					{% endif %}	
+								
+										
 				<div class="row" style="margin-top: 10px;">
 					<div class="col-sm-2">Data Sources</div>
-					<div class="col-sm-10">
+					<div class="col-sm-10">	
 						{% for ds in data_sources %}
 							{% if ds.url|length %}
 								<a  href="{{ ds.url }}" target=_blank  rel="noopener noreferrer" >{{ ds.name }}</a>
 							{% else %}
 								{{ ds.name }}
+							{% endif %} 
+							{% if not forloop.last %}
+								, 
 							{% endif %}
-							{% if not forloop.last %}
-								,
-							{% endif %}
-						{% endfor %}
+						{% endfor %}	
 					</div>
 				</div>
 
 				<div class="row" style="margin-top: 10px;">
 					<div class="col-sm-2">Valid event data range</div>
-					<div class="col-sm-10">
-						{{phenotype.valid_event_data_range}}
-					</div>
-
-				</div>
-
+					<div class="col-sm-10">	
+						{{phenotype.valid_event_data_range}}						
+					</div>
+						
+				</div>
+				
 				<div class="row" style="margin-top: 10px;">
 					<div class="col-sm-2">Sex</div>
-					<div class="col-sm-10">
-					    {{phenotype.sex}}
-					</div>
-				</div>
-
-
+					<div class="col-sm-10">	
+					    {{phenotype.sex}}						
+					</div>						
+				</div>				
+					
+				
 				<div class="row" style="margin-top: 10px;">
 					<div class="col-sm-2">Agreement Date</div>
 					<div class="col-sm-10">
-					    {{ phenotype.hdr_modified_date }}
-					</div>
-				</div>
-
+					    {{ phenotype.hdr_modified_date }} 
+					</div>
+				</div>	
+								
 <!-- 				<div class="row" style="margin-top: 10px;"> -->
 <!-- 					<div class="col-sm-2">Author</div> -->
 <!-- 					<div class="col-sm-10"> -->
 <!-- 						{{ phenotype.author }} -->
 <!-- 					</div> -->
 <!-- 				</div> -->
-
+				
 				<div class="row" style="margin-top: 10px;">
 						<div class="col-sm-2">Coding system</div>
-						<div class="col-sm-10">
+						<div class="col-sm-10">						
 							{% for ct in clinicalTerminologies %}
 							   <span class="badge">{{ ct.name }}</span>
-							{% endfor %}
+							{% endfor %}	
 						</div>
-				</div>
-
+				</div>	
+				
 				<div class="row" style="margin-top: 10px;">
 				    <div class="col-sm-2">Tags</div>
 					<div class="col-sm-10">
 						{% for tag in tags %}
 							<span class="tag label label-{{ tag.get_display_display }}">{{ tag.description }}</span>
-						{% endfor %}
-					</div>
-				</div>
-
-				</div>
-
-
-
+						{% endfor %}				
+					</div>
+				</div>
+				
+				</div>
+				
+				
+					
 		<!--	-------------------------------------------------------------------
 				DEFINITION
 				-------------------------------------------------------------------
-		  -->
-
+		  -->		
+				
 				<div class="col-sm-12 shadow-frame">
 					<h3 class="paneltitle" style="margin-top:20px; margin-bottom:20px;"><span id="definition"></span><strong>Definition</strong></h3>
-
+					
 					{{ phenotype.description|markdownify }}
 				</div>
-
-
-
+				
+				
+				
 		<!--	-------------------------------------------------------------------
 				IMPLEMENTATION
 				-------------------------------------------------------------------
-		  -->
+		  -->					
 				<div class="col-sm-12 shadow-frame">
 					<h3 class="paneltitle" style="margin-top:20px; margin-bottom:20px;"><span id="implementation"></span><strong>Implementation</strong></h3>
-
-
+					
+					
 					<div class="markdown-holder">
                         {{ phenotype.implementation|markdownify }}
                     </div>
-
+                    
                     <br/>
 					<label class="col-sm-3" style="margin-left: -15px">PhenoFlow Implementation:</label>
-
+					
 					<div class="col-sm-9" style="margin-left: -15px">
 						{% if phenotype.phenoflowid|length %}
-							<a  href="https://kclhi.org/phenoflow/phenotype/download/{{ phenotype.phenoflowid }}" target=_blank >https://kclhi.org/phenoflow/phenotype/download/{{ phenotype.phenoflowid }}</a>
+							<a  href="https://kclhi.org/phenoflow/phenotype/download/{{ phenotype.phenoflowid }}" target=_blank >https://kclhi.org/phenoflow/phenotype/download/{{ phenotype.phenoflowid }}</a> 
 <!-- 							<a  href="{{ phenotype.phenoflowid }}" target=_blank >{{ phenotype.phenoflowid }}</a>  -->
 						{% else %}
 							&nbsp;
-						{% endif %}
-					</div>
-
-				</div>
-
-
-
+						{% endif %}	
+					</div>
+					
+				</div>
+				
+				
+				
 		<!--	-------------------------------------------------------------------
 				VALIDATION
 				-------------------------------------------------------------------
-		  -->
+		  -->						
 		<!--		<div class="col-sm-12 shadow-frame">
 					<h3 class="paneltitle" style="margin-top:20px; margin-bottom:20px;"><span id="validation"></span><strong>Validation</strong></h3>
 					
@@ -347,16 +327,12 @@
 		
 				</div>
 				
-			-->
-
+			-->			
+		
 		<!--	-------------------------------------------------------------------
 				PUBLICATIONS
 				-------------------------------------------------------------------
-<<<<<<< HEAD
-		  -->
-=======
 		  -->		
->>>>>>> 6fac2c76
 
 				<div class="col-sm-12 shadow-frame">
 					<h3 class="paneltitle" style="margin-top:20px; margin-bottom:20px;"><span id="Publications"></span><strong>Publications</strong></h3>
@@ -382,11 +358,6 @@
 		  -->
 
 <div class="col-sm-12 shadow-frame">
-<<<<<<< HEAD
-				<h3 class="paneltitle" id="ClinicalCodeLists" style="margin-top:20px; margin-bottom:20px;"><span id="CodeLists"></span><strong>Clinical Code List</strong></h3>
-
-
-=======
 
 				<h3 class="paneltitle" id="ClinicalCodeLists" style="margin-top:20px; margin-bottom:20px;"><span id="CodeLists"></span><strong>Clinical Code List</strong>
 					<div class="dropdown btn-group" style="float: right;">
@@ -427,11 +398,10 @@
 				</h3>
 
 								
->>>>>>> 6fac2c76
 				<div class="tab-content">
 					<div id="component-tab-div" class="tab-pane {{ component_tab_active }}" >
                  	 <!-- component-tab-div -->
-
+                 
 
   <div class="accordion-option">
     <a href="javascript:void(0)" class="toggle-accordion active" id="Expand_all" >Expand All</a>
@@ -442,21 +412,21 @@
  <div class="panel-group" id="accordion" role="tablist" aria-multiselectable="true">
    {% for c in concept_data %}
 	   <div class="panel panel-default">
-	      <div class="panel-heading" role="tab" id="c{{ c.concept_version_id }}" >
+	      <div class="panel-heading" role="tab" id="c{{ c.concept_version_id }}" >	
 		      <div>
 		         <h4 class="panel-title " id="panel-title-c{{ c.concept_version_id }}" concept_version_id="{{ c.concept_version_id }}" >
 		            <a role="button" data-toggle="collapse"  id="sign_c{{ c.concept_version_id }}"
-		               data-parent-xxx="#accordion"
+		               data-parent-xxx="#accordion" 
 		               href="#collapse_c{{ c.concept_version_id }}" aria-expanded="true" aria-controls="collapse_c{{ c.concept_version_id }}">
-		            <i class="plus-minus glyphicon glyphicon-plus" id="i-c{{ c.concept_version_id }}" ></i>
+		            <i class="plus-minus glyphicon glyphicon-plus" id="i-c{{ c.concept_version_id }}" ></i>    
 		            C{{ c.concept_id }}/{{ c.concept_version_id }}
 		            </a>
-					&nbsp;&nbsp;
-
+					&nbsp;&nbsp;         
+		        
 			      <span>
-			         <a href="{% url 'concept_history_detail' c.concept_id c.concept_version_id %}"
+			         <a href="{% url 'concept_history_detail' c.concept_id c.concept_version_id %}"  
 			            title="{% url 'concept_history_detail' c.concept_id c.concept_version_id %}"
-			            target="_blank" class="alert-link">
+			            target="_blank" class="alert-link">					
 			         {{ c.name }}&nbsp;{{ c.brands|safe }}
 			         </a>
 			        &nbsp;
@@ -464,11 +434,11 @@
 			        &nbsp;
 				    {% if user.is_authenticated %}
 				         {% if c.is_published %}
-				         	(Published)
-				         {% endif %}
-				    {% endif %}
+				         	(Published)	         	
+				         {% endif %}	
+				    {% endif %}		
 			      </span>
-
+			      
 			      <span >
 			         {% if c.alerts|length %}
 			         <div class="alert-danger" role="alert" style=" display:inline-block;" >
@@ -480,9 +450,9 @@
 			      </span>
 				</h4>
 		      </div>
-
+			      
 		   </div>
-		   <div  id="collapse_c{{ c.concept_version_id }}"  codelist_loaded="{{ codelist_loaded }}"
+		   <div  id="collapse_c{{ c.concept_version_id }}"  codelist_loaded="{{ codelist_loaded }}" 
 		      class="panel-collapse collapse{% if user.is_authenticated %} pre-scrollable{% endif %}"
 		      role="tabpanel" aria-labelledby="c{{ c.concept_version_id }}" >
 		      <div class="panel-body">
@@ -498,17 +468,9 @@
 		                     <th>Code</th>
 		                     <th>Description</th>
 <!-- 		                     <th>Coding System</th> -->
-							{% for item in c.code_attribute_header %}
-                                {% for names in concept_data %}
-                                  {% if item.lower|slice:":7" in names.name.lower %}
-                                    <th><a href="{% url 'concept_history_detail' names.concept_id names.concept_version_id%}">{{ item }}</a></th>
-                                     {% endif %}
-                                {% endfor %}
-                                {% if "BREATHE" not in item %}
-                                    <th>{{ item }}</th>
-                                {% endif %}
-                                {% endfor %}
-
+							{% for attr_hdr in c.code_attribute_header %}
+								<th>{{ attr_hdr }}</th>
+							{% endfor %}
 		                  </tr>
 		               </thead>
 		               <tbody>
@@ -555,8 +517,8 @@
 
                  	 <!-- component-tab-div -->
 			         </div>
-
-
+					
+					
 					<!-- TAB FOR ALL CODES TOGETHER -->
 					<div id="codelist-tab-div" codelist_loaded="{{ codelist_loaded }}" class="tab-pane {{ codelist_tab_active }} " >
 						<div class="row">
@@ -565,8 +527,8 @@
 								<span id="codesCount_all" class="codesCount label label-primary">Rows: {{ codelist|length }}</span>
 							</div>
 						</div>
-
-						<div id="codelist-div-container" {% if user.is_authenticated %} class="pre-scrollable" {% endif %} >
+						
+						<div id="codelist-div-container" {% if user.is_authenticated %} class="pre-scrollable" {% endif %} >						
 							<table class="table table-striped small-table" id="codelist-tab-table" >
 								<thead>
 									<tr>
@@ -582,7 +544,7 @@
 										<td>{{ code.code }}</td>
 										<td>{{ code.description }}</td>
 										<td>{{ code.coding_system }}</td>
-										<td>C{{ code.concept_id }}/{{ code.concept_version_id }}</td>
+										<td>C{{ code.concept_id }}/{{ code.concept_version_id }}</td>													
 									</tr>
 								{% empty %}
 									<tr>
@@ -591,22 +553,22 @@
 											    Loading ...
 											{% else %}
 												No codes
-											{% endif %}
+											{% endif %} 											
 										</td>
 									</tr>
 								{% endfor %}
 								</tbody>
 							</table>
-
+							
 						</div>
 					</div>
-
-				</div>
-
+					
+				</div>
+					  
 					<div class="form-group">
 						<div class="col-xs-offset-3 col-sm-6">
-
-
+							
+						
 <!-- 						{% if user.is_authenticated and not CLL_READ_ONLY %} -->
 <!-- 							&nbsp;&nbsp; -->
 <!-- 							<span> -->
@@ -617,9 +579,9 @@
 <!-- 							</span>						  -->
 <!-- 						{% endif %} -->
 						</div>
-					</div>
-
-
+					</div>		
+					
+					
 				</div>
 
 
@@ -628,12 +590,12 @@
 		<!--	-------------------------------------------------------------------
 				PERMISSIONS
 				-------------------------------------------------------------------
-		  -->
-{% if user.is_authenticated  %}
+		  -->	
+{% if user.is_authenticated  %}		  
 		<div class="col-sm-12 shadow-frame">
 			<h3 class="paneltitle" style="margin-top:20px; margin-bottom:20px;"><span id="permissions"></span><strong>Permissions</strong></h3>
-
-
+			
+			
 <!--							<div class="row" style="margin-top: 10px;">
 							<div  class="col-sm-3">Created by</div>
 							<div class="col-sm-3">
@@ -654,27 +616,27 @@
 								{{ phenotype.modified }}
 							</div>
 						</div>
--->
-
+-->					
+					
 				<div id="permissions" class="row">
 					<div  class="col-sm-3 ">Owner</div>
 					<div class="col-sm-3">
 						{{ phenotype.owner.username }}
 					</div>
 					<div  class="col-sm-3">Owner access</div>
-					<div class="col-sm-3">
-						{% if phenotype.owner_access == 1 %}
+					<div class="col-sm-3">								
+						{% if phenotype.owner_access == 1 %}	
 							<span>None</span>
 						{% elif phenotype.owner_access == 2 %}
 							<span>View only</span>
 						{% elif phenotype.owner_access == 3 %}
 							<span>View and edit</span>
 						{% else %}
-
+							
 						{% endif %}
 					</div>
 				</div>
-
+				
 				<div id="permissions" class="row">
 					<div  class="col-sm-3">Group</div>
 					<div class="col-sm-3">
@@ -682,42 +644,36 @@
 					</div>
 					<div  class="col-sm-3">Group access</div>
 					<div class="col-sm-3">
-						{% if phenotype.group_access == 1 %}
+						{% if phenotype.group_access == 1 %}	
 							<span>No access</span>
 						{% elif phenotype.group_access == 2 %}
 							<span>View only</span>
 						{% elif phenotype.group_access == 3 %}
 							<span>View and edit</span>
 						{% else %}
-
+							
 						{% endif %}
 					</div>
 				</div>
-
+				
 				<div id="permissions" class="row">
 					<div  class="col-sm-3">Everyone else access</div>
 					<div class="col-sm-9">
-						{% if phenotype.world_access == 1 %}
+						{% if phenotype.world_access == 1 %}	
 							<span>No access</span>
 						{% elif phenotype.world_access == 2 %}
 							<span>View only</span>
 						{% elif phenotype.world_access == 3 %}
 							<span>View and edit</span>
 						{% else %}
-
+							
 						{% endif %}
 					</div>
 				</div>
-
+					
 		</div>
 {% endif %}
-<<<<<<< HEAD
-
-
-
-=======
-				
->>>>>>> 6fac2c76
+				
 		<!--	-------------------------------------------------------------------
 				api
 				-------------------------------------------------------------------
@@ -798,11 +754,11 @@
 		<!--	----------------------------- --------------------------------------
 				VERSION HISTORY
 				-------------------------------------------------------------------
-		  -->
+		  -->				
 		<div class="col-sm-12 no-print shadow-frame" id="history-section" >
-			<h3 class="paneltitle" id="ClinicalCodeHistory" style="margin-top:20px; margin-bottom:20px;"><span id="CodeListsVersions"></span><strong>Version History</strong></h3>
-
-
+			<h3 class="paneltitle" id="ClinicalCodeHistory" style="margin-top:20px; margin-bottom:20px;"><span id="CodeListsVersions"></span><strong>Version History</strong></h3>		
+			
+		
 	  	  	<span>
 	  	  		{% if user.is_authenticated %}
 				<div class="row">
@@ -814,16 +770,16 @@
 							<i class="fa fa-question-circle" aria-hidden="true"></i>
 						</a>
 					</div>
-				</div>
-				{% endif %}
-				<div class="pre-scrollable">
+				</div>	
+				{% endif %}	
+				<div class="pre-scrollable">		
 					{% include '../phenotype/partial_history_list.html' %}
 			    </div>	
 			</span>
 
 		</div>
-
-
+		
+		
 		<!--	-------------------------------------------------------------------
 				HELP POP-UP TEXTS
 				-------------------------------------------------------------------
@@ -845,31 +801,31 @@
 				</p>
 			</div>
 		{% endif %}
-
-		<div id="popover-content-help-hist-phenotype" class="hide popover-lg">
+		
+		<div id="popover-content-help-hist-phenotype" class="hide popover-lg">		
 			<p>
 				<strong>Export</strong> - export all codes into a csv file/JSON/XML for the current phenotype version.
 				{% if user.is_authenticated and not CLL_READ_ONLY %}
 					The button will be disabled unless you have permission to view <b>all</b> of the concepts used.
 				{% endif %}
 			</p>
-
+			
 			{% if user.is_authenticated and not CLL_READ_ONLY %}
 <!-- 				<p>
 					<strong>Edit</strong> - Edit phenotype.
 				</p>
-
+				
 				<p>
 					<strong>Fork</strong> - This will take a copy of the historic phenotype version and create a new phenotype.
 				</p>
-
+				
 				<p>
 					<strong>Revert</strong> - This will restore the phenotype back to this version.
 				</p> -->
-
+				
 				<p>
 					<strong>Publish</strong> - This will publish the chosen version of the phenotype to the public.
-						<br>Conditions to publish:
+						<br>Conditions to publish: 
 						<ul>
 							<li>The phenotype is not deleted.</li>
 							<li>You must be the owner.</li>
@@ -877,13 +833,13 @@
 							<li>All concepts are published.</li>
 						</ul>
 				</p>
-
+								
 			{% endif %}
-
+			
 			<p>
 				<strong>Print</strong> - Print page.
 			</p>
-
+				
 		</div>
 
 
@@ -902,7 +858,7 @@
 	<script src="{% static 'js/clinicalcode/concept.js' %}"></script>
 	<script src="{% static 'js/clinicalcode/dataService.js' %}"></script>
 
-
+	
 	<script type="text/javascript">
 		$('#codelisttab').click(function(e) {
 			getConceptsCodes();
@@ -913,7 +869,7 @@
 				// get the unique codes for the phenotype version
 				phenotype_id = $('#phenotype_id_div').attr("phenotype_id");
 				phenotype_history_id =$('#phenotype_history_id_div').attr("phenotype_history_id");
-
+								
 				dataService.getPhenotypeUniqueCodesByVersion(phenotype_id, phenotype_history_id, function(data){
 						$('#codelist-tab-table tbody').html(data.html_uniquecodes_list);
 
@@ -921,14 +877,14 @@
 						showConceptsCodes(data.concept_codes_html);
 
 				});
-
-
+				
+				
 				$('#codelist-tab-div').attr("codelist_loaded" , "1");
-
+				
 			}
 		}
-
-
+		
+		
 		function showConceptsCodes(concept_codes_html_list) {
 			$.each(concept_codes_html_list, function( i , v ) {
 					$('#codelist-tab-table-c' + v.concept_version_id + ' tbody').html(v.c_html);
@@ -953,7 +909,7 @@
 
 
 		}
-
+		
 
 		$("#printBtn").click(function () {
 			//window.print();
@@ -968,11 +924,11 @@
 			$('#topButtons').hide();
 			$('footer').hide();
 			$('.popovers').hide();
-
+			
 			{% if user.is_authenticated %}
 				$('#codelist-div-container').removeClass('pre-scrollable');
 			{% endif%}
-
+			
 			window.print();
 
 			// call printCallback function which shows back hidden elements
@@ -988,7 +944,7 @@
 			$('.btn').show();
 			$('.popovers').show();
 
-
+			
 			{% if user.is_authenticated %}
 				$('#codelist-div-container').addClass('pre-scrollable');
 			{% endif%}
@@ -998,18 +954,18 @@
 
 	<script type="text/javascript">
     	$(function() {
-
+    		
     		$("#Expand_all").on("click", function() {
 			    $('#accordion .panel-collapse:not(".in")').collapse('show');
 			    //$('#accordion .panel-collapse').collapse('show');
 			});
-
+			
 			$("#Collapse_all").on("click", function() {
 			    $('#accordion .panel-collapse.in').collapse('hide');
 			    //$('#accordion .panel-collapse').collapse('hide');
 			});
-
-			function toggleIcon(e) { getConceptsCodes();
+			
+			function toggleIcon(e) { getConceptsCodes(); 
 			      $(e.target)
 			          .prev('.panel-heading')
 			          .find(".plus-minus")
@@ -1020,16 +976,16 @@
 
 
 		//$('#accordion .panel-collapse.in').collapse('hide');
-
+		
 		{% if not user.is_authenticated %}
 		    $('#accordion .panel-collapse:not(".in")').collapse('show');
 		{% endif%}
-
-
+	
+	
 		});
 	</script>
-
-	<script type="text/javascript">
+	
+	<script type="text/javascript">	
 		function showSelection(e) {
   		if (document.querySelector('#navList a.active') !== null) {
     		document.querySelector('#navList a.active').classList.remove('active');
@@ -1037,16 +993,16 @@
 		e.target.className = "active";
 		}
 	</script>
-
+	
 
 	<script type="text/javascript">
 	 	window.onload=function(){
   			document.getElementById("Homelinkid").click();
 	 	};
 	</script>
-
-
-
-
-
+			
+
+
+
+		
 {% endblock scripts %}