--- conflicted
+++ resolved
@@ -105,10 +105,7 @@
 			 }
 		});
 	</script>
-<<<<<<< HEAD
-	
-=======
->>>>>>> 2c31bba3
+
 
 	<script>
 		// Import references
