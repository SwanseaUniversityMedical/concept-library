--- conflicted
+++ resolved
@@ -62,7 +62,7 @@
                                <a {% if user_can_export %}
                                    href="{% url 'api:api_phenotypeworkingset_detail_version' workingset.id workingset.history_id %}?format=json"
                                    target=_blank {% endif %}
-                           {% else %}
+                           {% elif enable_publish %}
                                <a {% if user_can_export %}
                                href="{% url 'api:api_phenotypeworkingset_detail_version' workingset.id workingset.history_id %}?format=json"
                                target=_blank {% endif %}
@@ -76,7 +76,7 @@
                                <a {% if user_can_export %}
                                    href="{% url 'api:api_phenotypeworkingset_detail_version' workingset.id workingset.history_id %}?format=xml"
                                    target=_blank {% endif %}
-                           {% else %}
+                           {% elif enable_publish %}
                                <a {% if user_can_export %}
                                href="{% url 'api:api_phenotypeworkingset_detail_version' workingset.id workingset.history_id %}?format=xml"
                                target=_blank {% endif %}
@@ -100,33 +100,10 @@
 								Revert
 							</a>
 							</span>
-
-                            {% if is_published and approval_status == 2%}
-
-<<<<<<< HEAD
-                                <a class="btn btn-success" disabled title="This version is already published">
-                                &nbsp;Published&nbsp;
-                                <span class="glyphicon glyphicon-ok" style="color:green"></span>
-                            </a>
-                            {% else %}
-                                <a
-                                        {% if request.user|has_group:"Moderators" %}
-                                            {% if not live_ver_is_deleted %}
-                                                {% if approval_status == 1 and is_latest_pending_version %}
-                                                    class="js-load-modal btn btn-warning"
-                                                    href="{% url 'workingset_publish' pk=workingset.id workingset_history_id=workingset.history_id %}"
-                                                    title="Needs to be approved"
-                                                {% else %}
-                                                    {% if approval_status == 3 %}
-                                                    class="js-load-modal  btn btn-danger"
-                                                    href="{% url 'workingset_publish' pk=workingset.id workingset_history_id=workingset.history_id %}"
-                                                    title="Approve declined Working Set"
-                                                    {% else %}
-                                                    class="js-load-modal btn btn-outline-primary btn-cl btn-cl-secondary"
-                                                    href="{% url 'workingset_publish' pk=workingset.id workingset_history_id=workingset.history_id %}"
-                                                    title="Publish immediately"
-                                                    {% endif %}
-=======
+                            {% if enable_publish %}
+
+                                {% if is_published and approval_status == 2%}
+
                                     <a class="btn btn-success" disabled title="This version is already published">
                                     &nbsp;Published&nbsp;
                                     <span class="glyphicon glyphicon-ok" style="color:green"></span>
@@ -152,65 +129,31 @@
                                                         title="Publish immediately"
                                                         {% endif %}
 
->>>>>>> aaecc74a
-
-
+
+
+                                                    {% endif %}
+
+                                                {% else %}
+                                                        class="btn btn-primary"
+                                                    {% if is_published and approval_status == 2 %}
+                                                        title="This version is already published"
+                                                    {% elif live_ver_is_deleted %}
+                                                        title="Deleted Working Set cannot be published !!"
+                                                    {% endif %}
 
                                                 {% endif %}
-
-                                            {% else %}
-                                                    class="btn btn-primary"
-                                                {% if is_published and approval_status == 2 %}
-                                                    title="This version is already published"
-                                                {% elif live_ver_is_deleted %}
-                                                    title="Deleted Working Set cannot be published !!"
-                                                {% endif %}
-<<<<<<< HEAD
-=======
                                                         id="publish2">
                                                {% if approval_status == 1%}
                                                    Approve
                                                {% else %}
                                                         Publish
                                                {% endif %}
->>>>>>> aaecc74a
-
-                                            {% endif %}
-                                                    id="publish2">
-                                           {% if approval_status == 1 and is_latest_pending_version%}
-                                               Approve
-                                           {% else %}
-                                                    Publish
-                                           {% endif %}
-
-
-                                        {% else %}
-
-
-<<<<<<< HEAD
-                                            <a
-                                                    {% if not live_ver_is_deleted and approval_status is None  or approval_status == 2 %}
-                                                        class="js-load-modal btn btn-outline-primary btn-cl btn-cl-secondary"
-                                                        href="{% url 'workingset_publish' pk=workingset.id workingset_history_id=workingset.history_id %}"
-                                                    {% else %}
-                                                        {% if is_published and approval_status == 2 %}
-                                                            class="btn btn-primary"
-                                                            title="This version is already published"
-                                                        {% elif live_ver_is_deleted %}
-                                                            class="btn btn-primary"
-                                                            title="Deleted Working Set cannot be published !!"
-                                                        {% elif approval_status == 3 %}
-                                                            class="btn btn-danger"
-                                                            disabled title="This version is declined"
-                                                        {% elif  approval_status == 1 %}
-                                                            {% if phenotype.owner_id == request.user.id %}
-                                                                class="btn btn-primary btn-warning"
-                                                                disabled title="This version needs to be approved "
-                                                            {% else %}
-                                                                class="btn btn-primary"
-                                                                disabled = true
-                                                                disabled title="Unavailable to publish"
-=======
+
+
+                                            {% else %}
+
+
+
                                                  <a{% if not is_lastapproved and approval_status is None and not request.user|has_group:"Moderators" %}
 
                                                             class="js-load-modal btn btn-outline-primary btn-cl btn-cl-secondary"
@@ -241,13 +184,9 @@
                                                                 {% endif %}
 
 
->>>>>>> aaecc74a
                                                             {% endif %}
-                                                        {% endif %}
-
-
-<<<<<<< HEAD
-=======
+
+
                                                         {% endif %}
                                                             id="publish2">
                                                          {% if approval_status == 3 %}
@@ -261,23 +200,13 @@
                                                                 Publish
                                                             {% endif %}
                                                          {% endif %}
->>>>>>> aaecc74a
                                                     {% endif %}
-                                                        id="publish2">
-                                                     {% if approval_status == 3 %}
-                                                           Declined
-                                                     {% else %}
-                                                        {% if approval_status == 1 %}
-                                                            Pending
-                                                        {% else %}
-        
-                                                            Publish
-                                                        {% endif %}
-                                                     {% endif %}
-                                                {% endif %}
-
+
+
+                                {% endif %}
 
                             {% endif %}
+
                         {% endif %}
 
 
@@ -519,7 +448,7 @@
                                 <a {% if user_can_export %}
                                     href="{% url 'api:api_export_phenotypeworkingset_codes_byVersionID' pk=workingset.id workingset_history_id=workingset.history_id %}?format=json"
                                     target=_blank {% endif %}
-                            {% else %}
+                            {% elif enable_publish %}
                                 <a {% if user_can_export %}
                                 href="{% url 'api:api_export_published_phenotypeworkingset_codes' pk=workingset.id workingset_history_id=workingset.history_id %}?format=json"
                                 target=_blank {% endif %}
@@ -533,7 +462,7 @@
                                 <a {% if user_can_export %}
                                     href="{% url 'api:api_export_phenotypeworkingset_codes_byVersionID' pk=workingset.id workingset_history_id=workingset.history_id %}?format=xml"
                                     target=_blank {% endif %}
-                            {% else %}
+                            {% elif enable_publish %}
                                 <a {% if user_can_export %}
                                 href="{% url 'api:api_export_published_phenotypeworkingset_codes' pk=workingset.id workingset_history_id=workingset.history_id %}?format=xml"
                                 target=_blank {% endif %}
@@ -835,21 +764,12 @@
 
         // Create datatable for workingset concepts, assoc. phenotypes & attributes
         var dataset = {{ workingset_attributes|safe }};
-
-        var attributes = []
-        var datatypes = []
-        for (let i = 0; i < dataset.length; ++i) {
-            var attr = dataset[i].Attributes;
-            if (typeof attr === 'undefined' || attr.length <= 0) {
-                continue;
-            }
-            
-            attributes[i] = attr.map(x => [{[x.name]: x.value}]).flat().reduce((a, b) => Object.assign(a, b))
-            datatypes[i] = attr.map(x => x.type).flat()
-        }
+        var attributes = dataset.map(e => e.Attributes.map(x => [{[x.name]: x.value}]).flat().reduce((a, b) => {
+            return Object.assign(a, b);
+        }));
 
         var simple = 0;
-        var concepts = dataset.map(e => [{
+        var concepts  = dataset.map(e => [{
                 name: `${e.concept_id}/${e.concept_version_id} - ${e.concept_name}`,
                 concept_id: e.concept_id,
                 concept_version_id: e.concept_version_id,
@@ -859,7 +779,8 @@
                 component_hash: simple++
             }])
             .flat();
-
+        
+        var datatypes = dataset.map(e => e.Attributes.map(x => x.type)).flat();
         var headers   = [...new Set(attributes.map(e => Object.keys(e)).flat())];
         headers = Object.entries(headers).map(([i, e]) => [{data: e, title: `${e} (${datatypes[i]})`}]).flat();
 
@@ -893,7 +814,7 @@
             }
         });
 
-        attributes = Object.entries(concepts).map(([i, e]) => Object.assign(e, attributes[i]));
+        attributes = Object.entries(attributes).map(([i, e]) => Object.assign(e, concepts[i]));
         headers.unshift({
             className: 'dt-control',
             orderable: false,
