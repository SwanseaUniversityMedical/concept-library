{% extends "base.html" %}

{% load static %}
{% load markdownify %}
{% load cl_extras %}

{% block title %}| workingset: {{ workingset.name }}{% endblock title %}
{% block description %}{{ workingset.name }}{% endblock description %}
{% block keywords %}, {{ workingset.name }}{% endblock keywords %}

{% block canonical_path %}
	<link rel="canonical" href="{{ page_canonical_path }}" />
{% endblock canonical_path %}

{% block crumbs %}
    <a class="nav-bar-title underline" href="{% url 'phenotypeworkingsets_list' %}">Working Sets</a>
    > <strong>{{ workingset.name }}</strong>
{% endblock crumbs %}

{% block scrollNav %}
data-spy="scroll" data-target="#WorkingSetMenu" data-offset = "140"
{% endblock scrollNav %}

{% block container %}
    <div class="row">
        <nav class="col-sm-2 hideleft-navbar" id="WorkingSetMenu"
             style="padding-top: 20px; position: sticky; height: min-content; position: -webkit-sticky; top: 60px;">
            <ul class=" nav left-navbar "  id='navList'>
                <li class=" active"><a href="#Home" id="Homelinkid">Home</a></li>
                <li><a href="#Description">Description</a></li>
                <li><a href="#CitationRequirements">Citation Requirements</a></li>
                <li><a href="#Publications">Publications</a></li>
                <li><a href="#ClinicalCodeList">Clinical Code List</a></li>
                {% if user.is_authenticated %}
                <li><a href="#Permissions">Permissions</a></li>
                {% endif %}
                <li><a href="#API">API</a></li>
                <li><a href="#CodeListsVersions">Version History</a></li>
            </ul>
        </nav>


        <h3><span id="Home" style="margin-top: -100px;"></span></h3>
        <div class="col-sm-10">

			<span id="topButtons">			
                <div class="row" style="margin-left: 2px">
                    <div class="col-sm-12 text-right action-buttons-container">
                        
                       <div class="dropdown btn-group">
                          <button {% if not user_can_export %} disabled
                                                               title="Component concept(s) deleted or revoked access!!" {% endif %}
                                                               type="button" class="btn btn-primary dropdown-toggle"
                                                               data-toggle="dropdown" aria-haspopup="true"
                                                               aria-expanded="false" id="export-btn">
                            Export Working Set
                            <span class="caret"></span>
                          </button>
                          <ul class="dropdown-menu">
                           {% if user.is_authenticated %}
                           <li>
                               <a {% if user_can_export %}
                                   href="{% url 'api:api_phenotypeworkingset_detail_version' workingset.id workingset.history_id %}?format=json"
                                   target=_blank {% endif %}
                           {% elif enable_publish %}
                               <a {% if user_can_export %}
                               href="{% url 'api:api_phenotypeworkingset_detail_version' workingset.id workingset.history_id %}?format=json"
                               target=_blank {% endif %}
                           {% endif %}
                               class="dropdown-item">
                                   JSON
                               </a>
                           </li>
                           <li>
                           {% if user.is_authenticated %}
                               <a {% if user_can_export %}
                                   href="{% url 'api:api_phenotypeworkingset_detail_version' workingset.id workingset.history_id %}?format=xml"
                                   target=_blank {% endif %}
                           {% elif enable_publish %}
                               <a {% if user_can_export %}
                               href="{% url 'api:api_phenotypeworkingset_detail_version' workingset.id workingset.history_id %}?format=xml"
                               target=_blank {% endif %}
                           {% endif %}
                               class="dropdown-item">
                                   XML
                               </a>
                           </li>
                          </ul>
                        </div>

                        {% if user.is_authenticated and not CLL_READ_ONLY %}
                        <span>
								<a class="btn btn-outline-primary btn-cl btn-cl-secondary card-edit-sizing" {% if user_can_edit %} href="{% url "phenotypeworkingset_update" workingset.id %}" {% endif %} title="Edit workingset"
								{% if not user_can_edit %} disabled {% endif %}>
								Edit
							</a>
							<a  {% if allowed_to_create and user_can_edit and not is_latest_version %} class="js-load-modal btn btn-outline-danger btn-cl btn-cl-danger" href="{% url 'phenotypeworkingset_history_revert' workingset.id workingset.history_id %}"
								{% else %} class="btn btn-outline-danger btn-cl btn-cl-danger" disabled   title="You don't have access to update or this is already the latest version !"
								{% endif %} id="revert-btn" >
								Revert
							</a>
							</span>
                            {% if enable_publish %}

<<<<<<< HEAD
                                {% if is_published and approval_status == 2%}

                                    <a class="btn btn-success" disabled title="This version is already published">
                                    &nbsp;Published&nbsp;
                                    <span class="glyphicon glyphicon-ok" style="color:green"></span>
                                </a>
                                {% else %}


                                            <a{% if request.user|has_group:"Moderators" %}
                                                {% if not live_ver_is_deleted %}
                                                    {% if approval_status == 1 %}
                                                        class="js-load-modal btn btn-warning"
                                                        href="{% url 'workingset_publish' pk=workingset.id workingset_history_id=workingset.history_id %}"
                                                        title="Needs to be approved"

=======

                                {% if is_published and approval_status == 2%}

                                    <a class="btn btn-success" disabled title="This version is already published">
                                    &nbsp;Published&nbsp;
                                    <span class="glyphicon glyphicon-ok" style="color:green"></span>
                                </a>
                                {% else %}


                                            <a{% if request.user|has_group:"Moderators" %}
                                                {% if not live_ver_is_deleted %}
                                                    {% if approval_status == 1 %}
                                                        class="js-load-modal btn btn-warning"
                                                        href="{% url 'workingset_publish' pk=workingset.id workingset_history_id=workingset.history_id %}"
                                                        title="Needs to be approved"

>>>>>>> cd1bd0d7
                                                    {% else %}
                                                        {% if approval_status == 3 %}
                                                        class="js-load-modal  btn btn-danger"
                                                        href="{% url 'workingset_publish' pk=workingset.id workingset_history_id=workingset.history_id %}"
                                                        title="Approve rejected Working Set"
                                                        {% else %}
                                                        class="js-load-modal btn btn-outline-primary btn-cl btn-cl-secondary"
                                                        href="{% url 'workingset_publish' pk=workingset.id workingset_history_id=workingset.history_id %}"
                                                        title="Publish immediately"
                                                        {% endif %}



                                                    {% endif %}

                                                {% else %}
                                                        class="btn btn-primary"
                                                    {% if is_published and approval_status == 2 %}
                                                        title="This version is already published"
                                                    {% elif live_ver_is_deleted %}
                                                        title="Deleted Working Set cannot be published !!"
                                                    {% endif %}

                                                {% endif %}
                                                        id="publish2">
                                               {% if approval_status == 1%}
                                                   Approve
                                               {% else %}
                                                        Publish
                                               {% endif %}


                                            {% else %}



                                                 <a{% if not is_lastapproved and approval_status is None and not request.user|has_group:"Moderators" %}

                                                            class="js-load-modal btn btn-outline-primary btn-cl btn-cl-secondary"
                                                            href="{% url 'workingset_request_publish' pk=workingset.id workingset_history_id=workingset.history_id %}"

                                                        {% elif  is_lastapproved and not live_ver_is_deleted and not approval_status == 3%}

                                                            class="js-load-modal btn btn-outline-primary btn-cl btn-cl-secondary"
                                                            href="{% url 'workingset_publish' pk=workingset.id workingset_history_id=workingset.history_id %}"
                                                        {% else %}
                                                            {% if is_published and approval_status == 2 %}
                                                                class="btn btn-primary"
                                                                title="This version is already published"
                                                            {% elif live_ver_is_deleted %}
                                                                class="btn btn-primary"
                                                                title="Deleted Working Set cannot be published !!"
                                                            {% elif approval_status == 3 %}
                                                                class="btn btn-danger"
                                                                disabled title="This version is rejected"
                                                            {% elif  approval_status == 1 %}
                                                                {% if workingset.owner_id == request.user.id %}
                                                                    class="btn btn-primary btn-warning"
                                                                    disabled title="This version needs to be approved "
                                                                {% else %}
                                                                    class="btn btn-primary"
                                                                    disabled = true
                                                                    disabled title="Unavailable to publish"
                                                                {% endif %}


                                                            {% endif %}


                                                        {% endif %}
                                                            id="publish2">
                                                         {% if approval_status == 3 %}
                                                               Rejected

                                                         {% else %}
                                                            {% if approval_status == 1 %}
                                                                Pending
                                                            {% else %}
            
                                                                Publish
                                                            {% endif %}
                                                         {% endif %}
                                                    {% endif %}


                                {% endif %}

                            {% endif %}

<<<<<<< HEAD
                        {% endif %}
=======

>>>>>>> cd1bd0d7


                        <a id="printBtn" class="btn btn-outline-primary btn-cl btn-cl-secondary">
                            Print
                        </a>

							{% if live_ver_is_deleted is True and user_can_restore %}
								<a class="js-load-modal btn btn-outline-danger btn-cl btn-cl-danger" href="{% url 'phenotypeworkingset_create_restore' workingset.id %}" title="Restore workingset">
									Restore
								</a>


							{% endif %}
                        <a href="#" role="button" class="btn popovers" id="help-hist-phenotype"
                           data-toggle="popover" data-trigger="hover" data-container="body" title=""
                           data-original-title="" data-placement="left">
                            <i class="fa fa-question-circle" aria-hidden="true"></i>
                        </a>
                    </div>
                </div>
        
                <div class="alert alert-success alert-dismissable" id="success-message" style="display: none;"
                     role="alert"></div>

                      <div class="alert alert-warning alert-dismissable" id="warning-message" style="display: none;"
                     role="alert"></div>
                <div class="alert alert-danger alert-dismissable" id="error-message" style="display: none;"
                     role="alert"></div>
            </span>

            
            <!--	-------------------------------------------------------------------
                    DETAILS
                    -------------------------------------------------------------------
              -->
            <div class="col-md-12">
                <div classXX="col-md-6" styleXX="margin-left: -10px">
                    <h2>
                        <strong>{{ workingset.name_highlighted|safe }}</strong>
                        {% for item in request.BRAND_GROUPS %}
                            {% for brand, groups in item.iteritems %}
                                {% if workingset.group.name in groups %}
                                    <img style="margin-top:-5px;" src="{% static 'img/brands/' %}{{ brand }}/logo.png"
                                         height="29px" title="{{ brand }}" alt="{{ brand }}"/>
                                {% endif %}
                            {% endfor %}
                        {% endfor %}
                    </h2>
                    <span><i>{{ workingset.author_highlighted|safe }}</i></span>
                    <br>
                    <br>
                </div>


                <div class="row"></div>
                <div class="row" style="margin-top: 10px;">
                    <div class="col-sm-2">ID</div>
                    <div class="col-sm-10">
					<span id="workingset_id_div" workingset_id="{{ workingset.id }}">
						{{ workingset.id }}						
					</span>
                    </div>
                </div>

                <div class="row" style="margin-top: 10px;">
                    <div class="col-sm-2">Version ID</div>
                    <div class="col-sm-10">
						<span id="workingset_history_id_div" workingset_history_id="{{ workingset.history_id }}">
							{{ workingset.history_id }}
                            {% if user.is_authenticated %}
                                &nbsp;&nbsp;
                                &nbsp;&nbsp;
                                {% if is_latest_version %}
                                    <span class="tag label" style='background-color:#F98E2B;'>LATEST VERSION</span>
                                {% else %}
                                    <span class="tag label label-default">HISTORICAL VERSION</span>
                                {% endif %}
                            {% endif %}
						</span>
                    </div>
                </div>

                <div class="row" style="margin-top: 10px;">
                    <div class="col-sm-2">Type</div>
                    <div class="col-sm-10">
					<span id="workingset_type_div" phenotype_type="{{ workingset.type }}">
                        {% if workingset_type|length %}
                            <span class="badge phenotype-type-badge card-tag-sizing"><i><strong>{{ workingset_type }}</i></strong></span>
                        {% else %}
                            <span class="card-no-data">Unknown type</span>
                        {% endif %}
					</span>
                    </div>
                </div>
                
                <div class="row" style="margin-top: 10px;">
                    <div class="col-sm-2">Data Sources</div>
                    <div class="col-sm-10">
                        {% for ds in data_sources %}
                            {% if ds.url|length %}
                                <a href="{{ ds.url }}" target=_blank rel="noopener noreferrer">{{ ds.name }}</a>
                            {% else %}
                                {{ ds.name }}
                            {% endif %}
                            {% if not forloop.last %}
                                ,
                            {% endif %}
                        {% endfor %}
                    </div>
                </div>

                {% if user.is_authenticated %}
                <div class="row" style="margin-top: 10px;">
                    <div class="col-sm-2">Modified Date</div>
                    <div class="col-sm-10">
                        {{ workingset.modified }}
                    </div>
                </div>
                {% endif %}
            {% if is_published %}
                <div class="row" style="margin-top: 10px;">
                    <div class="col-sm-2">Published Date</div>
                    <div class="col-sm-10">
                        {{ publish_date }}
                    </div>
                </div>
            {% endif %}

				<div class="row" style="margin-top: 10px;">
					<div class="col-sm-2">Collections</div>
					<div class="col-sm-10">
						{% if has_collections %}
							{% for tag in collections %}
								{% if tag.tag_type == 2 %}
								<span class="tag label label-{{ tag.get_display_display }} card-edit-sizing">{{ tag.description }}</span>
								{% endif %}
							{% endfor %}	
						{% else %}
							<span class="card-no-data">No collections</span>
						{% endif %}		
					</div>	
				</div>
				
				<div class="row" style="margin-top: 10px;">
					<div class="col-sm-2">Tags</div>
					<div class="col-sm-10">
						{% if has_tags %}
							{% for tag in tags %}
								{% if tag.tag_type == 1 %}
								<span class="tag label label-{{ tag.get_display_display }} card-edit-sizing">{{ tag.description }}</span>
								{% endif %}
							{% endfor %}	
						{% else %}
							<span class="card-no-data">No tags</span>
						{% endif %}		
					</div>	
				</div>	

            </div>


            <!--	-------------------------------------------------------------------
                    DESCRIPTION
                    -------------------------------------------------------------------
              -->
              <div class="col-sm-12 shadow-frame">
                <h3 class="paneltitle" style="margin-top:20px; margin-bottom:20px;"><span
                        id="Description"></span><strong>Description</strong></h3>
                {% if workingset.description_highlighted|length %}
                {{ workingset.description_highlighted|markdownify }}
                {% else %}
                <span class="card-no-data">No data available</span>
                {% endif %}
            </div>

            <!--	-------------------------------------------------------------------
                    CITATION REQUIREMENTS
                    -------------------------------------------------------------------
              -->
              <div class="col-sm-12 shadow-frame">
                <h3 class="paneltitle" style="margin-top:20px; margin-bottom:20px;"><span
                        id="CitationRequirements"></span><strong>Citation Requirements</strong></h3>
                {% if workingset.citation_requirements|length %}
                {{ workingset.citation_requirements|markdownify }}
                {% else %}
                <span class="card-no-data">No data available</span>
                {% endif %}
            </div>

            <!--	-------------------------------------------------------------------
                    PUBLICATIONS
                    -------------------------------------------------------------------
              -->
            <div class="col-sm-12 shadow-frame">
                <h3 class="paneltitle" style="margin-top:20px; margin-bottom:20px;"><span
                        id="Publications"></span><strong>Publications</strong></h3>


                <div class="markdown-holder">
                    {% if workingset.publications|length %}
                        <ul>
                            {% for p in workingset.publications_highlighted %}
                                <li>{{ p|markdownify }}</li>
                            {% endfor %}
                        </ul>
                    {% else %}
                    <span class="card-no-data">No data available</span>
                    {% endif %}
                </div>

            </div>

            <!--	-------------------------------------------------------------------
                    PUBLICATIONS
                    -------------------------------------------------------------------
              -->
            <div class="col-sm-12 shadow-frame">
                <h3 class="paneltitle" style="margin-top:20px; margin-bottom:20px;"><span
                        id="ClinicalCodeList"></span><strong>Clinical Code List</strong></h3>
                <div class="dropdown btn-group" style="float: right;">
                    <button {% if not user_can_export %} disabled
                                                            title="Component concept(s) deleted or revoked access!" {% endif %}
                                                            type="button" class="btn btn-primary dropdown-toggle"
                                                            data-toggle="dropdown" aria-haspopup="true"
                                                            aria-expanded="false" id="export-btn-codelist">
                        Export Code List <i class="caret"></i>
                    </button>
                    <ul class="dropdown-menu">
                        <li>
                            <a {% if user_can_export %}
                                href="{% url 'history_phenotypeworkingset_codes_to_csv' pk=workingset.id workingset_history_id=workingset.history_id %}" {% endif %}
                                class="dropdown-item">
                                CSV
                            </a>                        
                        </li>
                        <li>
                            {% if user.is_authenticated %}
                                <a {% if user_can_export %}
                                    href="{% url 'api:api_export_phenotypeworkingset_codes_byVersionID' pk=workingset.id workingset_history_id=workingset.history_id %}?format=json"
                                    target=_blank {% endif %}
<<<<<<< HEAD
                            {% elif enable_publish %}
=======
                            {% else%}
>>>>>>> cd1bd0d7
                                <a {% if user_can_export %}
                                href="{% url 'api:api_export_published_phenotypeworkingset_codes' pk=workingset.id workingset_history_id=workingset.history_id %}?format=json"
                                target=_blank {% endif %}
                            {% endif %}
                                class="dropdown-item">
                                JSON
                            </a>
                        </li>
                        <li>
                            {% if user.is_authenticated %}
                                <a {% if user_can_export %}
                                    href="{% url 'api:api_export_phenotypeworkingset_codes_byVersionID' pk=workingset.id workingset_history_id=workingset.history_id %}?format=xml"
                                    target=_blank {% endif %}
                            {% elif enable_publish %}
                                <a {% if user_can_export %}
                                href="{% url 'api:api_export_published_phenotypeworkingset_codes' pk=workingset.id workingset_history_id=workingset.history_id %}?format=xml"
                                target=_blank {% endif %}
                            {% endif %}
                                class="dropdown-item">
                                XML
                            </a>
                        </li>
                    </ul>
                </div>
                <table class="table display-table" id="attributes-table" style="width:100%; display:none">

                </table>
            </div>

            <!--	-------------------------------------------------------------------
                    PERMISSIONS
                    -------------------------------------------------------------------
              -->
            {% if user.is_authenticated %}
                <div class="col-sm-12 shadow-frame">
                    <h3 class="paneltitle" style="margin-top:20px; margin-bottom:20px;">
                        <span id="Permissions"></span><strong>Permissions</strong>
                    </h3>
                    <div id="permissions" class="row">
                        <div  class="col-sm-2">Owner</div>
                        <div class="col-sm-4">
                            <span>{{ workingset.owner.username }}</span>
                        </div>
                        <div  class="col-sm-2">Owner access</div>
                        
                        <div class="col-sm-4">
                            {% if workingset.owner_access == 1 %}	
                                <span class="card-noweight">None</span>
                            {% elif workingset.owner_access == 2 %}
                                <span class="card-noweight">View only</span>
                            {% elif workingset.owner_access == 3 %}
                                <span class="card-noweight">View and edit</span>
                            {% else %}
                                <span class="card-noweight">Unknown</span>
                            {% endif %}
                        </div>
                    </div>
                    <hr class="small-divider"/>
                    <div id="permissions" class="row">
                        <div  class="col-sm-2">Group</div>
                        <div class="col-sm-4">
                            {% if workingset.group %}
                            <span>{{ workingset.group }}</span>
                            {% else %}
                            <span class="card-no-data">No associated group</span>
                            {% endif %}
                        </div>
                        <div class="col-sm-2">Group access</div>
                        <div class="col-sm-4">
                            {% if workingset.group_access == 1 %}	
                                <span class="card-noweight text-right">No Access</span>
                            {% elif workingset.group_access == 2 %}
                                <span class="card-noweight text-right">View only</span>
                            {% elif workingset.group_access == 3 %}
                                <span class="card-noweight text-right">View and edit</span>
                            {% else %}
                                <span class="card-noweight text-right">Unknown</span>
                            {% endif %}
                        </div>
                    </div>
                    <hr class="small-divider"/>
                    <div id="permissions" class="row">
                        <div class="col-sm-2">All other users</div>
                        <div class="col-sm-10">
                            {% if workingset.world_access == 1 %}	
                                <span>No access</span>
                            {% elif workingset.world_access == 2 %}
                                <span>View only</span>
                            {% elif workingset.world_access == 3 %}
                                <span>View and edit</span>
                            {% else %}
                                
                            {% endif %}
                        </div>
                    </div>
                </div>

                <!--	-------------------------------------------------------------------
                        api
                        -------------------------------------------------------------------
                  -->
                <div class="col-sm-12 no-print shadow-frame">
                    <h3 class="paneltitle" id="API_Header" style="margin-top:20px; margin-bottom:20px;"><span
                            id="API"></span><strong>API</strong></h3>
    
                    <span id="api_id" phenotype_id="{{ phenotype.id }}">
                    <p> To Export Working Set Details:</p>
    
                    <table class="table table-striped table-responsive-md table-flex-rows">
                      <tr>
                        <th>Format</th>
                        <th>API</th>
                      </tr>
                      <tr>
                        <td>XML</td>
                        <td>
                        {% if user.is_authenticated %}
                            <a href="{% url 'api:api_phenotypeworkingset_detail_version' workingset.id workingset.history_id %}?format=xml"
                               target=_blank>site_root{% url 'api:api_phenotypeworkingset_detail_version' workingset.id workingset.history_id %}?format=xml</a>
                        {% else %}
                            <a href="{% url 'api:api_phenotypeworkingset_detail_public' workingset.id workingset.history_id %}?format=xml"
                               target=_blank>site_root{% url 'api:api_phenotypeworkingset_detail_public' workingset.id workingset.history_id %}?format=xml</a>
                        {% endif %}
                        </td>
                      </tr>
                      <tr>
                        <td>JSON</td>
                        <td>
                        {% if user.is_authenticated %}
                            <a href="{% url 'api:api_phenotypeworkingset_detail_version' workingset.id workingset.history_id %}?format=json"
                               target=_blank>site_root{% url 'api:api_phenotypeworkingset_detail_version' workingset.id workingset.history_id %}?format=json</a>
                        {% else %}
                            <a href="{% url 'api:api_phenotypeworkingset_detail_public' workingset.id workingset.history_id %}?format=json"
                               target=_blank>site_root{% url 'api:api_phenotypeworkingset_detail_public' workingset.id workingset.history_id %}?format=json</a>
                        {% endif %}
                        </td>
                      </tr>
                      <tr>
                        <td>R Package</td>
                        <td>
                            <code class="api-codeblock">
                                <p class="code-comment-highlight">
                                    # <a href="https://github.com/SwanseaUniversityMedical/ConceptLibraryClient">Download here</a>
                                </p>
                                <p class="code-general-highlight">
                                    library(ConceptLibraryClient)
                                </p>
                                <br>
                                <p class="code-comment-highlight">
                                    # Connect to API
                                </p>
                                <p class="code-general-highlight">
                                    client = connect_to_API(public=<span class="code-value-highlight">{% if user.is_authenticated %}FALSE{% else %}TRUE{% endif %}</span>)
                                </p>
                                <br>
                                <p class="code-comment-highlight">
                                    # Get details of workingset
                                </p>
                                <p class="code-general-highlight">
                                    details = get_workingset_detail_by_version(<span class="code-text-highlight">'{{ workingset.id }}'</span>, 
                                        <span class="code-text-highlight">'{{ workingset.history_id }}'</span>, 
                                        api_client=client)
                                </p>
                            </code>
                        </td>
                      </tr>
                    </table>
                    <p> To Export Working Set Code List:</p>
                        <table class="table table-striped table-responsive-md table-flex-rows">
                      <tr>
                        <th>Format</th>
                        <th>API</th>
                      </tr>
    
                          <tr>
                        <td>XML</td>
                        <td>
                        {% if user.is_authenticated %}
                            <a href="{% url 'api:api_export_phenotypeworkingset_codes_byVersionID' pk=workingset.id workingset_history_id=workingset.history_id %}?format=xml"
                               target=_blank>site_root{% url 'api:api_export_phenotypeworkingset_codes_byVersionID' workingset.id workingset.history_id %}?format=xml</a>
                        {% else %}
                            <a href="{% url 'api:api_export_published_phenotypeworkingset_codes' pk=workingset.id workingset_history_id=workingset.history_id %}?format=xml"
                               target=_blank>site_root{% url 'api:api_export_published_phenotypeworkingset_codes' workingset.id workingset.history_id %}?format=xml</a>
                        {% endif %}
                        </td>
                      </tr>
                      <tr>
                        <td>JSON</td>
                        <td>
                        {% if user.is_authenticated %}
                            <a href="{% url 'api:api_export_phenotypeworkingset_codes_byVersionID' workingset.id workingset.history_id %}?format=json"
                               target=_blank>site_root{% url 'api:api_export_phenotypeworkingset_codes_byVersionID' workingset.id workingset.history_id %}?format=json</a>
                        {% else %}
                            <a href="{% url 'api:api_export_published_phenotypeworkingset_codes' pk=workingset.id workingset_history_id=workingset.history_id %}?format=json"
                               target=_blank>site_root{% url 'api:api_export_published_phenotypeworkingset_codes' workingset.id workingset.history_id %}?format=json</a>
                        {% endif %}
                        </td>
    
                      </tr>
					  <tr>
						{% if user_can_export %}
	                        <tr>
	                        <td>CSV</td>
	                        <td>
	                        <a href="{% url 'history_phenotypeworkingset_codes_to_csv' pk=workingset.id workingset_history_id=workingset.history_id %}"
	                           target=_blank>site_root{% url 'history_phenotypeworkingset_codes_to_csv' workingset.id workingset.history_id %}</a>
	                    {% endif %}
	                  </tr>                      
                      <tr>
                        <td>R Package</td>
                        <td>
                            <code class="api-codeblock">
                                <p class="code-comment-highlight">
                                    # <a href="https://github.com/SwanseaUniversityMedical/ConceptLibraryClient">Download here</a>
                                </p>
                                <p class="code-general-highlight">
                                    library(ConceptLibraryClient)
                                </p>
                                <br>
                                <p class="code-comment-highlight">
                                    # Connect to API
                                </p>
                                <p class="code-general-highlight">
                                    client = connect_to_API(public=<span class="code-value-highlight">{% if user.is_authenticated %}FALSE{% else %}TRUE{% endif %}</span>)
                                </p>
                                <br>
                                <p class="code-comment-highlight">
                                    # Get codelists of workingset
                                </p>
                                <p class="code-general-highlight">
                                    codelists = get_workingset_code_list(<span class="code-text-highlight">'{{ workingset.id }}'</span>, 
                                    <span class="code-text-highlight">'{{ workingset.history_id }}'</span>, 
                                    api_client=client)
                                </p>
                            </code>
                        </td>
                      </tr>
                    </table>
                </span>
                </div>
            {% endif %}

            <!--	----------------------------- --------------------------------------
                    VERSION HISTORY
                    -------------------------------------------------------------------
              -->
              <div class="col-sm-12 no-print shadow-frame" id="history-section">
                <h3 class="paneltitle" id="ClinicalCodeHistory" style="margin-top:20px; margin-bottom:20px;"><span
                        id="CodeListsVersions"></span><strong>Version History</strong></h3>


                <span>
	  	  		{% if user.is_authenticated %}
                    <div class="row">
					<div class="col-sm-11" id="help-workingset-history-container"></div>
					<div class="col-sm-1 text-right">
						<a href="#" role="button" class="popovers" id="help-workingset-history"
                           data-container="#help-workingset-history-container" data-toggle="popover" data-trigger="hover"
                           title="" data-original-title="Version History" data-placement="left">
							<i class="fa fa-question-circle" aria-hidden="true"></i>
						</a>
					</div>
				</div>
                {% endif %}
                    <div class="pre-scrollable">
					{% include '../phenotypeworkingset/partial_history_list.html' %}
			   	    </div>	
			</span>

            </div>

            <!--	-------------------------------------------------------------------
                    HELP POP-UP TEXTS
                    -------------------------------------------------------------------
              -->
            {% if user.is_authenticated %}
              <div id="popover-content-help-workingset-history" class="hide popover-lg">
                  <p>
                      Every time you make any change to a Working Set it is audited.
                  </p>
                  <p>
                      You can view a Working Set from a specific point in time by clicking the View link at the required
                      save
                      point.
                  </p>
                  <p>
                      Within the view you can revert changes and restore a Working Set back to a specific point in time.
                  </p>
                  <p>
                      You can fork and create a new Working Set from a specific point in time.
                  </p>
              </div>
          {% endif %}
        </div>
    </div>

{% endblock container %}






{% block scripts %}
    <script src="{% static 'js/clinicalcode/component.js' %}"></script>
    <script src="{% static 'js/clinicalcode/concept.js' %}"></script>
    <script src="{% static 'js/clinicalcode/dataService.js' %}"></script>

    <script type="text/javascript">
        var workingset_id = "{{ workingset.id }}";
        var workingset_history_id = "{{ workingset.history_id }}";
        var highlight_result = {{ force_highlight_result }};

        // Create datatable for workingset concepts, assoc. phenotypes & attributes
        var dataset = {{ workingset_attributes|safe }};
        var attributes = dataset.map(e => e.Attributes.map(x => [{[x.name]: x.value}]).flat().reduce((a, b) => {
            return Object.assign(a, b);
        }));

        var simple = 0;
        var concepts  = dataset.map(e => [{
                name: `${e.concept_id}/${e.concept_version_id} - ${e.concept_name}`,
                concept_id: e.concept_id,
                concept_version_id: e.concept_version_id,
                phenotype_id: e.phenotype_id,
                phenotype_version_id: e.phenotype_version_id,
                phenotype_id_and_version_id: `${e.phenotype_id}/${e.phenotype_version_id}`,
                component_hash: simple++
            }])
            .flat();
        
        var datatypes = dataset.map(e => e.Attributes.map(x => x.type)).flat();
        var headers   = [...new Set(attributes.map(e => Object.keys(e)).flat())];
        headers = Object.entries(headers).map(([i, e]) => [{data: e, title: `${e} (${datatypes[i]})`}]).flat();

        headers.unshift({data: 'component_hash', title: 'Hash', searchable: false, visible: false});
        headers.unshift({data: 'concept_id', title: 'Concept ID', searchable: false, visible: false});
        headers.unshift({data: 'concept_version_id', title: 'Concept Version', searchable: false, visible: false});
        headers.unshift({data: 'phenotype_id', title: 'Phenotype ID', searchable: false, visible: false});
        headers.unshift({data: 'phenotype_version_id', title: 'Phenotype Version', searchable: false, visible: false});

        headers.unshift({
            data: 'phenotype_id_and_version_id',
            title: 'Phenotype ID/Version ID',
            render: (data, type, row, meta) => {
                if(type === 'display') {
                    data = `<a href="/phenotypes/${row.phenotype_id}/version/${row.phenotype_version_id}/detail/">${data}</a>`;
                }

                return data;
            },
        });

        headers.unshift({
            data: 'name',
            title: 'Concept (ID/Version)',
            render: (data, type, row, meta) => {
                if(type === 'display') {
                    data = `<a href="/concepts/${row.concept_id}/version/${row.concept_version_id}/detail/">${data}</a>`;
                }

                return data;
            }
        });

        attributes = Object.entries(attributes).map(([i, e]) => Object.assign(e, concepts[i]));
        headers.unshift({
            className: 'dt-control',
            orderable: false,
            data: null,
            defaultContent: '',
        });

        var table = $('#attributes-table').DataTable({
            data: attributes,
            columns: headers,
            ordering: false,
        });

        // Code list handling
        var dataCache = { };
        var createFoldout = (row) => {
            var data = row.data();
            return `<div class="foldout-data-table">
                <div class="row">
                    <div class="col-md-6">
                        <span id="codesCount_c${data.concept_version_id}-${data.component_hash}" class="codesCount label label-primary">Codes: 0</span>
                    </div>
                </div>
                <table class="table table-striped table-responsive-md display-table" style="width: 100%" id="codelist-tab-table-c${data.concept_version_id}-${data.component_hash}">
                    <thead>
                    <tr>
                        <th>Code</th>
                        <th>Description</th>
                    </tr>
                    </thead>
                    <tbody>
                    </tbody>
                </table>
            </div>`;
        }

        var createHeaders = () => {
            return `<th>Code</th>
                    <th>Description</th>`
        }

        var showConceptsCodes = (data, concept_codes_html_list, headers) => {
            var v = concept_codes_html_list[0];
            if (typeof v === 'undefined')
                return;
            
            var $head = $(`#codelist-tab-table-c${v.concept_version_id}-${data.component_hash} thead tr`);
            $head.empty();
            $head.html(createHeaders());
            for (var i = 0; i < headers.length; i++) {
                $head.append(`<th>${headers[i]}</th>`);
            }
            
            $(`#codelist-tab-table-c${v.concept_version_id}-${data.component_hash} tbody`).html(v.c_html);
            $(`#codesCount_c${v.concept_version_id}-${data.component_hash}`).text('Codes: ' + v.c_codes_count);
            
            var table = $(`#codelist-tab-table-c${v.concept_version_id}-${data.component_hash}`).DataTable({
                "initComplete": function () {
                    $(`#codelist-tab-table-c${v.concept_version_id}-${data.component_hash}`).addClass("specific_tablist")
                },
                "scrollX": true,
                "scrollY": "700px",
                "scrollCollapse": true,
                "lengthMenu": [[10, 25, 50, 100, -1], [10, 25, 50, 100, "All"]],
                "orderable": false,
                "ordering": false,
            });
        }

        var showCodeList = (row) => {
            var tab = row.child().find('.foldout-data-table');
            var data = row.data();
            var cached = dataCache[data.name];

            // Grab data from server if not cached
            if (typeof cached === 'undefined') {
                dataService.getWorkingSetUniqueCodesByVersion(workingset_id, workingset_history_id, data.concept_id, data.concept_version_id, highlight_result, function (res) {
                    if (!res.form_is_valid)
                        return;
                        
                    dataCache[data.name] = res;
                    showConceptsCodes(data, res.concept_codes_html, res.headers);
                });

                return;
            }

            showConceptsCodes(data, cached.concept_codes_html, cached.headers);
        }

        // Load code list (from cache, or by an AJAX request) when the data table control is clicked
        $('#attributes-table tbody').on('click', 'td.dt-control', function () {
            var tr = $(this).closest('tr');
            var row = table.row(tr);
            if (row.child.isShown()) {
                row.child.hide();
                tr.removeClass('shown');
                return;
            }

            row.child(createFoldout(row)).show();
            showCodeList(row);           
            tr.addClass('shown');
        });
        
        $('#attributes-table').show();

    </script>

    <script type="text/javascript">
        $("#printBtn").click(function () {
            //window.print();
            printPage(printCallback);
        })

        function printPage(callback) {
            // before printing hide all unnecessary elements from webpage
            $('.btn').hide();
            //$('#history-section').hide();
            $('#PhenotypeMenu').hide();
            $('#topButtons').hide();
            $('footer').hide();
            $('.popovers').hide();

			// Hide elements of table for printing
            {% if not user.is_authenticated %}
                var table = $('.display-table');
                table.DataTable().destroy();
                table.DataTable({
                    "searching":false,
                    "paging":false,
                    "lengthMenu": [[10, 25, 50, 100, -1], [10, 25, 50, 100, "All"]]
                });
            {% endif %}




            {% if user.is_authenticated %}
                $('#codelist-div-container').removeClass('pre-scrollable');
            {% endif%}
			
            // change paper orientation to landscape
            var css = '@page { size: landscape; }',
            head = document.head || document.getElementsByTagName('head')[0],
            style = document.createElement('style');

	        style.type = 'text/css';
	        style.media = 'print';
	
	        if (style.styleSheet){
	          style.styleSheet.cssText = css;
	        } else {
	          style.appendChild(document.createTextNode(css));
	        }
	
	        head.appendChild(style);
        

            window.print();

            // call printCallback function which shows back hidden elements
            callback();
        }

        function printCallback() {
            // when printing is finished or cancel show all hidden elements
            //$('#history-section').show();
            $('#PhenotypeMenu').show();
            $('#topButtons').show();
            $('footer').show();
            $('.btn').show();
            $('.popovers').show();

			// restore the table if user not login when printing finished
			{% if not user.is_authenticated %}
                 var table = $('.display-table');
                table.DataTable().destroy();
                table.DataTable({
                	"lengthMenu": [[10, 25, 50, 100, -1], [10, 25, 50, 100, "All"]]
                });
            {% endif %}


            {% if user.is_authenticated %}
                $('#codelist-div-container').addClass('pre-scrollable');
            {% endif%}
        }

    </script>

    <script type="text/javascript">

    // make api urls with site name
        $(function () {
            var v = $('#api_id').html();
            v = v.replace(/site_root/g, 'http://' + document.location.host);
            $('#api_id').html(v);
        });
    </script>

{% endblock scripts %}<|MERGE_RESOLUTION|>--- conflicted
+++ resolved
@@ -62,7 +62,7 @@
                                <a {% if user_can_export %}
                                    href="{% url 'api:api_phenotypeworkingset_detail_version' workingset.id workingset.history_id %}?format=json"
                                    target=_blank {% endif %}
-                           {% elif enable_publish %}
+                           {% else %}
                                <a {% if user_can_export %}
                                href="{% url 'api:api_phenotypeworkingset_detail_version' workingset.id workingset.history_id %}?format=json"
                                target=_blank {% endif %}
@@ -76,7 +76,7 @@
                                <a {% if user_can_export %}
                                    href="{% url 'api:api_phenotypeworkingset_detail_version' workingset.id workingset.history_id %}?format=xml"
                                    target=_blank {% endif %}
-                           {% elif enable_publish %}
+                           {% else %}
                                <a {% if user_can_export %}
                                href="{% url 'api:api_phenotypeworkingset_detail_version' workingset.id workingset.history_id %}?format=xml"
                                target=_blank {% endif %}
@@ -100,9 +100,8 @@
 								Revert
 							</a>
 							</span>
-                            {% if enable_publish %}
-
-<<<<<<< HEAD
+
+
                                 {% if is_published and approval_status == 2%}
 
                                     <a class="btn btn-success" disabled title="This version is already published">
@@ -119,25 +118,6 @@
                                                         href="{% url 'workingset_publish' pk=workingset.id workingset_history_id=workingset.history_id %}"
                                                         title="Needs to be approved"
 
-=======
-
-                                {% if is_published and approval_status == 2%}
-
-                                    <a class="btn btn-success" disabled title="This version is already published">
-                                    &nbsp;Published&nbsp;
-                                    <span class="glyphicon glyphicon-ok" style="color:green"></span>
-                                </a>
-                                {% else %}
-
-
-                                            <a{% if request.user|has_group:"Moderators" %}
-                                                {% if not live_ver_is_deleted %}
-                                                    {% if approval_status == 1 %}
-                                                        class="js-load-modal btn btn-warning"
-                                                        href="{% url 'workingset_publish' pk=workingset.id workingset_history_id=workingset.history_id %}"
-                                                        title="Needs to be approved"
-
->>>>>>> cd1bd0d7
                                                     {% else %}
                                                         {% if approval_status == 3 %}
                                                         class="js-load-modal  btn btn-danger"
@@ -227,11 +207,7 @@
 
                             {% endif %}
 
-<<<<<<< HEAD
-                        {% endif %}
-=======
-
->>>>>>> cd1bd0d7
+
 
 
                         <a id="printBtn" class="btn btn-outline-primary btn-cl btn-cl-secondary">
@@ -472,11 +448,7 @@
                                 <a {% if user_can_export %}
                                     href="{% url 'api:api_export_phenotypeworkingset_codes_byVersionID' pk=workingset.id workingset_history_id=workingset.history_id %}?format=json"
                                     target=_blank {% endif %}
-<<<<<<< HEAD
-                            {% elif enable_publish %}
-=======
                             {% else%}
->>>>>>> cd1bd0d7
                                 <a {% if user_can_export %}
                                 href="{% url 'api:api_export_published_phenotypeworkingset_codes' pk=workingset.id workingset_history_id=workingset.history_id %}?format=json"
                                 target=_blank {% endif %}
@@ -490,7 +462,7 @@
                                 <a {% if user_can_export %}
                                     href="{% url 'api:api_export_phenotypeworkingset_codes_byVersionID' pk=workingset.id workingset_history_id=workingset.history_id %}?format=xml"
                                     target=_blank {% endif %}
-                            {% elif enable_publish %}
+                            {% else %}
                                 <a {% if user_can_export %}
                                 href="{% url 'api:api_export_published_phenotypeworkingset_codes' pk=workingset.id workingset_history_id=workingset.history_id %}?format=xml"
                                 target=_blank {% endif %}
