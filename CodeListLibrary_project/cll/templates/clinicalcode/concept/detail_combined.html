{% extends "base.html" %}

{% load static %}
{% load markdownify %}
{% load cl_extras %}

{% block title %}| concept: {{ concept.name }}{% endblock title %}
{% block description %}{{ concept.name }}{% endblock description %}
{% block keywords %}, {{ concept.name }}{% endblock keywords %}

{% block canonical_path %}
	<link rel="canonical" href="{{ page_canonical_path }}" />
{% endblock canonical_path %}


{% block crumbs %}
	<a class="nav-bar-title underline" href="{% url 'concept_list' %}">Concepts</a>
    > <strong>{{ concept.name }}</strong> 
{% endblock crumbs %}

{% block scrollNav %}
data-spy="scroll" data-target="#ConceptMenu" data-offset = "140"
{% endblock scrollNav %}

{% block container %}

<div class="row">
	<nav class="col-sm-2 hideleft-navbar" id="ConceptMenu"  style="padding-top: 20px; position: sticky; height: min-content; position: -webkit-sticky; top: 60px;">
		<ul class=" nav left-navbar"  id='navList'>
			<li><a href="#home" id="Homelinkid">Home</a></li>					
			<li><a href="#description">Description</a></li>
			<!--<li><a href="#validation">Validation</a></li>-->
			<li><a href="#Publications">Publications</a></li>
			<li><a href="#CodeLists">Clinical Code Lists</a></li>
            {% if user.is_authenticated  %}
				<li><a href="#permissions">Permissions</a></li>
			{% endif %}
			<li><a href="#API">API</a></li>


			<li><a href="#conceptVersions">Version History</a></li>
		</ul>
	</nav>
			


	<h3><span id="home" style="margin-top: -100px;"></span></h3>
		<div class="col-sm-10">
			
			<span id="topButtons">			
					<div class="row" style="margin-left: 2px">
						<div class="col-sm-12 text-right action-buttons-container">
						   <div class="dropdown btn-group" > 
							  <button {% if not user_can_export %} disabled title="Component concept(s) deleted or revoked access!!" {% endif %} type="button" class="btn btn-primary dropdown-toggle" data-toggle="dropdown" aria-haspopup="true" aria-expanded="false" id="export-btn">
							    Export Concept
							    <span class="caret"></span>
							  </button>
							  <ul class="dropdown-menu">
								  <li>
							   {% if user.is_authenticated %}
									<a {% if user_can_export %} href="{% url 'api:api_concept_detail_version'  concept.id concept.history_id %}?format=json" target=_blank {% endif %}
							   {% elif enable_publish %}
									<a {% if user_can_export %} href="{% url 'api:api_concept_detail_version_public' concept.id concept.history_id %}?format=json" target=_blank {% endif %}
							   {% endif %}
								       class="dropdown-item" >
										JSON
									</a>
							   </li>
							   <li>
							   {% if user.is_authenticated %}
									<a {% if user_can_export %} href="{% url 'api:api_concept_detail_version'  concept.id concept.history_id %}?format=xml" target=_blank {% endif %}
							   {% elif enable_publish %}
									<a {% if user_can_export %} href="{% url 'api:api_concept_detail_version_public' concept.id concept.history_id %}?format=xml" target=_blank {% endif %}
							   {% endif %}							   
							       class="dropdown-item" >
									XML
								</a>
							   </li>
							  </ul>
							</div>
							
							
					{% if user.is_authenticated and not CLL_READ_ONLY %}
							<span>
								<a {% if user_can_edit %}href="{% url 'concept_update' concept.id %}"{% endif %} class="btn btn-outline-primary btn-cl btn-cl-secondary"
									{% if not user_can_edit %} disabled {% endif %} >
									Edit
								</a>
							</span>		
												
							<a 	{% if allowed_to_create %} class="js-load-modal btn btn-outline-primary btn-cl btn-cl-secondary" href="{% url 'concept_history_fork' pk=concept.id concept_history_id=concept.history_id %}"
								{% else %} class="btn btn-outline-primary btn-cl btn-cl-secondary" disabled 
								{% endif %} id="fork-btn">
								Fork
							</a>
							<a  {% if allowed_to_create and user_can_edit and not is_latest_version %} class="js-load-modal btn btn-outline-danger btn-cl btn-cl-danger" href="{% url 'concept_history_revert' pk=concept.id concept_history_id=concept.history_id %}"
								{% else %} class="btn btn-outline-danger btn-cl btn-cl-danger" disabled   title="You don't have access to update or this is already the latest version !" 
								{% endif %} id="revert-btn" >
								Revert
							</a>
							{% if enable_publish %}
								{% if is_published %}
							    	<a class="btn btn-success" disabled title="This version is already published" >
<!-- 								    	<i class="fa fa-paper-plane" aria-hidden="true"></i>							    		 -->
								    	Published&nbsp;
								    	<span class="glyphicon glyphicon-ok" style="color:green"></span>
								    </a>
								{% else %}
									<a 
								    {% if not live_ver_is_deleted and not is_published %}
								    	class="js-load-modal btn btn-outline-primary btn-cl btn-cl-secondary" href="{% url 'concept_publish' pk=concept.id concept_history_id=concept.history_id %}" 
									{% else %}
										class="btn btn-outline-primary btn-cl btn-cl-secondary" disabled 
										{% if is_published %}
									    	title="This version is already published" 
										{% elif live_ver_is_deleted %}
											title="Deleted concepts cannot be published !!"
										{% endif %} 
									{% endif %} 
									 id="publish2" >
									Publish 
								   </a>
								{% endif %}
								
						{% endif %}
						
<<<<<<< HEAD
                        
							{% if live_ver_is_deleted is True %}
=======

							
							{% if live_ver_is_deleted is True and user_can_restore %}
>>>>>>> 86f27fda
								<a class="js-load-modal btn btn-outline-danger btn-cl btn-cl-danger" href="{% url 'concept_restore' concept.id %}" title="Restore concept">
									Restore
								</a>
							{% endif %}
							
					 {% endif %}
					 					 	
<!-- 						</div>	 -->
<!-- 						<div class="col-md-2 text-right"> -->
							<a id="printBtn" class="btn btn-outline-primary btn-cl btn-cl-secondary">
								Print
							</a>
							<a href="#" role="button" class="btn popovers" id="help-hist-concept" data-toggle="popover" data-trigger="hover" data-container="body" title="" data-original-title="" data-placement="left">
								<i class="fa fa-question-circle" aria-hidden="true"></i>
							</a>
						</div>
					</div>
			
					<div class="alert alert-success alert-dismissable" id="success-message" style="display: none;" role="alert"></div>
					<div class="alert alert-danger alert-dismissable" id="error-message" style="display: none;" role="alert"></div>
<!-- 					<hr/>	 -->
				</span>
				
			<div class="col-md-12">
				<div classXX="col-md-6" styleXX="margin-left: -10px">
					<h2>			
						<strong>{{ concept.name_highlighted|safe }}</strong>	
						
						{% for item in request.BRAND_GROUPS %}
							{% for brand, groups in item.iteritems %}
								{% if concept.group.name in groups %}
								<img style="margin-top:-5px;" src="{% static 'img/brands/' %}{{brand}}/logo.png" height="29px" title="{{brand}}" alt="{{brand}}" />
								{% endif %}
							{% endfor %}
						{% endfor %}
					</h2>
					<span><i>{{ concept.author_highlighted|safe }}</i></span>					
					<br>
					<br>
				</div>

				<div class="row"></div>

<!-- 				<div class="row" style="margin-top: 10px;"> -->
<!-- 					<div class="col-sm-2">Author</div> -->
<!-- 					<div class="col-sm-10"> -->
<!-- 						{{ concept.author }} -->
<!-- 					</div> -->
<!-- 				</div> -->
				
				<div class="row" style="margin-top: 10px;">
					<div class="col-sm-2">ID</div>
					<div class="col-sm-10">
						<span id="concept_id_div" concept_id="{{ concept.id }}">
							{{ concept.friendly_id }}						
						</span>			
					</div>	
				</div>	
				
				<div class="row" style="margin-top: 10px;">
					<div class="col-sm-2">Version ID</div>
					<div class="col-sm-10">
						<span id="concept_history_id_div" concept_history_id="{{ concept.history_id }}">
							{{ concept.history_id }} 
							{% if user.is_authenticated %}
								&nbsp;&nbsp;
								&nbsp;&nbsp;
								{% if is_latest_version  %}
									<span class="tag label" style='background-color:#F98E2B;' >LATEST VERSION</span> 
								{% else %}		
									<span class="tag label label-default" >HISTORICAL VERSION</span>
								{% endif %}					
							{% endif %}				
						</span>
						
<!-- 						{% if concept.modified_by_username %}							 -->
<!-- 							<span> -->
<!-- 								&nbsp;&nbsp;&nbsp;&nbsp;(Modified on: {{ concept.modified }}) -->
<!-- 							</span> -->
<!-- 						{% endif %}	 -->
					</div>				
				</div>				
								
				<div class="row" style="margin-top: 10px;">
					<div class="col-sm-2">Coding system</div>
					<div class="col-sm-10">
						<span class="badge">
							{{ concept.coding_system_name }}
						</span>		
					</div>	
				</div>	
				
				<div class="row" style="margin-top: 10px;">
					<div class="col-sm-2">Collections</div>
					<div class="col-sm-10">
						{% if has_collections %}
							{% for tag in collections %}
								<span class="tag label label-{{ tag.get_display_display }} card-edit-sizing">{{ tag.description }}</span>
							{% endfor %}	
						{% else %}
							<span class="card-no-data">No collections</span>
						{% endif %}		
					</div>	
				</div>
				
				<div class="row" style="margin-top: 10px;">
					<div class="col-sm-2">Tags</div>
					<div class="col-sm-10">
						{% if has_tags %}
							{% for tag in tags %}
								<span class="tag label label-{{ tag.get_display_display }} card-edit-sizing">{{ tag.description }}</span>
							{% endfor %}	
						{% else %}
							<span class="card-no-data">No tags</span>
						{% endif %}		
					</div>	
				</div>	
								
				
					
			{% if not user.is_authenticated  %}
				<div class="row" style="margin-top: 10px;">
					<div class="col-sm-2">Owner</div>
					<div class="col-sm-10">
							{{ concept.owner.username }}
					</div>	
				</div>	

			{% endif %}	
									
				
			{% if user.is_authenticated  %}
				<div class="row" style="margin-top: 10px;">
					<div class="col-sm-2">Entry Date</div>
					<div class="col-sm-10">
							{{ concept.entry_date }}
					</div>	
				</div>	
	       {% endif %}					

		</div>
				
		<!--	-------------------------------------------------------------------
				DESCRIPTION
				-------------------------------------------------------------------
		  -->				
				<div class="col-sm-12 shadow-frame">
					<h3 class="paneltitle" style="margin-top:20px; margin-bottom:20px"><span id="description"></span><strong>Description</strong></h3>
					<div class="markdown-holder">
						{% if concept.description_highlighted|length %}
							{{ concept.description_highlighted|markdownify }}
						{% else %}
							<span class="card-no-data">No data available</span>
						{% endif %}
					</div>
				</div>
		
				
		<!--	-------------------------------------------------------------------
				PUBLICATIONS
				-------------------------------------------------------------------
		  -->
				<div class="col-sm-12 shadow-frame">
					<h3 class="paneltitle" style="margin-top:20px; margin-bottom:20px"><span id="Publications"></span><strong>Publications</strong></h3>
					
				    <div class="row" style="margin-top: 10px;">
						<div  class="col-sm-3">Primary publication DOI</div>
						{% if concept.publication_doi_highlighted|safe != '' %}
						<div class="col-sm-9">{{ concept.publication_doi_highlighted|safe }}</div>
						{% else %}
						<div class="col-sm-9 card-no-data">No data available</div>
						{% endif %}
					</div>
	
					<div class="row" style="margin-top: 10px;">
						<div  class="col-sm-3">Primary publication link</div>
						{% if concept.publication_link_highlighted|safe != '' %}
						<div class="col-sm-9">{{ concept.publication_link_highlighted|safe }}</div>
						{% else %}
						<div class="col-sm-9 card-no-data">No data available</div>
						{% endif %}
					</div>						
							
					<div class="row" style="margin-top: 10px;">
						<div  class="col-sm-3">Secondary  publication link</div>
						{% if concept.secondary_publication_links_highlighted|safe != '' %}
						<div class="col-sm-9">{{ concept.secondary_publication_links_highlighted|safe }}</div>
						{% else %}
						<div class="col-sm-9 card-no-data">No data available</div>
						{% endif %}
					</div>

					<div class="row" style="margin-top: 10px;">
						<div  class="col-sm-3">Paper published</div>
						<div class="col-sm-9">
<!-- 							<div class="validation-checkbox"> -->
<!-- 							 	<input  type="checkbox" {% if concept.paper_published %}checked="checked"{% endif %} disabled /> -->
<!-- 							 </div> -->
<!-- 							<input type="checkbox" {% if concept.paper_published %}checked="checked"{% endif %} disabled /> -->
							{% if concept.paper_published %}
								<span>Published &#10004;</span>
<!-- 								<span class = "glyphicon glyphicon-ok"></span> -->
							{% else %}
								<span>Not published &#10008;</span>
<!-- 								<span class = "glyphicon glyphicon-remove"></span> -->
					 		{% endif %} 							
						</div>
					</div>
					
					<div class="row" style="margin-top: 10px;">
						<div  class="col-sm-3">Source reference</div>
						{% if concept.source_reference|length %}
						<div class="col-sm-9">{{ concept.source_reference|highlight:q }}</div>
						{% else %}
						<div class="col-sm-9 card-no-data">No data available</div>
						{% endif %}
					</div>
					
					<div class="row" style="margin-top: 10px;">
						<div  class="col-sm-3">Citation requirements</div>
						{% if concept.citation_requirements|length %}
						<div class="col-sm-9">{{ concept.citation_requirements|highlight:q }}</div>
						{% else %}
						<div class="col-sm-9 card-no-data">No data available</div>
						{% endif %}
					</div>

				</div>

		<!--	-------------------------------------------------------------------
				COMPONENTS/CODE-LIST
				-------------------------------------------------------------------
		  -->					
			<div class="col-sm-12 shadow-frame">
				<h3 class="paneltitle" id="ClinicalCodeLists" style="margin-top:20px; margin-bottom:20px"><span id="CodeLists"></span><strong>Clinical Code List</strong>
						   <div class="dropdown btn-group" style="float: right;">
							  <button {% if not user_can_export %} disabled title="Component concept(s) deleted or revoked access!!" {% endif %} type="button" class="btn btn-primary dropdown-toggle" data-toggle="dropdown" aria-haspopup="true" aria-expanded="false" id="export-btn-codelist">
								  Export Code List <i class="caret"></i>
							  </button>
							  <ul class="dropdown-menu">
							  <li>
							    <a {% if user_can_export %} href="{% url 'history_concept_codes_to_csv' pk=concept.id concept_history_id=concept.history_id %}" {% endif %}
							       class="dropdown-item" >
									CSV
								</a>
							   </li>
							   <li>
							   {% if user.is_authenticated %}
									<a {% if user_can_export %} href="{% url 'api:api_export_concept_codes_byVersionID'  concept.id concept.history_id %}?format=json" target=_blank {% endif %}
							   {% elif enable_publish %}
									<a {% if user_can_export %} href="{% url 'api:api_export_published_concept_codes' concept.id concept.history_id %}?format=json" target=_blank {% endif %}
							   {% endif %}
								       class="dropdown-item" >
										JSON
									</a>
							   </li>
							   <li>
							   {% if user.is_authenticated %}
									<a {% if user_can_export %} href="{% url 'api:api_export_concept_codes_byVersionID'  concept.id concept.history_id %}?format=xml" target=_blank {% endif %}
							   {% elif enable_publish %}
									<a {% if user_can_export %} href="{% url 'api:api_export_published_concept_codes' concept.id concept.history_id %}?format=xml" target=_blank {% endif %}
							   {% endif %}
							       class="dropdown-item" >
									XML
								</a>
							   </li>
							  </ul>
							</div>
		<!--		<a href="#" role="button" class="btn popovers" id="help-components-codelist-concept" data-toggle="popover" data-trigger="hover" data-container="body" title="" data-original-title="" data-placement="right">
								<i class="fa fa-question-circle" aria-hidden="true"></i>
				</a>
		-->
				</h3>
				
					
				<ul class="nav nav-tabs tabs-up" role="tablist">
				<div class="row">
					<div class="col-sm-1" id="help-phenotype-history-container">
						
					</div>
					<div class="col-sm-11 text-right">
						<a href="#" role="button" class="btn-popovers" id="help-components-codelist-concept" data-toggle="popover" data-trigger="hover" title="" data-original-title="" data-placement="left">
							<i class="fa fa-question-circle" aria-hidden="true"></i>
						</a>
					</div>
				</div>	
				  <li class="nav-item {{ component_tab_active }}">
				    <a href="#component-tab-div" data-toggle="tab" id="componentstab" data-target="#component-tab-div" class="media_node {{ component_tab_active }} span">
				    	<h4><i class="fa fa-cogs" aria-hidden="true"></i> Components</h4>
					</a>
				  </li>
				  <li class="nav-item {{ codelist_tab_active }}"  >
				    <a href="#codelist-tab-div" data-toggle="tab" id="codelisttab" data-target="#codelist-tab-div" class="media_node {{ codelist_tab_active }} span">
				    	<h4><i class="fa fa-barcode" aria-hidden="true"></i> Code List</h4>
				    </a>
				  </li>
				</ul>
				<div class="tab-content">
					<div id="component-tab-div" class="component-tab-container tab-pane {{ component_tab_active }}" >
					<br>
						<table class="table table-striped small-table table-hover" id="component-table">
							<thead>
								<tr>
									<th>Name</th>
									<th>Version</th>
									<th>Type</th>
									<th>Logical type</th>
									<th>&nbsp;</th>
								</tr>
							</thead>
							<tbody>
								{% for component in components %}
									<tr>
										<td>{% if component.component_type == 1 %}(C{{ component.concept_ref_id }}) {% endif %}{{ component.name }}
											{% if component.component_type == 1 %}
												{% for item in request.BRAND_GROUPS %}
													{% for brand, groups in item.iteritems %}
														{% if component.group in groups %}
														<img src="{% static 'img/brands/' %}{{brand}}/logo.png" height="10px" title="{{brand}}" alt="{{brand}}" />
														{% endif %}
													{% endfor %}
												{% endfor %}
											{% endif %}
										</td>
										<td>{% if component.component_type == 1 %}
												{{ component.concept_ref_history_id }}
												{% if user.is_authenticated and component.is_published %}
													- Published
<!-- 													<span title="Published" ><i class="fa fa-paper-plane" aria-hidden="true"></i></span> -->
												{% endif %}
											{% else %}
												 - 
											{% endif %}
										</td>
										<td>
											{% if component.component_type == 1 %}
												<span>Concept</span>
											{% elif component.component_type == 2 %}
												<span>Query Builder</span>
											{% elif component.component_type == 3 %}
												<span>Expression</span>
											{% elif component.component_type == 4 %}
												<span>Expression Select</span>
											{% endif %}
										</td>
										<td>{{ component.get_logical_type_display }}</td>
										<td class="text-right">
										<!-- Note that the data-toggle (popover) has been removed from the following
											 buttons as the codelist data is not available at this time.
										  -->
										{% if component.component_type == 1 %}
											{% if component.id in component_error_msg_view %}
							 	 				    <div class="alert-danger" role="alert" style=" display:inline-block;" >
							 	 						<span class="glyphicon glyphicon-exclamation-sign" aria-hidden="true"></span>
							 	 						<span class="sr-only">Error:</span>
							 	 						{% for key,value in component_error_msg_view.items %}
							 	 						   {% if key == component.id %}
															 {% for v in value %}
															 	- {{ v }}<br> 
															 {% endfor %}
														   {% endif %}
														{% endfor %}
							 	 					</div>
												{% endif %}
										
											<a class="js-load-modal" href="{% url 'component_history_concept_detail' concept_id=component.concept_id concept_history_id=concept.history_id pk=component.id component_history_id=component.history_id %}">
											<button type="button" class="btn btn-info btn-xs" data-container="body" data-toggle="popover" data-html="true" data-placement="left" id="code-preview-{{ component.id }}" data-trigger="hover">
											  <i class="glyphicon glyphicon-search"> </i>
											</button>
											</a>
										{% elif component.component_type == 2 %}
											<a class="js-load-modal" href="{% url 'component_history_querybuilder_detail' concept_id=component.concept_id concept_history_id=concept.history_id pk=component.id component_history_id=component.history_id %}">
											<button type="button" class="btn btn-info btn-xs" data-container="body" data-toggle="popover" data-html="true" data-placement="left" id="code-preview-{{ component.id }}" data-trigger="hover">
												<i class="glyphicon glyphicon-search"> </i>
											</button>
											</a>
										{% elif component.component_type == 3 %}
											<a class="js-load-modal" href="{% url 'component_history_expression_detail' concept_id=component.concept_id concept_history_id=concept.history_id pk=component.id component_history_id=component.history_id %}">
											<button type="button" class="btn btn-info btn-xs" data-container="body" data-toggle="popover" data-html="true" data-placement="left" id="code-preview-{{ component.id }}" data-trigger="hover">
											  <i class="glyphicon glyphicon-search"> </i>
											</button>
											</a>
										{% elif component.component_type == 4 %}
											<a class="js-load-modal" href="{% url 'component_history_expressionselect_detail' concept_id=component.concept_id concept_history_id=concept.history_id pk=component.id component_history_id=component.history_id %}">			
											<button type="button" class="btn btn-info btn-xs" data-container="body" data-toggle="popover" data-html="true" data-placement="left" id="code-preview-{{ component.id }}" data-trigger="hover">
												<i class="glyphicon glyphicon-search"> </i>
											</button>			
											</a>
										{% endif %}
											<!-- A hidden section containing the list of codes in the component. This will
												 be shown when the user hovers over the view icon using the Bootstrap popover
												 plugin. 
											  -->
											<div id="popover-content-code-preview-{{ component.id }}" class="hide popover-lg">
													<table class="table table-striped small-table" style="margin-bottom: 0px;">
														<thead>
															<tr>
																<th>Code</th>
																<th>Description</th>
															</tr>
														</thead>
														<tbody>
														{% for code in component.codes|slice:":10" %}
															<tr>
																<td>{{ code.code }}</td>
																<td>{{ code.description|highlight:q }}</td>
															</tr>
														{% empty %}
															<tr>
																<td colspan="2" class="text-center bg-warning">
																	No codes
																</td>
															</tr>
														{% endfor %}
														</tbody>
													</table>
													<div>...</div>
	
											</div>									
										</td>
									</tr>
								{% empty %}
									<tr>
										<td colspan="5" class="text-center bg-warning">
											No components
										</td>
									</tr>
								{% endfor %}
							</tbody>
						</table>
					</div>
					
					<div id="codelist-tab-div" codelist_loaded="{{ codelist_loaded }}" class="tab-pane {{ codelist_tab_active }} " >
						<div class="row">
						<br>
							<div class="col-md-6">
								<span class="codesAmount label label-primary">Rows: {{ codelist|length }}</span>
							</div>
						</div>
						
						<div id="codelist-div-container" {% if user.is_authenticated %} style="overflow: hidden;max-height:fit-content" class="pre-scrollable" {% endif %} >
							<table class="table table-striped table-responsive-md display-table" style="width: 100%" id="codelist-tab-table" >
								<thead>
									<tr>
										<th>Code</th>
										<th>Description</th>
										{% for attr_hdr in code_attribute_header %}
											<th>{{ attr_hdr }}</th>
										{% endfor %}
									</tr>
								</thead>
								<tbody>
								{% for code in codelist %}
									<tr>
										<td>{{ code.code }}</td>
										<td>{{ code.description|highlight:q }}</td>
										{% for attr_hdr in code_attribute_header %}
										   {% for key, value in code.items %}
										   		{% if key == attr_hdr %}
										      		<td>{{ value }}</td>
										   		{% endif %}			
										   {% endfor %}			
										{% endfor %}
									</tr>
								{% empty %}
									<tr>
										<td colspan="10" class="text-center bg-warning spinner" id="no-codes-td">
											{% if codelist_loaded == 0 %}
											    Loading ...
											{% else %}
												No codes
											{% endif %} 											
										</td>
									</tr>
								{% endfor %}
								</tbody>
							</table>
							
						</div>
					</div>
					
				</div>						
						
			</div>											
					
					
					
		<!--	-------------------------------------------------------------------
				PERMISSIONS
				-------------------------------------------------------------------
		  -->
{% if user.is_authenticated  %}		
		<div class="col-sm-12 shadow-frame">
			<h3 class="paneltitle" style="margin-top:20px; margin-bottom:20px"><span id="permissions"></span><strong>Permissions</strong></h3>
			
			
<!-- 				<div class="row"> -->
<!-- 					<div  class="col-sm-3">Created by</div> -->
<!-- 					<div class="col-sm-3"> -->
<!-- 					 	{{ concept.created_by_username }} -->
<!-- 					</div> -->
<!-- 					<div  class="col-sm-2">On</div> -->
<!-- 					<div class="col-sm-4"> -->
<!-- 					 	{{ concept.created }} -->
<!-- 					</div> -->
<!-- 				</div> -->
<!-- 			 {% if concept.modified_by_username is not none %}				 -->
<!-- 				<div class="row"> -->
<!-- 					<div  class="col-sm-3">Modified by</div> -->
<!-- 					<div class="col-sm-3"> -->
<!-- 						{{ concept.modified_by_username }} -->
<!-- 					</div> -->
<!-- 					<div  class="col-sm-2">On</div> -->
<!-- 					<div class="col-sm-4"> -->
<!-- 					 	{{ concept.modified }} -->
<!-- 					</div> -->
<!-- 				</div> -->
<!-- 		    {% endif %} -->
			
					<div id="permissions" class="row">
						<div  class="col-sm-2">Owner</div>
						<div class="col-sm-4">
								<span>{{ concept.owner.username }}</span>
						</div>
						<div  class="col-sm-2">Owner access</div>
						
						<div class="col-sm-4">
								{% if concept.owner_access == 1 %}	
										<span class="card-noweight">None</span>
								{% elif concept.owner_access == 2 %}
										<span class="card-noweight">View only</span>
								{% elif concept.owner_access == 3 %}
										<span class="card-noweight">View and edit</span>
								{% else %}
										<span class="card-noweight">Unknown</span>
								{% endif %}
						</div>
					</div>
					<hr class="small-divider"/>
					<div id="permissions" class="row">
						<div  class="col-sm-2">Group</div>
						<div class="col-sm-4">
								{% if concept.group %}
								<span>{{ concept.group }}</span>
								{% else %}
								<span class="card-no-data">No associated group</span>
								{% endif %}
						</div>
						<div class="col-sm-2">Group access</div>
						<div class="col-sm-4">
								{% if concept.group_access == 1 %}	
										<span class="card-noweight text-right">No Access</span>
								{% elif concept.group_access == 2 %}
										<span class="card-noweight text-right">View only</span>
								{% elif concept.group_access == 3 %}
										<span class="card-noweight text-right">View and edit</span>
								{% else %}
										<span class="card-noweight text-right">Unknown</span>
								{% endif %}
						</div>
					</div>
					<hr class="small-divider"/>
					<div id="permissions" class="row">
						<div class="col-sm-2">All other users</div>
						<div class="col-sm-10">
								{% if concept.world_access == 1 %}	
										<span>No access</span>
								{% elif concept.world_access == 2 %}
										<span>View only</span>
								{% elif concept.world_access == 3 %}
										<span>View and edit</span>
								{% else %}
										
								{% endif %}
						</div>
					</div>

						
		</div>
{% endif %}					
				
	<!--	-------------------------------------------------------------------
				api
				-------------------------------------------------------------------
		  -->
		<div class="col-sm-12 no-print shadow-frame" >
			<h3 class="paneltitle" id="API_Header" style="margin-top:20px; margin-bottom:20px;"><span id="API"></span><strong>API</strong></h3>

			<span id="api_id" concept_Id="{{ concept.id }}">
				<p>To Export Concept Details: </p>
				<table class="table table-striped table-responsive-md table-flex-rows">
				  <tr>
						<th>Format</th>
						<th>API</th>
				  </tr>
				  <tr>
						<td>XML</td>
						<td>
							{% if user.is_authenticated  %}
								<a href="{% url 'api:api_concept_detail_version' concept.id concept.history_id %}?format=xml" target=_blank>
									site_root{% url 'api:api_concept_detail_version' concept.id concept.history_id %}?format=xml
								</a>
							{% else %}
								<a href="{% url 'api:api_concept_detail_version_public' concept.id concept.history_id %}?format=xml" target=_blank>
									site_root{% url 'api:api_concept_detail_version_public' concept.id concept.history_id %}?format=xml
								</a>
							{% endif %}
						</td>
				  </tr>
				  <tr>
						<td>JSON</td>
						<td>
							{% if user.is_authenticated  %}
								<a href="{% url 'api:api_concept_detail_version' concept.id concept.history_id %}?format=json" target=_blank>
									site_root{% url 'api:api_concept_detail_version' concept.id concept.history_id %}?format=json
								</a>
							{% else %}
								<a href="{% url 'api:api_concept_detail_version_public' concept.id concept.history_id %}?format=json" target=_blank>
									site_root{% url 'api:api_concept_detail_version_public' concept.id concept.history_id %}?format=json
								</a>
							{% endif %}
						</td>
				  </tr>
				  <tr>
							<td>R Package</td>
							<td>
								<code class="api-codeblock">
										<p class="code-comment-highlight">
												# <a href="https://github.com/SwanseaUniversityMedical/ConceptLibraryClient">Download here</a>
										</p>
										<p class="code-general-highlight">
												library(ConceptLibraryClient)
										</p>
										<br>
										<p class="code-comment-highlight">
												# Connect to API
										</p>
										<p class="code-general-highlight">
												client = connect_to_API(public=<span class="code-value-highlight">{% if user.is_authenticated %}FALSE{% else %}TRUE{% endif %}</span>)
										</p>
										<br>
										<p class="code-comment-highlight">
												# Get details of concept
										</p>
										<p class="code-general-highlight">
												details = get_concept_detail_by_version(<span class="code-text-highlight">'C{{ concept.id }}'</span>, 
												<span class="code-text-highlight">'{{ concept.history_id }}'</span>, 
												api_client=client)
										</p>
								</code>
							</td>
					</tr>
				</table>
				<p> To Export Concept Code List:</p>

					<table class="table table-striped table-responsive-md table-flex-rows">
				  <tr>
					<th>Format</th>
					<th>API</th>
				  </tr>

					  <tr>
					<td>XML</td>
					<td>
					{% if user.is_authenticated  %}
					<a href="{% url 'api:api_export_concept_codes_byVersionID' concept.id concept.history_id %}?format=xml" target=_blank>site_root{% url 'api:api_export_concept_codes_byVersionID' concept.id concept.history_id %}?format=xml</a>
					{% else %}
					<a href="{% url 'api:api_export_published_concept_codes' concept.id concept.history_id %}?format=xml" target=_blank>site_root{% url 'api:api_export_published_concept_codes' concept.id concept.history_id %}?format=xml</a>
					{% endif %}
					</td>
				  </tr>
				  <tr>
					<td>JSON</td>
					<td>
					{% if user.is_authenticated  %}
					<a href="{% url 'api:api_export_concept_codes_byVersionID' concept.id concept.history_id %}?format=json" target=_blank>site_root{% url 'api:api_export_concept_codes_byVersionID' concept.id concept.history_id %}?format=json</a>
					{% else %}
					<a href="{% url 'api:api_export_published_concept_codes' concept.id concept.history_id %}?format=json" target=_blank>site_root{% url 'api:api_export_published_concept_codes' concept.id concept.history_id %}?format=json</a>
					{% endif %}
					</td>

				  </tr>
						<tr>
					{% if user_can_export %}
					<tr>
					<td>CSV</td>
					<td>
					<a href="{% url 'history_concept_codes_to_csv' pk=concept.id concept_history_id=concept.history_id %}"target=_blank>site_root{% url 'history_concept_codes_to_csv' concept.id concept.history_id %}</a>
					{% endif %}
					</tr>
					<tr>
							<td>R Package</td>
							<td>
									<code class="api-codeblock">
											<p class="code-comment-highlight">
													# <a href="https://github.com/SwanseaUniversityMedical/ConceptLibraryClient">Download here</a>
											</p>
											<p class="code-general-highlight">
													library(ConceptLibraryClient)
											</p>
											<br>
											<p class="code-comment-highlight">
													# Connect to API
											</p>
											<p class="code-general-highlight">
													client = connect_to_API(public=<span class="code-value-highlight">{% if user.is_authenticated %}FALSE{% else %}TRUE{% endif %}</span>)
											</p>
											<br>
											<p class="code-comment-highlight">
													# Get codelist of concept
											</p>
											<p class="code-general-highlight">
													codelist = get_concept_code_list_by_version(<span class="code-text-highlight">'C{{ concept.id }}'</span>, 
													<span class="code-text-highlight">'{{ concept.history_id }}'</span>, 
													api_client=client)
											</p>
									</code>
							</td>
					</tr>
				</table>			
			</span>
		</div>
				
		<!--	-------------------------------------------------------------------
				VERSION HISTORY
				-------------------------------------------------------------------
		  -->				
		<div class="col-sm-12 no-print shadow-frame" id="history-section" >
			<h3 class="paneltitle" id="ClinicalCodeHistory" style="margin-top:20px; margin-bottom:20px"><span id="conceptVersions"></span><strong>Version History</strong></h3>		
			
		
	  	  	<span id="history-section">
	  	  		{% if user.is_authenticated %}
				<div class="row">
					<div class="col-sm-1" id="help-phenotype-history-container">
						
					</div>
					<div class="col-sm-11 text-right">
						<a href="#" role="button" class="btn-popovers" id="help-concept-history" data-toggle="popover" data-trigger="hover" title="" data-original-title="" data-placement="left">
							<i class="fa fa-question-circle" aria-hidden="true"></i>
						</a>						
					</div>
				</div>	
				{% endif %}	
				<div class="pre-scrollable">		
					{% include '../concept/partial_history_list.html' %}
			    </div>	
			</span>

		</div>
						


	<!--	-------------------------------------------------------------------
			HELP POP-UP TEXTS
			-------------------------------------------------------------------
	  -->
	{% if user.is_authenticated %}	  		
	  	<div id="popover-content-help-concept-history" class="hide popover-lg">
			<p>
				Every time you make a change to a concept whether it is saving concept information or
				adding/editing/deleting components it is audited.
			</p>
			<p>
				You can view a concept from a specific point in time by clicking the View link at the required save
				point.
			</p>
			<p>
				Within the view you can revert changes and restore a concept back to a specific point in time.
			</p>
			<p>
				You can fork and create a new concept from a specific point in time.
			</p>
		</div>
	{% endif %}
		
		<div id="popover-content-help-hist-concept" class="hide popover-lg">
			<p>
				<strong>Export</strong> - Export all codes into a csv file/JSON/XML for the current concept version.
				{% if user.is_authenticated and not CLL_READ_ONLY %}
					<ul>
						<li>This will also take into account any code lists within related concepts.</li>
						<li>The exported codes will only contain inclusion code lists and exclude any code lists that have the logical type marked as exclusion(remove-codes).</li>
						<li>The button will be disabled unless you have permission to view <b>all</b> of the component concepts.</li>
					</ul>
				{% endif %}
			</p>
			
			{% if user.is_authenticated and not CLL_READ_ONLY %}
				<p>
					<strong>Edit</strong> - Edit concept.
				</p>
				
				<p>
					<strong>Fork</strong> - This will take a copy of the historic concept version and create a new concept along with the historic concept components.
				</p>
								
				<p>
					<strong>Revert</strong> - This will restore the concept back to this version.
				</p>
				
				<p>
					<strong>Publish</strong> - This will publish the chosen version of the concept to the public.
						<br>Conditions to publish: 
						<ul>
							<li>The concept is not deleted.</li>
							<li>You must be the owner.</li>
							<li>The concept contains exportable codes.</li>
							<li>You hav view access to all components of type=concept.</li>
							<li>All components of type=concept refer to concepts which are not deleted (and their dependencies).</li>
							<li>All components of type=concept refer to concepts which are published (and their dependencies).</li>
						</ul>
				</p>
				
				{% if live_ver_is_deleted is True %}
					<p>
						<strong>Restore</strong> - Restore the deleted concept as active.
					</p>
				{% endif %}
			{% endif %}
			
			<p>
				<strong>Print</strong> - Print page.
			</p>
						
		</div>
		<div id="popover-content-help-components-codelist-concept" class="hide popover-lg">
			<p>
				Components are individual rules matching a set of codes. One or more components are used to define the codes contained within a concept.
			</p>
		</div>
	</div>
</div>
{% endblock container %}


{% block scripts %}
	<script src="{% static 'js/clinicalcode/component.js' %}"></script>
	<script src="{% static 'js/clinicalcode/concept.js' %}"></script>
	<script src="{% static 'js/clinicalcode/dataService.js' %}"></script>
	
	<script type="text/javascript">
		$('#codelisttab').click(function(e) {
			if($('#codelist-tab-div').attr("codelist_loaded") === "0"){
				// get the unique codes for the concept version
				concept_id = $('#concept_id_div').attr("concept_id");
				concept_history_id =$('#concept_history_id_div').attr("concept_history_id");
				
				//$(".loader").show();
				//$('#no-codes-td').addClass('spinner');				
				//$('#no-codes-td').html('<div class="loader" ></div>');
				
				dataService.getConceptUniqueCodesByVersion(concept_id, concept_history_id, {{ force_highlight_result }}, function(data){
						$('#codelist-tab-table tbody').html(data.html_uniquecodes_list);
						$('.codesAmount').text('Rows: ' + data.codes_count);

						 var table = $('#codelist-tab-table').DataTable({
                         "initComplete":function () {
                             $('#codelist-tab-table').addClass("specific_tablist")
                         },
                             "scrollX":true,
                             "scrollY":"700px",
                             "scrollCollapse": true,
                             "lengthMenu": [[10, 25, 50,100, -1], [10, 25, 50, 100, "All"]],
                             "colReorder": true,
                             "rowReorder": true
                             //"fixedHeader": true

                    });



				});
				
				//$(".loader").hide();
				//$('#no-codes-td').removeClass('spinner');
				
				$('#codelist-tab-div').attr("codelist_loaded" , "1");
				
			}else{
			    // Generate standard type of table in code list if not login
                {% if not user.is_authenticated %}
                    var table = $('.display-table').DataTable({
                    	"lengthMenu": [[10, 25, 50, 100, -1], [10, 25, 50, 100, "All"]]
                    });
                {% endif %}

            }




		});
            //if current tab is active on external user 
		    {% if codelist_tab_active %}
                var table = $('.display-table').DataTable({
                	"lengthMenu": [[10, 25, 50, 100, -1], [10, 25, 50, 100, "All"]]
                });
            {% endif %}
		
		

		$("#printBtn").click(function () {
			//window.print();
			printPage(printCallback);
		})

		function printPage(callback) {
			// before printing hide all unnecessary elements from webpage
			$('.btn').hide();
			//$('#history-section').hide();
			$('#ConceptMenu').hide();
			$('#topButtons').hide();
			$('footer').hide();
			$('.popovers').hide();

			// Hide elements of table for printing
            {% if not user.is_authenticated %}
                var table = $('.display-table');
                table.DataTable().destroy();
                table.DataTable({
                    "searching":false,
                    "paging":false,
                    "lengthMenu": [[10, 25, 50, 100, -1], [10, 25, 50, 100, "All"]]
                });
            {% endif %}

			
			{% if user.is_authenticated %}
				$('#codelist-div-container').removeClass('pre-scrollable');
			{% endif%}
			
			
            // change paper orientation to landscape
            var css = '@page { size: landscape; }',
            head = document.head || document.getElementsByTagName('head')[0],
            style = document.createElement('style');

	        style.type = 'text/css';
	        style.media = 'print';
	
	        if (style.styleSheet){
	          style.styleSheet.cssText = css;
	        } else {
	          style.appendChild(document.createTextNode(css));
	        }
	
	        head.appendChild(style);
	        
	        
			window.print();

			// call printCallback function which shows back hidden elements
			callback();
		}

		function printCallback() {
			// when printing is finished or cancel show all hidden elements
			//$('#history-section').show();
			$('#ConceptMenu').show();
			$('#topButtons').show();
			$('footer').show();
			$('.btn').show();
			$('.popovers').show();

			// restore the table if user not login when printing finished
			{% if not user.is_authenticated %}
                 var table = $('.display-table');
                table.DataTable().destroy();
                table.DataTable({
                	"lengthMenu": [[10, 25, 50, 100, -1], [10, 25, 50, 100, "All"]]
                });
            {% endif %}
			
			{% if user.is_authenticated %}
				$('#codelist-div-container').addClass('pre-scrollable');
			{% endif%}

		}

	</script>


	
	<script type="text/javascript">
	// make api urls with site name
		$(function() {
			var v = $('#api_id').html();
			v = v.replace(/site_root/g,  'http://' + document.location.host);
		    $('#api_id').html(v);
		});
	</script>
	

{% endblock scripts %}<|MERGE_RESOLUTION|>--- conflicted
+++ resolved
@@ -124,14 +124,11 @@
 								
 						{% endif %}
 						
-<<<<<<< HEAD
-                        
-							{% if live_ver_is_deleted is True %}
-=======
+
 
 							
 							{% if live_ver_is_deleted is True and user_can_restore %}
->>>>>>> 86f27fda
+
 								<a class="js-load-modal btn btn-outline-danger btn-cl btn-cl-danger" href="{% url 'concept_restore' concept.id %}" title="Restore concept">
 									Restore
 								</a>
