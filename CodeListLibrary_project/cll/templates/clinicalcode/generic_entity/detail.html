{% extends "base.html" %}

{% load static %}
{% load markdownify %}
{% load cl_extras %}
<<<<<<< HEAD
{% load entity_publish_request%}
{% block title %}| {{ entity_layout }}: {{ entity_data.name.value }}{% endblock title %}
{% block description %}{{ entity_data.name.value }}{% endblock description %}
{% block keywords %}, {{ entity_data.name.value }}{% endblock keywords %}
=======

{% block title %}| {{ entity_class }}: {{ entity_fields.name.value }}{% endblock title %}
{% block description %}{{ entity_fields.name.value }}{% endblock description %}
{% block keywords %}, {{ entity_fields.name.value }}{% endblock keywords %}
>>>>>>> 8afb887d

{% block canonical_path %}
	<link rel="canonical" href="{{ page_canonical_path }}" />
{% endblock canonical_path %}

{% block crumbs %}
    <a class="nav-bar-title underline" href="{% url 'entity_search_page' %}">search</a>
    > <strong>{{ entity_fields.name.value }}</strong>
{% endblock crumbs %}

{% block scrollNav %}
data-spy="scroll" data-target="#SideMenu" data-offset = "140"
{% endblock scrollNav %}

{% block container %}
<div class="row">
	<nav class="col-sm-2 hideleft-navbar" id="SideMenu" style="padding-top: 20px; position: sticky; height: min-content; position: -webkit-sticky; top: 60px;">
	     <ul class=" nav left-navbar "  id='navList'>
	         <li class=" active"><a href="#home" id="Homelinkid">Home</a></li>
	                    
	          {% for key, value in side_menu.items %}
	         	<li>
	         		<a href="#{{ key }}" >{{ value }}</a>
	         	</li>
			  {% endfor %}
	         
	          {% if user.is_authenticated %}
	          	<li><a href="#permissions">Permissions</a></li>
	          {% endif %}
	          
	         <li><a href="#API">API</a></li>	
	         <li><a href="#CodeListsVersions">Version History</a></li>
	     </ul>
	 </nav>

    <h3><span id="home" style="margin-top: -100px;"></span></h3>
    <div class="col-sm-10">

	<span id="topButtons">			
		<div class="row" style="margin-left: 2px">
			<div class="col-sm-12 text-right action-buttons-container">			
			   <div class="dropdown btn-group">
				  <button {% if not user_can_export %} disabled
                                                       title="Component concept(s) deleted or revoked access!!" {% endif %}
                                                       type="button" class="btn btn-primary dropdown-toggle"
                                                       data-toggle="dropdown" aria-haspopup="true"
                                                       aria-expanded="false" id="export-btn">
				    Export {{ entity_class }}
				    <span class="caret"></span>
				  </button>
				  <ul class="dropdown-menu">
				   <li>
				   {% if user.is_authenticated %}
					   <a {% if user_can_export %}
					       href="{% url 'api:api_generic_entity_detail_version' entity.id entity.history_id %}?format=json"
					       target=_blank {% endif %}
					{% else %}
					    <a {% if user_can_export %}
					    href="{% url 'api:api_generic_entity_detail_version_public' entity.id entity.history_id %}?format=json"
					    target=_blank {% endif %}
					{% endif %}
					    class="dropdown-item">
					        JSON
					   </a>
				   </li>
				   <li>
				   {% if user.is_authenticated %}
                      <a {% if user_can_export %}
                          href="{% url 'api:api_generic_entity_detail_version' entity.id entity.history_id %}?format=xml"
                          target=_blank {% endif %}
                  {% else %}
                      <a {% if user_can_export %}
                      href="{% url 'api:api_generic_entity_detail_version_public' entity.id entity.history_id %}?format=xml"
                      target=_blank {% endif %}
                  {% endif %}
                      class="dropdown-item">
                          XML
                      </a>
				   </li>
				  </ul>
				</div>

                        {% if user.is_authenticated and not CLL_READ_ONLY %}
                              {% if is_published and approval_status == 2%}

                                  <a class="btn btn-success" disabled title="This version is already published">
		    	&nbsp;Published&nbsp;
		    	<span class="glyphicon glyphicon-ok" style="color:green"></span>
		    </a>
                              {% else %}    
                            {%render_publish_button%}
                            
                            {% endif %}
                            {% endif %}
                                        
                        <a id="printBtn" class="btn btn-outline-primary btn-cl btn-cl-secondary">
				Print
			</a>
			<a href="#" role="button" class="btn popovers" id="help-hist-entity"
                           data-toggle="popover" data-trigger="hover" data-container="body" title=""
                           data-original-title="" data-placement="left">
				<i class="fa fa-question-circle" aria-hidden="true"></i>
			</a>
		</div>
	</div>

<div class="alert alert-success alert-dismissable" id="success-message" style="display: none;" role="alert"></div>
<div class="alert alert-danger alert-dismissable" id="error-message" style="display: none;" role="alert"></div>
<div class="alert alert-warning alert-dismissable" id="warning-message" style="display: none;"role="alert"></div>

</span>
<div class="col-md-12" id="ddd">
    <div>
        <h2>
            <strong>{{ entity_fields.name.value_highlighted|safe }}</strong>
        </h2>
        <span><i>{{ entity_fields.author.value_highlighted|safe }}</i></span>
        <br>
        <br>
    </div>


    <div class="row"></div>
    <div class="row" style="margin-top: 10px;">
          <div class="col-sm-2">ID</div>
          <div class="col-sm-10">
			<span id="entity_id_div" entity_id="{{ entity.id }}">
				{{ entity.id }}						
			</span>
         </div>
      </div>

      <div class="row" style="margin-top: 10px;">
             <div class="col-sm-2">Version ID</div>
             <div class="col-sm-10">
			<span id="entity_history_id_div" entity_history_id="{{ entity.history_id }}">
				{{ entity.history_id }}
                     {% if user.is_authenticated %}
                         &nbsp;&nbsp;
                         &nbsp;&nbsp;
                         {% if is_latest_version %}
                             <span class="tag label" style='background-color:#F98E2B;'>LATEST VERSION</span>
                         {% else %}
                             <span class="tag label label-default">HISTORICAL VERSION</span>
                         {% endif %}
                     {% endif %}
			</span>
             </div>
      </div>
       
       
       	      
       	      
		{% for field, field_data in entity_fields.items %}
			{% if not field_data|can_be_shown:user.is_authenticated or field == 'name' or field == 'author' %}
				<!-- continue -->
			{% else %}
				{% if field_data.field_type|is_in_list:'data_sources,tags,collections,concept_information,coding_system,phenoflowid' %}
						<!-- system defined -->
						{% if field_data.field_type == 'tags' %}
							<div class="row" style="margin-top: 10px;">
								<span id="{{ field_data.html_id }}"></span>
								<div class="col-sm-2">{{ field_data.title }}</div>
								<div class="col-sm-10">
									{% if field_data.value|length %}
										{% for tag in field_data.value %}
											<span class="tag label label-{{ tag.get_display_display }} card-edit-sizing">{{ tag.description }}</span>
										{% endfor %}	
									{% else %}
										<span class="card-no-data">No tags</span>
									{% endif %}		
								</div>	
							</div>	
						{% endif %}
						
						{% if field_data.field_type == 'collections' %}
							<div class="row" style="margin-top: 10px;">
								<span id="{{ field_data.html_id }}"></span>
								<div class="col-sm-2">{{ field_data.title }}</div>
								<div class="col-sm-10">
									{% if field_data.value|length %}
										{% for tag in field_data.value %}
											<span class="tag label label-{{ tag.get_display_display }} card-edit-sizing">{{ tag.description }}</span>
										{% endfor %}	
									{% else %}
										<span class="card-no-data">No collections</span>
									{% endif %}		
								</div>	
							</div>	
						{% endif %}		
						
						{% if field_data.field_type == 'data_sources' %}
				            <div class="row" style="margin-top: 10px;">
				            	<span id="{{ field_data.html_id }}"></span>
				                <div class="col-sm-2">{{ field_data.title }}</div>
				                <div class="col-sm-10">
				                    {% for ds in field_data.value %}
				                        {% if ds.url|length %}
				                            <a href="{{ ds.url }}" target=_blank rel="noopener noreferrer">{{ ds.name }}</a>
				                        {% else %}
				                            {{ ds.name }}
				                        {% endif %}
				                        {% if not forloop.last %}
				                            ,
				                        {% endif %}
				                    {% endfor %}
				                </div>
				            </div>
						{% endif %}		
						
						{% if field_data.field_type == 'coding_system' %}
							<div class="row" style="margin-top: 10px;">
								<span id="{{ field_data.html_id }}"></span>
				                <div class="col-sm-2">{{ field_data.title }}</div>
				                <div class="col-sm-10">
				                    {% if field_data.value|length %}
					                    {% for cs in field_data.value %}
					                        <span class="badge">{{ cs.name }}</span>
					                    {% endfor %}
				                    {% else %}
				                    <span class="card-no-data">No associated codes</span>
				                    {% endif %}
				                </div>
				            </div>
						{% endif %}	
						
						{% if field_data.field_type == 'phenoflowid' %}
							<div class="row" style="margin-top: 10px;">
								<span id="{{ field_data.html_id }}"></span>
				                <div class="col-sm-3"><label>PhenoFlow Implementation</label></div>
				                <div class="col-sm-9">
				                	<!-- value includes the URL -->
				                    {% if field_data.value|length %}
						                <a href="{{ field_data.value }}"
						                    target=_blank>{{ field_data.value }}
						                </a>            
				                    {% else %}
				                    <span class="card-no-data">No associated codes</span>
				                    {% endif %}
				                </div>
				            </div>
						{% endif %}			
										
						{% if field_data.field_type == 'concept_information' %}
				            {% include '../generic_entity/snippet/phenotype_clinical_code_lists.html' with field_data=field_data field=field %}
						{% endif %}			
										

				{% elif field_data.field_type|is_in_list:'string_inputbox,int,enum,enum_badge,string_inputbox_code,date' %}
					<!-- one row element -->
					<div class="row" style="margin-top: 10px;">
						 <span id="{{ field_data.html_id }}"></span>
		                 <div class="col-sm-2">{{ field_data.title }}</div>
		                 <div class="col-sm-10">
		                 	{{ field_data|get_html_element|safe }}
		                 </div>
		             </div>
				{% else %}
					<!-- textarea/list element -->
								
			       <div class="col-sm-12 shadow-frame">
			            <h3 class="paneltitle" style="margin-top:20px; margin-bottom:20px;">
			            	<span id="{{ field_data.html_id }}"></span>
			            	<strong>{{ field_data.title }}</strong>
			            </h3>
			            {% if field_data.field_type|is_in_list:'string_list_of_inputboxes' %}
			            	{% if field_data.value|length %}
			                    <ul>
			                        {% for p in field_data.value %}
			                            <li>{{ p|markdownify }}</li>
			                        {% endfor %}
			                    </ul>
			                {% else %}
			                <span class="card-no-data">No data available</span>
			                {% endif %}
			            {% else %}
				            {% if field_data.value_highlighted|length %}
				            	{{ field_data.value_highlighted|markdownify }}
				            {% else %}
				            	{{ field_data.value }}
				            {% endif %}
			            {% endif %}
			        </div>
			    {% endif %}
			{% endif %}
		{% endfor %}




































        <!--	-------------------------------------------------------------------
                PERMISSIONS
                -------------------------------------------------------------------
          -->
        {% if user.is_authenticated %}
            <div class="col-sm-12 shadow-frame">
                <h3 class="paneltitle" style="margin-top:20px; margin-bottom:20px;"><span
                        id="permissions"></span><strong>Permissions</strong></h3>


                <!--	<div class="row" style="margin-top: 10px;">
							<div  class="col-sm-3">Created by</div>
							<div class="col-sm-3">
								{{ entity.created_by_username }}
							</div>
							<div  class="col-sm-3 ">On</div>
							<div class="col-sm-3">
								{{ entity.created }}
							</div>
						</div>
						<div class="row">
							<div  class="col-sm-3">Modified by</div>
							<div class="col-sm-3">
								{{ entity.updated_by_username }}
							</div>
							<div  class="col-sm-3">On</div>
							<div class="col-sm-3">
								{{ entity.modified }}
							</div>
						</div>
-->

                    <div id="permissions" class="row">
                        <div  class="col-sm-2">Owner</div>
                        <div class="col-sm-4">
                            <span>{{ entity.owner.username }}</span>
                        </div>
                        <div  class="col-sm-2">Owner access</div>
                        
                        <div class="col-sm-4">
                            {% if entity.owner_access == 1 %}	
                                <span class="card-noweight">None</span>
                            {% elif entity.owner_access == 2 %}
                                <span class="card-noweight">View only</span>
                            {% elif entity.owner_access == 3 %}
                                <span class="card-noweight">View and edit</span>
                            {% else %}
                                <span class="card-noweight">Unknown</span>
                            {% endif %}
                        </div>
                    </div>
                    <hr class="small-divider"/>
                    <div id="permissions" class="row">
                        <div  class="col-sm-2">Group</div>
                        <div class="col-sm-4">
                            {% if entity.group %}
                            <span>{{ entity.group }}</span>
                            {% else %}
                            <span class="card-no-data">No associated group</span>
                            {% endif %}
                        </div>
                        <div class="col-sm-2">Group access</div>
                        <div class="col-sm-4">
                            {% if entity.group_access == 1 %}	
                                <span class="card-noweight text-right">No Access</span>
                            {% elif entity.group_access == 2 %}
                                <span class="card-noweight text-right">View only</span>
                            {% elif entity.group_access == 3 %}
                                <span class="card-noweight text-right">View and edit</span>
                            {% else %}
                                <span class="card-noweight text-right">Unknown</span>
                            {% endif %}
                        </div>
                    </div>
                    <hr class="small-divider"/>
                    <div id="permissions" class="row">
                        <div class="col-sm-2">All other users</div>
                        <div class="col-sm-10">
                            {% if entity.world_access == 1 %}	
                                <span>No access</span>
                            {% elif entity.world_access == 2 %}
                                <span>View only</span>
                            {% elif entity.world_access == 3 %}
                                <span>View and edit</span>
                            {% else %}
                                
                            {% endif %}
                        </div>
                    </div>

            </div>
        {% endif %}

        <!--	-------------------------------------------------------------------
                api
                -------------------------------------------------------------------
          -->
        <div class="col-sm-12 no-print shadow-frame">
            <h3 class="paneltitle" id="API_Header" style="margin-top:20px; margin-bottom:20px;"><span
                     id="API"></span><strong>API</strong></h3>

             <span id="api_id" entity_id="{{ entity.id }}">
	<p> To Export Phenotype Details:</p>

	<table class="table table-striped table-responsive-md table-flex-rows">
	  <tr>
		<th>Format</th>
		<th>API</th>
	  </tr>
	  <tr>
		<td>XML</td>
		<td>
		{% if user.is_authenticated %}
                     <a href="{% url 'api:api_generic_entity_detail_version' entity.id entity.history_id %}?format=xml"
                        target=_blank>site_root{% url 'api:api_generic_entity_detail_version' entity.id entity.history_id %}?format=xml</a>
                 {% else %}
                     <a href="{% url 'api:api_generic_entity_detail_version_public' entity.id entity.history_id %}?format=xml"
                        target=_blank>site_root{% url 'api:api_generic_entity_detail_version_public' entity.id entity.history_id %}?format=xml</a>
                 {% endif %}
		</td>
	  </tr>
	  <tr>
		<td>JSON</td>
		<td>
		{% if user.is_authenticated %}
                     <a href="{% url 'api:api_generic_entity_detail_version' entity.id entity.history_id %}?format=json"
                        target=_blank>site_root{% url 'api:api_generic_entity_detail_version' entity.id entity.history_id %}?format=json</a>
                 {% else %}
                     <a href="{% url 'api:api_generic_entity_detail_version_public' entity.id entity.history_id %}?format=json"
                        target=_blank>site_root{% url 'api:api_generic_entity_detail_version_public' entity.id entity.history_id %}?format=json</a>
                 {% endif %}
		</td>
	  </tr>
               <tr>
                 <td>R Package</td>
                 <td>
                     <code class="api-codeblock">
                         <p class="code-comment-highlight">
                             # <a href="https://github.com/SwanseaUniversityMedical/ConceptLibraryClient">Download here</a>
                         </p>
                         <p class="code-general-highlight">
                             library(ConceptLibraryClient)
                         </p>
                         <br>
                         <p class="code-comment-highlight">
                             # Connect to API
                         </p>
                         <p class="code-general-highlight">
                             client = connect_to_API(public=<span class="code-value-highlight">{% if user.is_authenticated %}FALSE{% else %}TRUE{% endif %}</span>)
                         </p>
                         <br>
                         <p class="code-comment-highlight">
                             # Get details of entity
                         </p>
                         <p class="code-general-highlight">
                             details = get_phenotype_detail_by_version(<span class="code-text-highlight">'{{ entity.id }}'</span>, 
                                 <span class="code-text-highlight">'{{ entity.history_id }}'</span>, 
                                 api_client=client)
                         </p>
                     </code>
                 </td>
               </tr>
	</table>
	<p> To Export Phenotype Code List:</p>
		<table class="table table-striped table-responsive-md table-flex-rows">
	  <tr>
		<th>Format</th>
		<th>API</th>
	  </tr>

		  <tr>
		<td>XML</td>
		<td>
		{% if user.is_authenticated %}
                     <a href="{% url 'api:ge_api_export_phenotype_codes_byVersionID' entity.id entity.history_id %}?format=xml"
                        target=_blank>site_root{% url 'api:ge_api_export_phenotype_codes_byVersionID' entity.id entity.history_id %}?format=xml</a>
                 {% else %}
                     <a href="{% url 'api:api_export_published_phenotype_codes' entity.id entity.history_id %}?format=xml"
                        target=_blank>site_root{% url 'api:api_export_published_phenotype_codes' entity.id entity.history_id %}?format=xml</a>
                 {% endif %}
		</td>
	  </tr>
	  <tr>
		<td>JSON</td>
		<td>
		{% if user.is_authenticated %}
                     <a href="{% url 'api:ge_api_export_phenotype_codes_byVersionID' entity.id entity.history_id %}?format=json"
                        target=_blank>site_root{% url 'api:ge_api_export_phenotype_codes_byVersionID' entity.id entity.history_id %}?format=json</a>
                 {% else %}
                     <a href="{% url 'api:ge_api_export_published_phenotype_codes' entity.id entity.history_id %}?format=json"
                        target=_blank>site_root{% url 'api:ge_api_export_published_phenotype_codes' entity.id entity.history_id %}?format=json</a>
                 {% endif %}
		</td>

	  </tr>
	  <tr>
		{% if user_can_export %}
                     <tr>
                     <td>CSV</td>
                     <td>
                     <a href="{% url 'ge_history_phenotype_codes_to_csv' pk=entity.id history_id=entity.history_id %}"
                        target=_blank>site_root{% url 'ge_history_phenotype_codes_to_csv' entity.id entity.history_id %}</a>
                 {% endif %}
               </tr>
               <tr>
                 <td>R Package</td>
                 <td>
                     <code class="api-codeblock">
                         <p class="code-comment-highlight">
                             # <a href="https://github.com/SwanseaUniversityMedical/ConceptLibraryClient">Download here</a>
                         </p>
                         <p class="code-general-highlight">
                             library(ConceptLibraryClient)
                         </p>
                         <br>
                         <p class="code-comment-highlight">
                             # Connect to API
                         </p>
                         <p class="code-general-highlight">
                             client = connect_to_API(public=<span class="code-value-highlight">{% if user.is_authenticated %}FALSE{% else %}TRUE{% endif %}</span>)
                         </p>
                         <br>
                         <p class="code-comment-highlight">
                             # Get codelists of entity
                         </p>
                         <p class="code-general-highlight">
                             codelists = get_phenotype_code_list(<span class="code-text-highlight">'{{ entity.id }}'</span>, 
                             <span class="code-text-highlight">'{{ entity.history_id }}'</span>, 
                             api_client=client)
                         </p>
                     </code>
                 </td>
               </tr>
	</table>
</span>
         </div>
         <!--	----------------------------- --------------------------------------
                VERSION HISTORY
                -------------------------------------------------------------------
          -->
        <div class="col-sm-12 no-print shadow-frame" id="history-section">
            <h3 class="paneltitle" id="ClinicalCodeHistory" style="margin-top:20px; margin-bottom:20px;"><span
                     id="CodeListsVersions"></span><strong>Version History</strong></h3>


             <span>
	  		{% if user.is_authenticated %}
                 <div class="row">
		<div class="col-sm-11" id="help-entity-history-container">
			
		</div>
		<div class="col-sm-1 text-right">
			<a href="#" role="button" class="popovers" id="help-entity-history"
                        data-container="#help-entity-history-container" data-toggle="popover" data-trigger="hover"
                        title="" data-original-title="version history" data-placement="left">
				<i class="fa fa-question-circle" aria-hidden="true"></i>
			</a>
		</div>
	</div>
             {% endif %}
                 <div class="pre-scrollable">
		{% include '../generic_entity/partial_history_list.html' %}
   	    </div>	
</span>

         </div>


         <!--	-------------------------------------------------------------------
                HELP POP-UP TEXTS
                -------------------------------------------------------------------
          -->
        {% if user.is_authenticated %}
            <div id="popover-content-help-entity-history" class="hide popover-lg">
                <p>
                    Every time you make any change to a entity it is audited.
                </p>
                <p>
                    You can view a _entity from a specific point in time by clicking the View link at the required
                    save
                    point.
                </p>
                <p>
                    Within the view you can revert changes and restore a entity back to a specific point in time.
                </p>
                <p>
                    You can fork and create a new entity from a specific point in time.
                </p>
            </div>
        {% endif %}

        <div id="popover-content-help-hist-entity" class="hide popover-lg">
            <p>
                <strong>Export</strong> - export all codes into a csv file/JSON/XML for the current phenotype
                version.
                {% if user.is_authenticated and not CLL_READ_ONLY %}
                    The button will be disabled unless you have permission to view <b>all</b> of the concepts used.
                {% endif %}
            </p>

            {% if user.is_authenticated and not CLL_READ_ONLY %}
                <!-- 				<p>
                                    <strong>Edit</strong> - Edit.
                                </p>

                                <p>
                                    <strong>Fork</strong> - This will take a copy of the historic phenotype version and create a new phenotype.
                                </p>

                                <p>
                                    <strong>Revert</strong> - This will restore the phenotype back to this version.
                                </p> -->

                <p>
                    <strong>Publish</strong> - This will publish the chosen version of the phenotype to the public.
                    <br>Conditions to publish:
                <ul>
                    <li>The entity is not deleted.</li>
                    <li>You must be the owner.</li>
                    <li>The entity contains exportable codes.</li>
                    <li>All concepts are published.</li>
                </ul>
                </p>

            {% endif %}

            <p>
                <strong>Print</strong> - Print page.
            </p>

        </div>


    </div>
</div>

{% endblock container %}






{% block scripts %}
    <script src="{% static 'js/clinicalcode/component.js' %}"></script>
    <script src="{% static 'js/clinicalcode/concept.js' %}"></script>
    <script src="{% static 'js/clinicalcode/dataService.js' %}"></script>


    <script type="text/javascript">

        function getConceptsCodes(target_concept_id, target_concept_history_id) {
            if ($('#collapse_c' + target_concept_history_id).attr("codelist_loaded") === "0") {
                // get the unique codes for the entity version
                phenotype_id = $('#entity_id_div').attr("entity_id");
                phenotype_history_id = $('#entity_history_id_div').attr("entity_history_id");

                dataService.get_ge_PhenotypeUniqueCodesByVersion(phenotype_id, phenotype_history_id, target_concept_id, target_concept_history_id, {{ force_highlight_result }}, function (data) {
                    showConceptsCodes(data.concept_codes_html, target_concept_id, target_concept_history_id);
                });


                $('#collapse_c' + target_concept_history_id).attr("codelist_loaded", "1");

            } else {
            }


        }


        function showConceptsCodes(concept_codes_html_list, target_concept_id, target_concept_history_id) {
            $.each(concept_codes_html_list, function (i, v) {
                $('#codelist-tab-table-c' + v.concept_version_id + ' tbody').html(v.c_html);
                $('#codesCount_c' + v.concept_version_id).text('Rows: ' + v.c_codes_count);
                
                var table = $('#codelist-tab-table-c' + v.concept_version_id).DataTable({
                    "initComplete": function () {
                        $('#codelist-tab-table-c' + v.concept_version_id).addClass("specific_tablist")
                    },
                    "scrollX": true,
                    "scrollY": "700px",
                    "scrollCollapse": true,
                    "lengthMenu": [[10, 25, 50, 100, -1], [10, 25, 50, 100, "All"]],
                    "colReorder": true,
                    "rowReorder": true,
                    //"fixedHeader": true
                });

            });


        }


        $("#printBtn").click(function () {
            //window.print();
            printPage(printCallback);
        })

        function printPage(callback) {
            // before printing hide all unnecessary elements from webpage
            $('.btn').hide();
            //$('#history-section').hide();
            $('#SideMenu').hide();
            $('#topButtons').hide();
            $('footer').hide();
            $('.popovers').hide();

			// Hide elements of table for printing
            {% if not user.is_authenticated %}
                var table = $('.display-table');
                table.DataTable().destroy();
                table.DataTable({
                    "searching":false,
                    "paging":false,
                    "lengthMenu": [[10, 25, 50, 100, -1], [10, 25, 50, 100, "All"]]
                });
            {% endif %}




            {% if user.is_authenticated %}
                $('#codelist-div-container').removeClass('pre-scrollable');
            {% endif%}
			
            // change paper orientation to landscape
            var css = '@page { size: landscape; }',
            head = document.head || document.getElementsByTagName('head')[0],
            style = document.createElement('style');

	        style.type = 'text/css';
	        style.media = 'print';
	
	        if (style.styleSheet){
	          style.styleSheet.cssText = css;
	        } else {
	          style.appendChild(document.createTextNode(css));
	        }
	
	        head.appendChild(style);
        

            window.print();

            // call printCallback function which shows back hidden elements
            callback();
        }

        function printCallback() {
            // when printing is finished or cancel show all hidden elements
            //$('#history-section').show();
            $('#SideMenu').show();
            $('#topButtons').show();
            $('footer').show();
            $('.btn').show();
            $('.popovers').show();

			// restore the table if user not login when printing finished
			{% if not user.is_authenticated %}
                 var table = $('.display-table');
                table.DataTable().destroy();
                table.DataTable({
                	"lengthMenu": [[10, 25, 50, 100, -1], [10, 25, 50, 100, "All"]]
                });
            {% endif %}


            {% if user.is_authenticated %}
                $('#codelist-div-container').addClass('pre-scrollable');
            {% endif%}
        }

    </script>

    <script type="text/javascript">
        $(function () {

            $("#Expand_all").on("click", function () {
                $('#accordion .panel-collapse:not(".in")').collapse('show');
                //$('#accordion .panel-collapse').collapse('show');
            });

            $("#Collapse_all").on("click", function () {
                $('#accordion .panel-collapse.in').collapse('hide');
                //$('#accordion .panel-collapse').collapse('hide');
            });

            function toggleIcon(e) {
                getConceptsCodes($(e.target).attr("target_concept_id"), $(e.target).attr("target_concept_history_id"));

                $(e.target)
                    .prev('.panel-heading')
                    .find(".plus-minus")
                    .toggleClass('glyphicon-plus glyphicon-minus');
            }

            $('.panel-group').on('hidden.bs.collapse', toggleIcon);
            $('.panel-group').on('shown.bs.collapse', toggleIcon);


            //$('#accordion .panel-collapse.in').collapse('hide');

            {% if not user.is_authenticated %}
                $('#accordion .panel-collapse:not(".in")').collapse('show');
                
                // Generate standard type of table in code list if not login
                var table = $('.display-table');
                table.DataTable().destroy();
                table.DataTable({
                	"lengthMenu": [[10, 25, 50, 100, -1], [10, 25, 50, 100, "All"]]
                });
            {% endif%}


        });
    </script>




    <script type="text/javascript">

    // make api urls with site name
        $(function () {
            var v = $('#api_id').html();
            v = v.replace(/site_root/g, 'http://' + document.location.host);
            $('#api_id').html(v);
        });
    </script>

{% endblock scripts %}<|MERGE_RESOLUTION|>--- conflicted
+++ resolved
@@ -3,17 +3,10 @@
 {% load static %}
 {% load markdownify %}
 {% load cl_extras %}
-<<<<<<< HEAD
 {% load entity_publish_request%}
-{% block title %}| {{ entity_layout }}: {{ entity_data.name.value }}{% endblock title %}
-{% block description %}{{ entity_data.name.value }}{% endblock description %}
-{% block keywords %}, {{ entity_data.name.value }}{% endblock keywords %}
-=======
-
 {% block title %}| {{ entity_class }}: {{ entity_fields.name.value }}{% endblock title %}
 {% block description %}{{ entity_fields.name.value }}{% endblock description %}
 {% block keywords %}, {{ entity_fields.name.value }}{% endblock keywords %}
->>>>>>> 8afb887d
 
 {% block canonical_path %}
 	<link rel="canonical" href="{{ page_canonical_path }}" />
