--- conflicted
+++ resolved
@@ -3,15 +3,11 @@
 {% load static %}
 {% load markdownify %}
 {% load cl_extras %}
-<<<<<<< HEAD
 {% load breadcrumbs %}
 {% load detail_pg_renderer %}
 {% load entity_publish_request %}
 {% load compress %}
 {% load sass_tags %}
-=======
-{% load entity_publish_request %}
->>>>>>> 2db703cb
 
 {% block title %}| {{ entity_class }}: {{ entity.name }}{% endblock title %}
 {% block description %}{{ entity.name }}{% endblock description %}
@@ -25,10 +21,10 @@
   <!-- <link href="{% static 'css/bootstrap.min.css' %}" rel="stylesheet" />
   <link href="{% static 'css/bootstrap-theme.min.css' %}" rel="stylesheet" />
   <link href="{% static 'css/datatables.min.css' %}" rel="stylesheet" /> -->
-  {% endblock head %}
+{% endblock head %}
+
 
 {% block container %}
-<<<<<<< HEAD
 <!-- Vendor -->
 <script src="{% static 'js/clinicalcode/redesign/vendor/simple-datatables/simple-datatables.min.js' %}"></script>
 <script src="{% static 'js/clinicalcode/redesign/vendor/tinymde/tiny-mde.min.js' %}"></script>
@@ -99,459 +95,12 @@
       </article>
     </div>
   </main>
-=======
-<div class="row">
-<!-- container -->
-	<nav class="col-sm-2 hideleft-navbar" id="SideMenu" style="padding-top: 20px; position: sticky; height: min-content; position: -webkit-sticky; top: 60px;">
-	     <ul class=" nav left-navbar "  id='navList'>
-	         <li class=" active"><a href="#home" id="Homelinkid">Home</a></li>
-	                    
-	          {% for key, value in side_menu.items %}
-	         	<li>
-	         		<a href="#{{ key }}" >{{ value }}</a>
-	         	</li>
-			  {% endfor %}
-	         
-	          {% if user.is_authenticated %}
-	          	<li><a href="#permissions_sec">Permissions</a></li>
-	          {% endif %}
-	          
-	         <li><a href="#API">API</a></li>	
-	         <li><a href="#versionhistory">Version History</a></li>
-	     </ul>
-	 </nav>
-
-    <h3><span id="home" style="margin-top: -100px;"></span></h3>
-    <div class="col-sm-10">
-	<!-- main -->
-	<span id="topButtons">			
-		<div class="row" style="margin-left: 2px">
-			<div class="col-sm-12 text-right action-buttons-container">			
-			   <div class="dropdown btn-group">
-				  <button {% if not user_can_export %} disabled
-                                                       title="Component concept(s) deleted or revoked access!!" {% endif %}
-                                                       type="button" class="btn btn-primary dropdown-toggle"
-                                                       data-toggle="dropdown" aria-haspopup="true"
-                                                       aria-expanded="false" id="export-btn">
-				    Export {{ entity_class }}
-				    <span class="caret"></span>
-				  </button>
-				  <ul class="dropdown-menu">
-				   <li>
-				   {% if user.is_authenticated %}
-					   <a {% if user_can_export %}
-					       href="{% url 'api:api_generic_entity_detail_version' entity.id entity.history_id %}?format=json"
-					       target=_blank {% endif %}
-					{% else %}
-					    <a {% if user_can_export %}
-					    href="{% url 'api:api_generic_entity_detail_version_public' entity.id entity.history_id %}?format=json"
-					    target=_blank {% endif %}
-					{% endif %}
-					    class="dropdown-item">
-					        JSON
-					   </a>
-				   </li>
-				   <li>
-				   {% if user.is_authenticated %}
-                      <a {% if user_can_export %}
-                          href="{% url 'api:api_generic_entity_detail_version' entity.id entity.history_id %}?format=xml"
-                          target=_blank {% endif %}
-                  {% else %}
-                      <a {% if user_can_export %}
-                      href="{% url 'api:api_generic_entity_detail_version_public' entity.id entity.history_id %}?format=xml"
-                      target=_blank {% endif %}
-                  {% endif %}
-                      class="dropdown-item">
-                          XML
-                      </a>
-				   </li>
-				  </ul>
-				</div>
-
-               {% if user.is_authenticated and not CLL_READ_ONLY %}
-                     {% if is_published and approval_status == 2%}
-                         <a class="btn btn-success" disabled title="This version is already published">
-						  	&nbsp;Published&nbsp;
-						  	<span class="glyphicon glyphicon-ok" style="color:green"></span>
-					     </a>
-                     {% else %}    
-                   	    {%render_publish_button%}
-                   
-                   {% endif %}
-               {% endif %}
-                               
-               <a id="printBtn" class="btn btn-outline-primary btn-cl btn-cl-secondary">
-				Print
-			</a>
-			<a href="#" role="button" class="btn popovers" id="help-hist-entity"
-                           data-toggle="popover" data-trigger="hover" data-container="body" title=""
-                           data-original-title="" data-placement="left">
-				<i class="fa fa-question-circle" aria-hidden="true"></i>
-			</a>
-		</div>
-	</div>
-
-<div class="alert alert-success alert-dismissable" id="success-message" style="display: none;" role="alert"></div>
-<div class="alert alert-danger alert-dismissable" id="error-message" style="display: none;" role="alert"></div>
-<div class="alert alert-warning alert-dismissable" id="warning-message" style="display: none;"role="alert"></div>
-
-</span>
-<div class="col-md-12" id="ddd" >
-    <div>
-        <h2>
-            <strong>{{ entity_fields.name.value_highlighted|safe }}</strong>
-        </h2>
-        <span><i>{{ entity_fields.author.value_highlighted|safe }}</i></span>
-        <br>
-        <br>
-    </div>
-
-
-	    <div class="row" style="margin-top: 10px;">
-	          <div class="col-sm-2">ID</div>
-	          <div class="col-sm-10">
-				<span id="entity_id_div" entity_id="{{ entity.id }}">
-					{{ entity.id }}						
-				</span>
-	         </div>
-	      </div>
-	
-	      <div class="row" style="margin-top: 10px;">
-	             <div class="col-sm-2">Version ID</div>
-	             <div class="col-sm-10">
-				   <span id="entity_history_id_div" entity_history_id="{{ entity.history_id }}">
-					{{ entity.history_id }}
-	                     {% if user.is_authenticated %}
-	                         &nbsp;&nbsp;
-	                         &nbsp;&nbsp;
-	                         {% if is_latest_version %}
-	                             <span class="tag label" style='background-color:#F98E2B;'>LATEST VERSION</span>
-	                         {% else %}
-	                             <span class="tag label label-default">HISTORICAL VERSION</span>
-	                         {% endif %}
-	                     {% endif %}
-				   </span>
-	             </div>
-	      </div>
-	       
-       
-       	      
-       	      
-		{% for field, field_data in entity_fields.items %}
-			{% if not field_data|can_be_shown:user.is_authenticated or field == 'name' or field == 'author' %}
-				<!-- continue -->
-			{% else %}
-				{% if field_data.field_type|is_in_list:'data_sources,tags,collections,concept_information,coding_system,phenoflowid' %}
-						<!-- system defined -->
-						{% if field_data.field_type|is_in_list:'tags,collections' %}
-							<div class="row" style="margin-top: 10px;">
-								<span id="{{ field_data.html_id }}"></span>
-								<div class="col-sm-2">{{ field_data.title }}</div>
-								<div class="col-sm-10">
-									{% if field_data.value|length %}
-										{% for tag in field_data.value %}
-											<span class="tag label label-{{ tag.get_display_display }} card-edit-sizing">{{ tag.description }}</span>
-										{% endfor %}	
-									{% else %}
-										<span class="card-no-data">No {{ field_data.title|lower }}</span>
-									{% endif %}		
-								</div>	
-							</div>	
-						{% endif %}
-												
-						{% if field_data.field_type == 'data_sources' %}
-				            <div class="row" style="margin-top: 10px;">
-				            	<span id="{{ field_data.html_id }}"></span>
-				                <div class="col-sm-2">{{ field_data.title }}</div>
-				                <div class="col-sm-10">
-				                    {% for ds in field_data.value %}
-				                        {% if ds.url|length %}
-				                            <a href="{{ ds.url }}" target=_blank rel="noopener noreferrer">{{ ds.name }}</a>
-				                        {% else %}
-				                            {{ ds.name }}
-				                        {% endif %}
-				                        {% if not forloop.last %}
-				                            ,
-				                        {% endif %}
-				                    {% endfor %}
-				                </div>
-				            </div>
-						{% endif %}		
-						
-						{% if field_data.field_type == 'coding_system' %}
-							<div class="row" style="margin-top: 10px;">
-								<span id="{{ field_data.html_id }}"></span>
-				                <div class="col-sm-2">{{ field_data.title }}</div>
-				                <div class="col-sm-10">
-				                    {% if field_data.value|length %}
-					                    {% for cs in field_data.value %}
-					                        <span class="badge">{{ cs.name }}</span>
-					                    {% endfor %}
-				                    {% else %}
-				                    <span class="card-no-data">No data</span>
-				                    {% endif %}
-				                </div>
-				            </div>
-						{% endif %}	
-						
-						{% if field_data.field_type == 'phenoflowid' %}
-							<div class="row" style="margin-top: 10px;">
-								<span id="{{ field_data.html_id }}"></span>
-				                <div class="col-sm-3"><label>PhenoFlow Implementation</label></div>
-				                <div class="col-sm-9">
-				                	<!-- value includes the URL -->
-				                    {% if field_data.value|length %}
-						                <a href="{{ field_data.value }}"
-						                    target=_blank>{{ field_data.value }}
-						                </a>            
-				                    {% else %}
-				                    <span class="card-no-data">No data</span>
-				                    {% endif %}
-				                </div>
-				            </div>
-						{% endif %}			
-										
-						{% if field_data.field_type == 'concept_information' %}
-				            {% include 'components/details/phenotype_clinical_code_lists.html' with field_data=field_data field=field %}
-						{% endif %}			
-										
-
-				{% elif field_data.field_type|is_in_list:'string_inputbox,int,enum,enum_radio_badge,enum_dropdown_badge,string_inputbox_code,date' %}
-					<!-- one row element -->
-					<div class="row" style="margin-top: 10px;">
-						 <span id="{{ field_data.html_id }}"></span>
-		                 <div class="col-sm-2">{{ field_data.title }}</div>
-		                 <div class="col-sm-10">
-		                 	{{ field_data|get_html_element|safe }}
-		                 </div>
-		             </div>
-				{% else %}
-					<!-- textarea/list element -->
-								
-			       <div class="col-sm-12 shadow-frame">
-			            <h3 class="paneltitle" style="margin-top:20px; margin-bottom:20px;">
-			            	<span id="{{ field_data.html_id }}"></span>
-			            	<strong>{{ field_data.title }}</strong>
-			            </h3>
-			            {% if field_data.field_type|is_in_list:'string_list_of_inputboxes' %}
-			            	{% if field_data.value|length %}
-			                    <ul>
-			                        {% for p in field_data.value %}
-			                            <li>{{ p|markdownify }}</li>
-			                        {% endfor %}
-			                    </ul>
-			                {% else %}
-			                <span class="card-no-data">No data available</span>
-			                {% endif %}
-			            {% else %}
-				            {% if field_data.value_highlighted|length %}
-				            	{{ field_data.value_highlighted|markdownify }}
-				            {% else %}
-				            	{{ field_data.value }} &nbsp;
-				            {% endif %}
-			            {% endif %}
-			        </div>
-			    {% endif %}
-			{% endif %}
-		{% endfor %}
-
-
-
-
-        <!--   PERMISSIONS   -->
-		{% include 'components/details/permissions.html' %}
-
-		<!--   API   -->
-		{% include 'components/details/api_section.html' %}
-
-         <!--  VERSION HISTORY   -->
-		{% include 'components/details/version_history.html' %}
-
-
-
-         <!--	-------------------------------------------------------------------
-                HELP POP-UP TEXTS
-                -------------------------------------------------------------------
-          -->
-        {% if user.is_authenticated %}
-            <div id="popover-content-help-entity-history" class="hide popover-lg">
-                <p>
-                    Every time you make any change to a {{ entity_class }} it is audited.
-                </p>
-                <p>
-                    You can view a {{ entity_class }} from a specific point in time by clicking the View link at the required
-                    save
-                    point.
-                </p>
-                <p>
-                    Within the view you can revert changes and restore a {{ entity_class }} back to a specific point in time.
-                </p>
-                <p>
-                    You can fork and create a new {{ entity_class }} from a specific point in time.
-                </p>
-            </div>
-        {% endif %}
-
-        <div id="popover-content-help-hist-entity" class="hide popover-lg">
-            <p>
-                <strong>Export</strong> - export all codes into a csv file/JSON/XML for the current {{ entity_class }}
-                version.
-                {% if user.is_authenticated and not CLL_READ_ONLY %}
-                    The button will be disabled unless you have permission to view <b>all</b> of the concepts used.
-                {% endif %}
-            </p>
-
-            {% if user.is_authenticated and not CLL_READ_ONLY %}
-                <!-- 				<p>
-                                    <strong>Edit</strong> - Edit.
-                                </p>
-
-                                <p>
-                                    <strong>Fork</strong> - This will take a copy of the historic {{ entity_class }} version and create a new {{ entity_class }}.
-                                </p>
-
-                                <p>
-                                    <strong>Revert</strong> - This will restore the {{ entity_class }} back to this version.
-                                </p> -->
-
-                <p>
-                    <strong>Publish</strong> - This will publish the chosen version of the {{ entity_class }} to the public.
-                    <br>Conditions to publish:
-                <ul>
-                    <li>The {{ entity_class }} is not deleted.</li>
-                    <li>You must be the owner.</li>
-                    <li>The {{ entity_class }} contains exportable codes.</li>
-                    <li>All concepts are published.</li>
-                </ul>
-                </p>
-
-            {% endif %}
-
-            <p>
-                <strong>Print</strong> - Print page.
-            </p>
-
-        </div>
-
-     </div>
-
-	<!-- main -->
-    </div>
-    
-<!-- container -->    
-</div>
-
-{% endblock container %}
-
-
-
->>>>>>> 2db703cb
 
 
 {% endblock container %}
 
 {% block scripts %}
-<<<<<<< HEAD
   <!-- script -->
 {% endblock scripts %}
 	
-	
-=======
-    <script src="{% static 'js/clinicalcode/component.js' %}"></script>
-    <script src="{% static 'js/clinicalcode/dataService.js' %}"></script>
-
-
-    <script type="text/javascript">
-        $("#printBtn").click(function () {
-            //window.print();
-            printPage(printCallback);
-        })
-
-        function printPage(callback) {
-            // before printing hide all unnecessary elements from webpage
-            $('.btn').hide();
-            //$('#history-section').hide();
-            $('#SideMenu').hide();
-            $('#topButtons').hide();
-            $('footer').hide();
-            $('.popovers').hide();
-
-			// Hide elements of table for printing
-            {% if not user.is_authenticated %}
-                var table = $('.code-list-display-table');
-                table.DataTable().destroy();
-                table.DataTable({
-                    "searching":false,
-                    "paging":false,
-                    "lengthMenu": [[10, 25, 50, 100, -1], [10, 25, 50, 100, "All"]]
-                });
-            {% endif %}
-
-
-
-
-            {% if user.is_authenticated %}
-                $('#codelist-div-container').removeClass('pre-scrollable');
-            {% endif%}
-			
-            // change paper orientation to landscape
-            var css = '@page { size: landscape; }',
-            head = document.head || document.getElementsByTagName('head')[0],
-            style = document.createElement('style');
-
-	        style.type = 'text/css';
-	        style.media = 'print';
-	
-	        if (style.styleSheet){
-	          style.styleSheet.cssText = css;
-	        } else {
-	          style.appendChild(document.createTextNode(css));
-	        }
-	
-	        head.appendChild(style);
-        
-
-            window.print();
-
-            // call printCallback function which shows back hidden elements
-            callback();
-        }
-
-        function printCallback() {
-            // when printing is finished or cancel show all hidden elements
-            //$('#history-section').show();
-            $('#SideMenu').show();
-            $('#topButtons').show();
-            $('footer').show();
-            $('.btn').show();
-            $('.popovers').show();
-
-			// restore the table if user not login when printing finished
-			{% if not user.is_authenticated %}
-                 var table = $('.code-list-display-table');
-                table.DataTable().destroy();
-                table.DataTable({
-                	"lengthMenu": [[10, 25, 50, 100, -1], [10, 25, 50, 100, "All"]]
-                });
-            {% endif %}
-
-
-            {% if user.is_authenticated %}
-                $('#codelist-div-container').addClass('pre-scrollable');
-            {% endif%}
-        }
-
-    </script>
-
-    <script type="text/javascript">
-
-    // make api urls with site name
-        $(function () {
-            var v = $('#api_id').html();
-            v = v.replace(/site_root/g, 'http://' + document.location.host);
-            $('#api_id').html(v);
-        });
-    </script>
-
-{% endblock scripts %}
->>>>>>> 2db703cb
+	