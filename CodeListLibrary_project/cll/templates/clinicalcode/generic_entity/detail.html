{% extends "base.html" %}

{% load static %}
{% load markdownify %}
{% load cl_extras %}

{% block title %}| {{ entity_class }}: {{ entity_fields.name.value }}{% endblock title %}
{% block description %}{{ entity_fields.name.value }}{% endblock description %}
{% block keywords %}, {{ entity_fields.name.value }}{% endblock keywords %}

{% block canonical_path %}
	<link rel="canonical" href="{{ page_canonical_path }}" />
{% endblock canonical_path %}

{% block crumbs %}
<<<<<<< HEAD
    <a class="nav-bar-title underline" href="{% url 'search_entity' %}">search</a>
    > <strong>{{ entity_data.name.value }}</strong>
=======
    <a class="nav-bar-title underline" href="{% url 'entity_search_page' %}">search</a>
    > <strong>{{ entity_fields.name.value }}</strong>
>>>>>>> 243e4984
{% endblock crumbs %}

{% block scrollNav %}
data-spy="scroll" data-target="#SideMenu" data-offset = "140"
{% endblock scrollNav %}

{% block container %}
<div class="row">
	<nav class="col-sm-2 hideleft-navbar" id="SideMenu" style="padding-top: 20px; position: sticky; height: min-content; position: -webkit-sticky; top: 60px;">
	     <ul class=" nav left-navbar "  id='navList'>
	         <li class=" active"><a href="#home" id="Homelinkid">Home</a></li>
	                    
	          {% for key, value in side_menu.items %}
	         	<li>
	         		<a href="#{{ key }}" >{{ value }}</a>
	         	</li>
			  {% endfor %}
	         
	          {% if user.is_authenticated %}
	          	<li><a href="#permissions">Permissions</a></li>
	          {% endif %}
	          
	         <li><a href="#API">API</a></li>	
	         <li><a href="#CodeListsVersions">Version History</a></li>
	     </ul>
	 </nav>

    <h3><span id="home" style="margin-top: -100px;"></span></h3>
    <div class="col-sm-10">

	<span id="topButtons">			
		<div class="row" style="margin-left: 2px">
			<div class="col-sm-12 text-right action-buttons-container">			
			   <div class="dropdown btn-group">
				  <button {% if not user_can_export %} disabled
                                                       title="Component concept(s) deleted or revoked access!!" {% endif %}
                                                       type="button" class="btn btn-primary dropdown-toggle"
                                                       data-toggle="dropdown" aria-haspopup="true"
                                                       aria-expanded="false" id="export-btn">
				    Export {{ entity_class }}
				    <span class="caret"></span>
				  </button>
				  <ul class="dropdown-menu">
				   <li>
				   {% if user.is_authenticated %}
					   <a {% if user_can_export %}
					       href="{% url 'api:api_generic_entity_detail_version' entity.id entity.history_id %}?format=json"
					       target=_blank {% endif %}
					{% else %}
					    <a {% if user_can_export %}
					    href="{% url 'api:api_generic_entity_detail_version_public' entity.id entity.history_id %}?format=json"
					    target=_blank {% endif %}
					{% endif %}
					    class="dropdown-item">
					        JSON
					   </a>
				   </li>
				   <li>
				   {% if user.is_authenticated %}
                      <a {% if user_can_export %}
                          href="{% url 'api:api_generic_entity_detail_version' entity.id entity.history_id %}?format=xml"
                          target=_blank {% endif %}
                  {% else %}
                      <a {% if user_can_export %}
                      href="{% url 'api:api_generic_entity_detail_version_public' entity.id entity.history_id %}?format=xml"
                      target=_blank {% endif %}
                  {% endif %}
                      class="dropdown-item">
                          XML
                      </a>
				   </li>
				  </ul>
				</div>

                        {% if user.is_authenticated and not CLL_READ_ONLY %}
                              {% if is_published and approval_status == 2%}

                                  <a class="btn btn-success" disabled title="This version is already published">
		    	&nbsp;Published&nbsp;
		    	<span class="glyphicon glyphicon-ok" style="color:green"></span>
		    </a>
                              {% else %}
                                  <a
                                          {% if request.user|has_group:"Moderators" %}
                                              {% if not live_ver_is_deleted %}
                                                  {% if approval_status == 1 and is_latest_pending_version %}
                                                      class="js-load-modal btn btn-warning"
                                                      href="{% url 'phenotype_publish' pk=entity.id phenotype_history_id=entity.history_id %}"
                                                      title="Needs to be approved"
                                                  {% else %}
                                                      {% if approval_status == 3 %}
                                                      class="js-load-modal  btn btn-danger"
                                                      href="{% url 'phenotype_publish' pk=entity.id phenotype_history_id=entity.history_id %}"
                                                      title="Approve declined entity"
                                                      {% else %}
                                                      class="js-load-modal btn btn-outline-primary btn-cl btn-cl-secondary"
                                                      href="{% url 'phenotype_publish' pk=entity.id phenotype_history_id=entity.history_id %}"
                                                      title="Publish immediately"
                                                      {% endif %}



                                                  {% endif %}

                                              {% else %}
                                                      class="btn btn-primary"
                                                  {% if is_published and approval_status == 2 %}
                                                      title="This version is already published"
                                                  {% elif live_ver_is_deleted %}
                                                      title="Deleted phenotypes cannot be published !!"
                                                  {% endif %}

                                              {% endif %}
                                                      id="publish2">
                                             {% if approval_status == 1 and is_latest_pending_version%}
                                                 Approve
                                             {% else %}
                                                      Publish
                                             {% endif %}


                                          {% else %}


                                              <a
                                                      {% if not live_ver_is_deleted and approval_status is None  or approval_status == 2 %}
                                                          class="js-load-modal btn btn-outline-primary btn-cl btn-cl-secondary"
                                                          href="{% url 'phenotype_publish' pk=entity.id phenotype_history_id=entity.history_id %}"
                                                      {% else %}
                                                          {% if is_published and approval_status == 2 %}
                                                           class="btn btn-primary"
                                                           title="This version is already published"
                                                          {% elif live_ver_is_deleted %}
                                                           class="btn btn-primary"
                                                           title="Deleted phenotypes cannot be published !!"
                                                          {% elif approval_status == 3 %}
                                                           class="btn btn-danger"
                                                           disabled title="This version is declined"
                                                          {% elif  approval_status == 1 %}
                                                           {% if entity.owner_id == request.user.id %}
                                                            class="btn btn-primary btn-warning"
                                                            disabled title="This version needs to be approved "
                                                           {% else %}
                                                            class="btn btn-primary"
                                                            disabled = true
                                                            disabled title="Unavailable to publish"
                                                           {% endif %}
                                                          {% endif %}


                                                      {% endif %}
                                                          id="publish2">
                                                       {% if approval_status == 3 %}
                                                    Declined
                                              {% else %}
                                                       {% if approval_status == 1 %}
                                                           Pending
                                                       {% else %}

                                                  Publish
                                              {% endif %}
                                                       {% endif %}
                                                  {% endif %}


                                {% endif %}
                        {% endif %}


                        <a id="printBtn" class="btn btn-outline-primary btn-cl btn-cl-secondary">
				Print
			</a>
			<a href="#" role="button" class="btn popovers" id="help-hist-entity"
                           data-toggle="popover" data-trigger="hover" data-container="body" title=""
                           data-original-title="" data-placement="left">
				<i class="fa fa-question-circle" aria-hidden="true"></i>
			</a>
		</div>
	</div>

<div class="alert alert-success alert-dismissable" id="success-message" style="display: none;" role="alert"></div>
<div class="alert alert-danger alert-dismissable" id="error-message" style="display: none;" role="alert"></div>

</span>
<div class="col-md-12" id="ddd">
    <div>
        <h2>
            <strong>{{ entity_fields.name.value_highlighted|safe }}</strong>
        </h2>
        <span><i>{{ entity_fields.author.value_highlighted|safe }}</i></span>
        <br>
        <br>
    </div>


    <div class="row"></div>
    <div class="row" style="margin-top: 10px;">
          <div class="col-sm-2">ID</div>
          <div class="col-sm-10">
			<span id="entity_id_div" entity_id="{{ entity.id }}">
				{{ entity.id }}						
			</span>
         </div>
      </div>

      <div class="row" style="margin-top: 10px;">
             <div class="col-sm-2">Version ID</div>
             <div class="col-sm-10">
			<span id="entity_history_id_div" entity_history_id="{{ entity.history_id }}">
				{{ entity.history_id }}
                     {% if user.is_authenticated %}
                         &nbsp;&nbsp;
                         &nbsp;&nbsp;
                         {% if is_latest_version %}
                             <span class="tag label" style='background-color:#F98E2B;'>LATEST VERSION</span>
                         {% else %}
                             <span class="tag label label-default">HISTORICAL VERSION</span>
                         {% endif %}
                     {% endif %}
			</span>
             </div>
      </div>
       
       
       	      
       	      
		{% for field, field_data in entity_fields.items %}
			{% if not field_data|can_be_shown:user.is_authenticated or field == 'name' or field == 'author' %}
				<!-- continue -->
			{% else %}
				{% if field_data.field_type|is_in_list:'data_sources,tags,collections,concept_information,coding_system,phenoflowid' %}
						<!-- system defined -->
						{% if field_data.field_type == 'tags' %}
							<div class="row" style="margin-top: 10px;">
								<span id="{{ field_data.html_id }}"></span>
								<div class="col-sm-2">{{ field_data.title }}</div>
								<div class="col-sm-10">
									{% if field_data.value|length %}
										{% for tag in field_data.value %}
											<span class="tag label label-{{ tag.get_display_display }} card-edit-sizing">{{ tag.description }}</span>
										{% endfor %}	
									{% else %}
										<span class="card-no-data">No tags</span>
									{% endif %}		
								</div>	
							</div>	
						{% endif %}
						
						{% if field_data.field_type == 'collections' %}
							<div class="row" style="margin-top: 10px;">
								<span id="{{ field_data.html_id }}"></span>
								<div class="col-sm-2">{{ field_data.title }}</div>
								<div class="col-sm-10">
									{% if field_data.value|length %}
										{% for tag in field_data.value %}
											<span class="tag label label-{{ tag.get_display_display }} card-edit-sizing">{{ tag.description }}</span>
										{% endfor %}	
									{% else %}
										<span class="card-no-data">No collections</span>
									{% endif %}		
								</div>	
							</div>	
						{% endif %}		
						
						{% if field_data.field_type == 'data_sources' %}
				            <div class="row" style="margin-top: 10px;">
				            	<span id="{{ field_data.html_id }}"></span>
				                <div class="col-sm-2">{{ field_data.title }}</div>
				                <div class="col-sm-10">
				                    {% for ds in field_data.value %}
				                        {% if ds.url|length %}
				                            <a href="{{ ds.url }}" target=_blank rel="noopener noreferrer">{{ ds.name }}</a>
				                        {% else %}
				                            {{ ds.name }}
				                        {% endif %}
				                        {% if not forloop.last %}
				                            ,
				                        {% endif %}
				                    {% endfor %}
				                </div>
				            </div>
						{% endif %}		
						
						{% if field_data.field_type == 'coding_system' %}
							<div class="row" style="margin-top: 10px;">
								<span id="{{ field_data.html_id }}"></span>
				                <div class="col-sm-2">{{ field_data.title }}</div>
				                <div class="col-sm-10">
				                    {% if field_data.value|length %}
					                    {% for cs in field_data.value %}
					                        <span class="badge">{{ cs.name }}</span>
					                    {% endfor %}
				                    {% else %}
				                    <span class="card-no-data">No associated codes</span>
				                    {% endif %}
				                </div>
				            </div>
						{% endif %}	
						
						{% if field_data.field_type == 'phenoflowid' %}
							<div class="row" style="margin-top: 10px;">
								<span id="{{ field_data.html_id }}"></span>
				                <div class="col-sm-3"><label>PhenoFlow Implementation</label></div>
				                <div class="col-sm-9">
				                	<!-- value includes the URL -->
				                    {% if field_data.value|length %}
						                <a href="{{ field_data.value }}"
						                    target=_blank>{{ field_data.value }}
						                </a>            
				                    {% else %}
				                    <span class="card-no-data">No associated codes</span>
				                    {% endif %}
				                </div>
				            </div>
						{% endif %}			
										
						{% if field_data.field_type == 'concept_information' %}
				            {% include '../generic_entity/snippet/phenotype_clinical_code_lists.html' with field_data=field_data field=field %}
						{% endif %}			
										

				{% elif field_data.field_type|is_in_list:'string_inputbox,int,enum,enum_badge,string_inputbox_code,date' %}
					<!-- one row element -->
					<div class="row" style="margin-top: 10px;">
						 <span id="{{ field_data.html_id }}"></span>
		                 <div class="col-sm-2">{{ field_data.title }}</div>
		                 <div class="col-sm-10">
		                 	{{ field_data|get_html_element|safe }}
		                 </div>
		             </div>
				{% else %}
					<!-- textarea/list element -->
								
			       <div class="col-sm-12 shadow-frame">
			            <h3 class="paneltitle" style="margin-top:20px; margin-bottom:20px;">
			            	<span id="{{ field_data.html_id }}"></span>
			            	<strong>{{ field_data.title }}</strong>
			            </h3>
			            {% if field_data.field_type|is_in_list:'string_list_of_inputboxes' %}
			            	{% if field_data.value|length %}
			                    <ul>
			                        {% for p in field_data.value %}
			                            <li>{{ p|markdownify }}</li>
			                        {% endfor %}
			                    </ul>
			                {% else %}
			                <span class="card-no-data">No data available</span>
			                {% endif %}
			            {% else %}
				            {% if field_data.value_highlighted|length %}
				            	{{ field_data.value_highlighted|markdownify }}
				            {% else %}
				            	{{ field_data.value }}
				            {% endif %}
			            {% endif %}
			        </div>
			    {% endif %}
			{% endif %}
		{% endfor %}




































        <!--	-------------------------------------------------------------------
                PERMISSIONS
                -------------------------------------------------------------------
          -->
        {% if user.is_authenticated %}
            <div class="col-sm-12 shadow-frame">
                <h3 class="paneltitle" style="margin-top:20px; margin-bottom:20px;"><span
                        id="permissions"></span><strong>Permissions</strong></h3>


                <!--	<div class="row" style="margin-top: 10px;">
							<div  class="col-sm-3">Created by</div>
							<div class="col-sm-3">
								{{ entity.created_by_username }}
							</div>
							<div  class="col-sm-3 ">On</div>
							<div class="col-sm-3">
								{{ entity.created }}
							</div>
						</div>
						<div class="row">
							<div  class="col-sm-3">Modified by</div>
							<div class="col-sm-3">
								{{ entity.updated_by_username }}
							</div>
							<div  class="col-sm-3">On</div>
							<div class="col-sm-3">
								{{ entity.modified }}
							</div>
						</div>
-->

                    <div id="permissions" class="row">
                        <div  class="col-sm-2">Owner</div>
                        <div class="col-sm-4">
                            <span>{{ entity.owner.username }}</span>
                        </div>
                        <div  class="col-sm-2">Owner access</div>
                        
                        <div class="col-sm-4">
                            {% if entity.owner_access == 1 %}	
                                <span class="card-noweight">None</span>
                            {% elif entity.owner_access == 2 %}
                                <span class="card-noweight">View only</span>
                            {% elif entity.owner_access == 3 %}
                                <span class="card-noweight">View and edit</span>
                            {% else %}
                                <span class="card-noweight">Unknown</span>
                            {% endif %}
                        </div>
                    </div>
                    <hr class="small-divider"/>
                    <div id="permissions" class="row">
                        <div  class="col-sm-2">Group</div>
                        <div class="col-sm-4">
                            {% if entity.group %}
                            <span>{{ entity.group }}</span>
                            {% else %}
                            <span class="card-no-data">No associated group</span>
                            {% endif %}
                        </div>
                        <div class="col-sm-2">Group access</div>
                        <div class="col-sm-4">
                            {% if entity.group_access == 1 %}	
                                <span class="card-noweight text-right">No Access</span>
                            {% elif entity.group_access == 2 %}
                                <span class="card-noweight text-right">View only</span>
                            {% elif entity.group_access == 3 %}
                                <span class="card-noweight text-right">View and edit</span>
                            {% else %}
                                <span class="card-noweight text-right">Unknown</span>
                            {% endif %}
                        </div>
                    </div>
                    <hr class="small-divider"/>
                    <div id="permissions" class="row">
                        <div class="col-sm-2">All other users</div>
                        <div class="col-sm-10">
                            {% if entity.world_access == 1 %}	
                                <span>No access</span>
                            {% elif entity.world_access == 2 %}
                                <span>View only</span>
                            {% elif entity.world_access == 3 %}
                                <span>View and edit</span>
                            {% else %}
                                
                            {% endif %}
                        </div>
                    </div>

            </div>
        {% endif %}

        <!--	-------------------------------------------------------------------
                api
                -------------------------------------------------------------------
          -->
        <div class="col-sm-12 no-print shadow-frame">
            <h3 class="paneltitle" id="API_Header" style="margin-top:20px; margin-bottom:20px;"><span
                     id="API"></span><strong>API</strong></h3>

             <span id="api_id" entity_id="{{ entity.id }}">
	<p> To Export Phenotype Details:</p>

	<table class="table table-striped table-responsive-md table-flex-rows">
	  <tr>
		<th>Format</th>
		<th>API</th>
	  </tr>
	  <tr>
		<td>XML</td>
		<td>
		{% if user.is_authenticated %}
                     <a href="{% url 'api:api_generic_entity_detail_version' entity.id entity.history_id %}?format=xml"
                        target=_blank>site_root{% url 'api:api_generic_entity_detail_version' entity.id entity.history_id %}?format=xml</a>
                 {% else %}
                     <a href="{% url 'api:api_generic_entity_detail_version_public' entity.id entity.history_id %}?format=xml"
                        target=_blank>site_root{% url 'api:api_generic_entity_detail_version_public' entity.id entity.history_id %}?format=xml</a>
                 {% endif %}
		</td>
	  </tr>
	  <tr>
		<td>JSON</td>
		<td>
		{% if user.is_authenticated %}
                     <a href="{% url 'api:api_generic_entity_detail_version' entity.id entity.history_id %}?format=json"
                        target=_blank>site_root{% url 'api:api_generic_entity_detail_version' entity.id entity.history_id %}?format=json</a>
                 {% else %}
                     <a href="{% url 'api:api_generic_entity_detail_version_public' entity.id entity.history_id %}?format=json"
                        target=_blank>site_root{% url 'api:api_generic_entity_detail_version_public' entity.id entity.history_id %}?format=json</a>
                 {% endif %}
		</td>
	  </tr>
               <tr>
                 <td>R Package</td>
                 <td>
                     <code class="api-codeblock">
                         <p class="code-comment-highlight">
                             # <a href="https://github.com/SwanseaUniversityMedical/ConceptLibraryClient">Download here</a>
                         </p>
                         <p class="code-general-highlight">
                             library(ConceptLibraryClient)
                         </p>
                         <br>
                         <p class="code-comment-highlight">
                             # Connect to API
                         </p>
                         <p class="code-general-highlight">
                             client = connect_to_API(public=<span class="code-value-highlight">{% if user.is_authenticated %}FALSE{% else %}TRUE{% endif %}</span>)
                         </p>
                         <br>
                         <p class="code-comment-highlight">
                             # Get details of entity
                         </p>
                         <p class="code-general-highlight">
                             details = get_phenotype_detail_by_version(<span class="code-text-highlight">'{{ entity.id }}'</span>, 
                                 <span class="code-text-highlight">'{{ entity.history_id }}'</span>, 
                                 api_client=client)
                         </p>
                     </code>
                 </td>
               </tr>
	</table>
	<p> To Export Phenotype Code List:</p>
		<table class="table table-striped table-responsive-md table-flex-rows">
	  <tr>
		<th>Format</th>
		<th>API</th>
	  </tr>

		  <tr>
		<td>XML</td>
		<td>
		{% if user.is_authenticated %}
                     <a href="{% url 'api:ge_api_export_phenotype_codes_byVersionID' entity.id entity.history_id %}?format=xml"
                        target=_blank>site_root{% url 'api:ge_api_export_phenotype_codes_byVersionID' entity.id entity.history_id %}?format=xml</a>
                 {% else %}
                     <a href="{% url 'api:api_export_published_phenotype_codes' entity.id entity.history_id %}?format=xml"
                        target=_blank>site_root{% url 'api:api_export_published_phenotype_codes' entity.id entity.history_id %}?format=xml</a>
                 {% endif %}
		</td>
	  </tr>
	  <tr>
		<td>JSON</td>
		<td>
		{% if user.is_authenticated %}
                     <a href="{% url 'api:ge_api_export_phenotype_codes_byVersionID' entity.id entity.history_id %}?format=json"
                        target=_blank>site_root{% url 'api:ge_api_export_phenotype_codes_byVersionID' entity.id entity.history_id %}?format=json</a>
                 {% else %}
                     <a href="{% url 'api:ge_api_export_published_phenotype_codes' entity.id entity.history_id %}?format=json"
                        target=_blank>site_root{% url 'api:ge_api_export_published_phenotype_codes' entity.id entity.history_id %}?format=json</a>
                 {% endif %}
		</td>

	  </tr>
	  <tr>
		{% if user_can_export %}
                     <tr>
                     <td>CSV</td>
                     <td>
                     <a href="{% url 'ge_history_phenotype_codes_to_csv' pk=entity.id history_id=entity.history_id %}"
                        target=_blank>site_root{% url 'ge_history_phenotype_codes_to_csv' entity.id entity.history_id %}</a>
                 {% endif %}
               </tr>
               <tr>
                 <td>R Package</td>
                 <td>
                     <code class="api-codeblock">
                         <p class="code-comment-highlight">
                             # <a href="https://github.com/SwanseaUniversityMedical/ConceptLibraryClient">Download here</a>
                         </p>
                         <p class="code-general-highlight">
                             library(ConceptLibraryClient)
                         </p>
                         <br>
                         <p class="code-comment-highlight">
                             # Connect to API
                         </p>
                         <p class="code-general-highlight">
                             client = connect_to_API(public=<span class="code-value-highlight">{% if user.is_authenticated %}FALSE{% else %}TRUE{% endif %}</span>)
                         </p>
                         <br>
                         <p class="code-comment-highlight">
                             # Get codelists of entity
                         </p>
                         <p class="code-general-highlight">
                             codelists = get_phenotype_code_list(<span class="code-text-highlight">'{{ entity.id }}'</span>, 
                             <span class="code-text-highlight">'{{ entity.history_id }}'</span>, 
                             api_client=client)
                         </p>
                     </code>
                 </td>
               </tr>
	</table>
</span>
         </div>
         <!--	----------------------------- --------------------------------------
                VERSION HISTORY
                -------------------------------------------------------------------
          -->
        <div class="col-sm-12 no-print shadow-frame" id="history-section">
            <h3 class="paneltitle" id="ClinicalCodeHistory" style="margin-top:20px; margin-bottom:20px;"><span
                     id="CodeListsVersions"></span><strong>Version History</strong></h3>


             <span>
	  		{% if user.is_authenticated %}
                 <div class="row">
		<div class="col-sm-11" id="help-entity-history-container">
			
		</div>
		<div class="col-sm-1 text-right">
			<a href="#" role="button" class="popovers" id="help-entity-history"
                        data-container="#help-entity-history-container" data-toggle="popover" data-trigger="hover"
                        title="" data-original-title="version history" data-placement="left">
				<i class="fa fa-question-circle" aria-hidden="true"></i>
			</a>
		</div>
	</div>
             {% endif %}
                 <div class="pre-scrollable">
		{% include '../generic_entity/partial_history_list.html' %}
   	    </div>	
</span>

         </div>


         <!--	-------------------------------------------------------------------
                HELP POP-UP TEXTS
                -------------------------------------------------------------------
          -->
        {% if user.is_authenticated %}
            <div id="popover-content-help-entity-history" class="hide popover-lg">
                <p>
                    Every time you make any change to a entity it is audited.
                </p>
                <p>
                    You can view a _entity from a specific point in time by clicking the View link at the required
                    save
                    point.
                </p>
                <p>
                    Within the view you can revert changes and restore a entity back to a specific point in time.
                </p>
                <p>
                    You can fork and create a new entity from a specific point in time.
                </p>
            </div>
        {% endif %}

        <div id="popover-content-help-hist-entity" class="hide popover-lg">
            <p>
                <strong>Export</strong> - export all codes into a csv file/JSON/XML for the current phenotype
                version.
                {% if user.is_authenticated and not CLL_READ_ONLY %}
                    The button will be disabled unless you have permission to view <b>all</b> of the concepts used.
                {% endif %}
            </p>

            {% if user.is_authenticated and not CLL_READ_ONLY %}
                <!-- 				<p>
                                    <strong>Edit</strong> - Edit.
                                </p>

                                <p>
                                    <strong>Fork</strong> - This will take a copy of the historic phenotype version and create a new phenotype.
                                </p>

                                <p>
                                    <strong>Revert</strong> - This will restore the phenotype back to this version.
                                </p> -->

                <p>
                    <strong>Publish</strong> - This will publish the chosen version of the phenotype to the public.
                    <br>Conditions to publish:
                <ul>
                    <li>The entity is not deleted.</li>
                    <li>You must be the owner.</li>
                    <li>The entity contains exportable codes.</li>
                    <li>All concepts are published.</li>
                </ul>
                </p>

            {% endif %}

            <p>
                <strong>Print</strong> - Print page.
            </p>

        </div>


    </div>
</div>

{% endblock container %}






{% block scripts %}
    <script src="{% static 'js/clinicalcode/component.js' %}"></script>
    <script src="{% static 'js/clinicalcode/concept.js' %}"></script>
    <script src="{% static 'js/clinicalcode/dataService.js' %}"></script>


    <script type="text/javascript">

        function getConceptsCodes(target_concept_id, target_concept_history_id) {
            if ($('#collapse_c' + target_concept_history_id).attr("codelist_loaded") === "0") {
                // get the unique codes for the entity version
                phenotype_id = $('#entity_id_div').attr("entity_id");
                phenotype_history_id = $('#entity_history_id_div').attr("entity_history_id");

                dataService.get_ge_PhenotypeUniqueCodesByVersion(phenotype_id, phenotype_history_id, target_concept_id, target_concept_history_id, {{ force_highlight_result }}, function (data) {
                    showConceptsCodes(data.concept_codes_html, target_concept_id, target_concept_history_id);
                });


                $('#collapse_c' + target_concept_history_id).attr("codelist_loaded", "1");

            } else {
            }


        }


        function showConceptsCodes(concept_codes_html_list, target_concept_id, target_concept_history_id) {
            $.each(concept_codes_html_list, function (i, v) {
                $('#codelist-tab-table-c' + v.concept_version_id + ' tbody').html(v.c_html);
                $('#codesCount_c' + v.concept_version_id).text('Rows: ' + v.c_codes_count);
                
                var table = $('#codelist-tab-table-c' + v.concept_version_id).DataTable({
                    "initComplete": function () {
                        $('#codelist-tab-table-c' + v.concept_version_id).addClass("specific_tablist")
                    },
                    "scrollX": true,
                    "scrollY": "700px",
                    "scrollCollapse": true,
                    "lengthMenu": [[10, 25, 50, 100, -1], [10, 25, 50, 100, "All"]],
                    "colReorder": true,
                    "rowReorder": true,
                    //"fixedHeader": true
                });

            });


        }


        $("#printBtn").click(function () {
            //window.print();
            printPage(printCallback);
        })

        function printPage(callback) {
            // before printing hide all unnecessary elements from webpage
            $('.btn').hide();
            //$('#history-section').hide();
            $('#SideMenu').hide();
            $('#topButtons').hide();
            $('footer').hide();
            $('.popovers').hide();

			// Hide elements of table for printing
            {% if not user.is_authenticated %}
                var table = $('.display-table');
                table.DataTable().destroy();
                table.DataTable({
                    "searching":false,
                    "paging":false,
                    "lengthMenu": [[10, 25, 50, 100, -1], [10, 25, 50, 100, "All"]]
                });
            {% endif %}




            {% if user.is_authenticated %}
                $('#codelist-div-container').removeClass('pre-scrollable');
            {% endif%}
			
            // change paper orientation to landscape
            var css = '@page { size: landscape; }',
            head = document.head || document.getElementsByTagName('head')[0],
            style = document.createElement('style');

	        style.type = 'text/css';
	        style.media = 'print';
	
	        if (style.styleSheet){
	          style.styleSheet.cssText = css;
	        } else {
	          style.appendChild(document.createTextNode(css));
	        }
	
	        head.appendChild(style);
        

            window.print();

            // call printCallback function which shows back hidden elements
            callback();
        }

        function printCallback() {
            // when printing is finished or cancel show all hidden elements
            //$('#history-section').show();
            $('#SideMenu').show();
            $('#topButtons').show();
            $('footer').show();
            $('.btn').show();
            $('.popovers').show();

			// restore the table if user not login when printing finished
			{% if not user.is_authenticated %}
                 var table = $('.display-table');
                table.DataTable().destroy();
                table.DataTable({
                	"lengthMenu": [[10, 25, 50, 100, -1], [10, 25, 50, 100, "All"]]
                });
            {% endif %}


            {% if user.is_authenticated %}
                $('#codelist-div-container').addClass('pre-scrollable');
            {% endif%}
        }

    </script>

    <script type="text/javascript">
        $(function () {

            $("#Expand_all").on("click", function () {
                $('#accordion .panel-collapse:not(".in")').collapse('show');
                //$('#accordion .panel-collapse').collapse('show');
            });

            $("#Collapse_all").on("click", function () {
                $('#accordion .panel-collapse.in').collapse('hide');
                //$('#accordion .panel-collapse').collapse('hide');
            });

            function toggleIcon(e) {
                getConceptsCodes($(e.target).attr("target_concept_id"), $(e.target).attr("target_concept_history_id"));

                $(e.target)
                    .prev('.panel-heading')
                    .find(".plus-minus")
                    .toggleClass('glyphicon-plus glyphicon-minus');
            }

            $('.panel-group').on('hidden.bs.collapse', toggleIcon);
            $('.panel-group').on('shown.bs.collapse', toggleIcon);


            //$('#accordion .panel-collapse.in').collapse('hide');

            {% if not user.is_authenticated %}
                $('#accordion .panel-collapse:not(".in")').collapse('show');
                
                // Generate standard type of table in code list if not login
                var table = $('.display-table');
                table.DataTable().destroy();
                table.DataTable({
                	"lengthMenu": [[10, 25, 50, 100, -1], [10, 25, 50, 100, "All"]]
                });
            {% endif%}


        });
    </script>




    <script type="text/javascript">

    // make api urls with site name
        $(function () {
            var v = $('#api_id').html();
            v = v.replace(/site_root/g, 'http://' + document.location.host);
            $('#api_id').html(v);
        });
    </script>

{% endblock scripts %}<|MERGE_RESOLUTION|>--- conflicted
+++ resolved
@@ -13,13 +13,8 @@
 {% endblock canonical_path %}
 
 {% block crumbs %}
-<<<<<<< HEAD
     <a class="nav-bar-title underline" href="{% url 'search_entity' %}">search</a>
     > <strong>{{ entity_data.name.value }}</strong>
-=======
-    <a class="nav-bar-title underline" href="{% url 'entity_search_page' %}">search</a>
-    > <strong>{{ entity_fields.name.value }}</strong>
->>>>>>> 243e4984
 {% endblock crumbs %}
 
 {% block scrollNav %}
