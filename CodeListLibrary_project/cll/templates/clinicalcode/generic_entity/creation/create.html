--- conflicted
+++ resolved
@@ -24,15 +24,9 @@
 {% endblock indexing_robots %}
 
 {% block container %}
-<<<<<<< HEAD
-  <link rel="stylesheet" type="text/css" href="{% static 'js/lib/tinymde/tiny-mde.min.css' %}" />
-  <script src="{% static 'js/lib/tinymde/tiny-mde.min.js' %}"></script>
   <script src="{% static 'js/lib/simple-datatables/simple-datatables.min.js' %}"></script>
   <script src="{% static 'js/lib/gridjs/gridjs.production.min.js'  %}"></script>
-=======
-  <script src="{% static 'js/lib/simple-datatables/simple-datatables.min.js' %}"></script>
   <script src="{% static 'js/lib/easymde/easymde.min.js' %}"></script>
->>>>>>> 2c4e168e
   <script src="{% static 'js/lib/moment.min.js' %}"></script>
   <script src="{% static 'js/lib/xlsx.mini.min.js' %}"></script>
 
