{% load static %}
{% load compress %}
{% load sass_tags %}
{% load mathfilters %}
{% load entity_renderer %}
{% load i18n %}
{% load cl_extras %}

{% if SHOW_COOKIE_ALERT %}
  {% load cookielaw_tags %}
{% endif %}

<!DOCTYPE html>
{% get_current_language as LANGUAGE_CODE %}
{% if request.CURRENT_BRAND|length %}
  <html data-brand="{{ request.CURRENT_BRAND }}" lang="{{ LANGUAGE_CODE }}">
{% else %}
  <html data-brand="none" lang="{{ LANGUAGE_CODE }}">
{% endif %}
  <head>
    <!-- Metadata incl. robots -->
    <meta charset="UTF-8">
    <meta http-equiv="X-UA-Compatible" content="IE=edge">
    <meta name="viewport" content="width=device-width, initial-scale=1.0">
    <meta name="description" content="{% block description %}{% if not request.CURRENT_BRAND|length %}The concept library is a system for storing, managing, sharing, and documenting clinical code lists in health research.{% endif %}{% endblock description %}">
    <meta name="keywords" content="Concept Library{% if request.CURRENT_BRAND|length and request.BRAND_OBJECT.site_title is not none %}, {{ request.BRAND_OBJECT.site_title }}{% endif %}{% block keywords %}{% endblock keywords %}">
    {% block indexing_robots %}
      {% if IS_DEMO or IS_DEVELOPMENT_PC or IS_HDRUK_EXT == '0' or stop_robot_indexing %}
        <meta name="robots" content="noindex, nofollow">
        <meta name="googlebot" content="noindex, nofollow">
      {% endif %}
    {% endblock indexing_robots %}

    {% block cache_tags %}
    {% endblock cache_tags %}

    {% if IS_HDRUK_EXT == '1' %}
      <meta name="google-site-verification" content="biC6kLWuhP7ueREgE_hr5cRrNySiBakPwmHvEe0L2Xs" />
    {% endif %} 

    {% block canonical_path %}
      <link rel="canonical" href="{{ CANONICAL_PATH }}" />
    {% endblock canonical_path %}

    {% get_brand_base_icons request.BRAND_OBJECT as base_icons %}
    <link rel="apple-touch-icon" sizes="180x180" href="{% static base_icons.apple %}">
    <link rel="icon" type="image/png" sizes="32x32" href="{% static base_icons.favicon %}">

    <!-- URL embedding -->
    {% get_brand_base_title request.BRAND_OBJECT as base_page_title %}
    {% block embedding_wrapper %}
      {% if not hide_embedding %}
        {% get_brand_base_embed_desc request.BRAND_OBJECT as base_desc %}
        {% get_brand_base_embed_img request.BRAND_OBJECT as base_embed_img %}
        <!-- Open Graph / Facebook -->
        <meta property="og:type" content="website">
        <meta property="og:url" content="{{ request.build_absolute_uri }}">
        <meta property="og:title" content="{{ base_page_title }}">
        <meta property="og:description" content="{{ base_desc }}">
        <meta property="og:image" content="{% static base_embed_img %}">

        <!-- Twitter -->
        <meta property="twitter:card" content="summary_large_image">
        <meta property="twitter:url" content="{{ request.build_absolute_uri }}">
        <meta property="twitter:title" content="{{ base_page_title }}">
        <meta property="twitter:description" content="{{ base_desc }}">
        <meta property="twitter:image" content="{% static base_embed_img %}">
      {% endif %}
    {% endblock embedding_wrapper %}

    <!-- Stylesheets -->
    <link href="{% sass_src 'scss/main.scss' %}" rel="stylesheet" type="text/css" />

    <!-- Scripts -->
    {% compress js file %}
      <script type="text/javascript" src="{% static "js/clinicalcode/redesign/utils.js" %}"></script>
      <script type="text/javascript" src="{% static "js/clinicalcode/redesign/accessibility.js" %}"></script>
      <script type="module" src="{% static "js/clinicalcode/redesign/components/modal.js" %}"></script>
    {% endcompress %}

    <!-- Page title -->
    <title>
      {{ base_page_title }} {% block title %}{% endblock title %}
    </title>

    {% block head %}{% endblock head %}
  </head>
  <body class="{% block bodyclass %}{% endblock bodyclass %}" {% block bodyattr %}{% endblock bodyattr %} >
    {% block navigation_wrapper %}
      {% if not hide_navigation %}
        {% include "components/base/navigation.html" %}
      {% endif %}
    {% endblock navigation_wrapper %}

    {% block container %}
      <!-- Page Content -->
    {% endblock container %}

    {% block footer_wrapper %}
      {% if not hide_footer %}
        {% include "components/base/footer.html" %}
      {% endif %}
    {% endblock footer_wrapper %}
    
    {% block scripts %}
      <!-- Scripts -->
	  {% endblock scripts %}

<<<<<<< HEAD
	{% if SHOW_COOKIE_ALERT %}
	    {% include "components/cookies/banner.html" %}
	{% endif %}		
	
=======
    {% if SHOW_COOKIE_ALERT %}
      {% cookielaw_banner %}
    {% endif %}		
>>>>>>> e45bfce5
  </body>
</html><|MERGE_RESOLUTION|>--- conflicted
+++ resolved
@@ -106,15 +106,9 @@
       <!-- Scripts -->
 	  {% endblock scripts %}
 
-<<<<<<< HEAD
 	{% if SHOW_COOKIE_ALERT %}
 	    {% include "components/cookies/banner.html" %}
 	{% endif %}		
 	
-=======
-    {% if SHOW_COOKIE_ALERT %}
-      {% cookielaw_banner %}
-    {% endif %}		
->>>>>>> e45bfce5
   </body>
 </html>