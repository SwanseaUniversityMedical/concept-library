@import '../_methods';
@import '../_variables';
@import '../_media';
@import '../_utils';

/// Simple accordion
///   @desc An accordion that defaults to transparent, can be filled.
///         Used for filters currently
.accordion {
  width: 100%;

  &__input {
    display: none;
  }

  &__label {
    --accordion-accent: col(accent-transparent);

    cursor: pointer;
    overflow: hidden;
    display: block;
    padding: 0.5rem 1rem 0.5rem 0;
    background-color: var(--accordion-accent);

    & > h4 {
      margin: 0;
      overflow: hidden;
      white-space: nowrap;
      text-overflow: ellipsis;
      box-sizing: content-box;
      font-size: 14px;
    }

    &:after {
      @include prefix(transition, transform 250ms ease-in-out, webkit moz o);
      content: '\f107';
      display: block;
      position: absolute;
      font-family: var(--icons-name);
      font-style: var(--icons-style);
      font-size: var(--icons-size);
      right: 0;
      top: 0;
      width: 2em;
      height: 100%;
      line-height: 2.25em;
      text-align: center;
      background-color: var(--accordion-accent);
    }
  }

  &__input:checked + &__label:after {
    @include prefix(transform, rotate(180deg), webkit moz o);
  }

  &__container {
    opacity: 0;
    height: 0;
    overflow: hidden;
  }

  &__input:not(:checked) ~ &__container {
    * {
      display: none;
    }
  }

  &__input:checked ~ &__container {
    opacity: 1;
    height: auto;
  }
}

/// Fill accordion
///   @desc A filled, toggleable accordion with stylistic state. 
///         Used to control visibility of content in the phenotype/create page
.fill-accordion {
  @include flex-col(false, true);
  position: relative;
  width: 100%;
  max-width: 100%;

  &:has(.fill-accordion__input:checked) {
    outline: 1px solid col(accent-washed);
  }

  &__input {
    display: none;
  }

  &__input:checked + &__label {
    outline: 0;

    &:not(:hover) {
      background-color: col(accent-darkish);

      .fill-accordion__label-icon {
        background-color: col(accent-darkish);
      }
    }

    .fill-accordion__name-input {
      --bg-color: var(--color-accent-darkish);
      --dot-color: rgb(0, 0, 0);
    }

    .fill-accordion__input-title {
      display: flex;
    }

    .fill-accordion__label-icon:after {
      content: '\f077';
    }
  }

  &__input:checked ~ &__container {
    opacity: 1;
    height: auto;
  }

  // Used to define an input field within the accordion, used exclusively for create page
  &__input-title {
    display: none;
    color: col(text-dark);
    max-width: 10ch;
    margin-right: 0.5rem;
    font-weight: bold;
  }

  &__wrap-label {
    white-space: normal !important;
    text-overflow: initial;
    word-break: break-word;
    max-width: calc(100% - 2.5rem);
  }

  &__label:hover {
    background-color: col(accent-washed);

    .fill-accordion__name-input {
      --bg-color: var(--color-accent-darkish);
    }

    & .fill-accordion__label-icon {
      background-color: col(accent-washed);
    }
  }

  &__name-input {
    @include remove-appearance();
    @include prefix(transition, 'background-color 250ms ease-in-out, border-color 250ms ease-in-out', webkit moz o);
    --bg-color: var(--color-accent-lightest);
    --dot-color: transparent;

    color: col(text-dark);
    font-family: inherit;
    margin: 0;
    resize: none;
    border: 2px solid transparent;
    border-bottom: 2px dotted var(--dot-color);
    padding: 0.25rem 0.5rem;
    width: 100%;
    max-width: 50%;
    background-color: var(--bg-color);

    @include media('<tablet', 'screen') {
      max-width: 30%;
    }
  
    &:focus {
      outline: none;
      border-radius: 5px;
      border: 2px solid col(accent-dark);
      background-color: col(accent-lightest);
    }
  
    &:disabled {
      opacity: 0.5;
    }

    &--invalid {
      border-radius: 5px !important;
      border: 2px solid col(accent-danger) !important;
    }
  }

  &__label {
    @include prefix(transition, background-color 250ms ease-in-out, webkit moz o);
    cursor: pointer;
    display: flex;
    flex-flow: row nowrap;
    align-items: center;
    position: relative;
    padding: 0;
    background-color: col(accent-lightest);
    max-width: 100%;
    outline: 1px solid col(accent-washed);

    span:not(.fill-accordion__label-icon) {
      padding: 1rem 0.5rem;
      position: relative;
      white-space: nowrap;
      overflow: hidden;
      text-overflow: ellipsis;

      &:not(.fill-accordion__input-title):not(.fill-accordion__wrap-label) {
        width: 20ch;

        @include media(">desktop", "screen") {
          width: 75%;
        }
      }
    }

<<<<<<< HEAD
    &__delete-icon {
      background: transparent;
      border: none;
    
    &:after {
      @include fontawesome-icon();
      content: '\f1f8';
      color: col(accent-danger);
    }
  }

    &:after {
      @include prefix(transition, background-color 250ms ease-in-out, webkit moz o);
      content: '\f107';
=======
    & .fill-accordion__label-icon {
>>>>>>> ffb53f91
      display: block;
      position: relative;
      width: 3em;
      height: 100%;
      padding: 1rem 0;
      margin-left: auto;
      background-color: col(accent-lightest);
      @include prefix(transition, 'background-color 250ms ease-in-out, border-color 250ms ease-in-out', webkit moz o);

      &:after {
        content: '\f107';
        display: block;
        position: relative;
        font-family: var(--icons-name);
        font-style: var(--icons-style);
        font-size: var(--icons-size);
        top: calc(50% - 1em);
        width: 100%;
        height: 100%;
        line-height: 2em;
        text-align: center;
        color: transparent;
        background: inherit;
        background-clip: text;
        -webkit-background-clip: text;
        filter: invert(1) contrast(200%);
        -webkit-filter: invert(1) contrast(200%);
      }
    }
  }

  &__container {
    @include prefix(transition, opacity 250ms ease-in-out, webkit moz o);
    @include flex-col();
    flex-wrap: nowrap;
    position: relative;
    opacity: 0;
    height: 0;
    max-width: 100%;
    overflow: hidden;
    padding: 0rem 0.5rem;
  }
}<|MERGE_RESOLUTION|>--- conflicted
+++ resolved
@@ -212,7 +212,7 @@
       }
     }
 
-<<<<<<< HEAD
+
     &__delete-icon {
       background: transparent;
       border: none;
@@ -224,12 +224,7 @@
     }
   }
 
-    &:after {
-      @include prefix(transition, background-color 250ms ease-in-out, webkit moz o);
-      content: '\f107';
-=======
     & .fill-accordion__label-icon {
->>>>>>> ffb53f91
       display: block;
       position: relative;
       width: 3em;
