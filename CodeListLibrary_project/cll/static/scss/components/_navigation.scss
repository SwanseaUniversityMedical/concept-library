--- conflicted
+++ resolved
@@ -327,10 +327,7 @@
 @mixin navigation-item($vertical: false) {
   @include app-font-style();
   @include prefix(transition, $navigation_btn_transition, webkit moz o);
-<<<<<<< HEAD
-=======
   
->>>>>>> 2904257e
 
   cursor: pointer;
   pointer-events: auto;
