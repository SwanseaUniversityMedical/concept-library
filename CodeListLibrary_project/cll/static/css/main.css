body{
	padding-top: 60px;
	padding-bottom: 20px;
	height: 100%;
	font-family: IBM Plex Sans;
}


   
 

.page-header{
	
	margin: 5px 0 5px;
}

label.required:after {content: " *"; color: red;}

span.required{
	color: red;
}

.loader {
	position: fixed;
	left: 0px;
	top: 0px;
	width: 100%;
	height: 100%;
	z-index: 9999;
	background: url('../img/page-loader.gif') 50% 50% no-repeat rgb(249,249,249);
	opacity: .8;
}   

.page-control-container{
	padding-bottom: 5px;	
}
.concept-container{
  width: 100%-5px;
  padding: 5px;
}

.btn-paginate {
    color: #337AB7;
}
.btn-paginate:hover {
    color: #23527C;
}

.small-table>tbody>tr>td, .small-table>tbody>tr>th, .small-table>tfoot>tr>td, .small-table>tfoot>tr>th, .small-table>thead>tr>td, .small-table>thead>tr>th {
    padding: 2px;
}

.form-group{
	margin-bottom: 5px;
}

.form-control{
	height: 26px;
	padding: 2px 12px;
}

.btn{
	padding: 2px 12px;
}
.panel{
	margin-bottom: 10px;
}

.modal-body{
	padding: 5px 15px;
}

.panel-body{
	padding: 10px 15px;
}

div[role="tabpanel"]{
  overflow-y: hidden;
  max-height: fit-content;
}

.table-flex-rows tr {
  display: flex;
}

.table-flex-rows * {
  margin: 0 !important;
  word-break: break-all;
}

.table-flex-rows tr td:first-child, .table-flex-rows tr th:first-child {
  min-width: 100px;
}

.table-flex-rows tr td:last-child, .table-flex-rows tr th:last-child {
  flex-grow: 1;
}

.table-responsive-md{
  overflow-x:scroll;
  overflow-y:auto;
  border-collapse: collapse;
  margin-left: 0;
  margin-right: 0;
  padding: 0;
  width: 100%;
}
.table td {
  white-space: normal;
}

.table-responsive-md thead th, .table-responsive-md thead th.sorting {
  position:sticky;
  top: 0px;
  background: white;
}

.component-tab-container {
  overflow-x: scroll;
}




.table-responsive-md  thead>tr>th:first-child{
  z-index: 1;
}
.table-responsive-md  thead>tr>th:nth-child(2){
  z-index: 1;
}

.table-responsive-md  thead>tr>th:first-child,
.table-responsive-md  tbody>tr>td:first-child {
  position: sticky;
  left: 0px;
  background:white;
  color: #373737;
  margin: 5px;
}

.table-responsive-md  tbody>tr>td:first-child {
  background:#ededed ;
}




.table-responsive-md  thead>tr>th:nth-child(2),
.table-responsive-md  tbody>tr>td:nth-child(2) {
  position: sticky;
  left: 70px;
  background:white;
  color: #373737; 

  margin: 5px;
}



.label-primary{
  display: -webkit-inline-box;
} 



.navbar{
	padding-bottom: 10px;
}

.popover-lg{
	max-width: 100%;
}

.popover{
	max-width: 100%;
}
.input-group-addon {
    padding: 4px 12px;
}

.datepicker{
	z-index: 100 !important;
}

.bootstrap-tagsinput{
	display: block;
}

.bootstrap-projectsinput{
	display: block;
}


.tt-menu {
	z-index: 9999 !important;
}

.form-horizontal .control-label{
	padding-top: 4px!important;
}

.form-help-popover {
    padding-left: 0;
    margin-left: -10px;
    text-align: left;
}

/* footer */
footer {
            color: #666;
            background: #222;
            padding: 17px 0 18px 0;
            border-top: 1px solid #000;    
        }
        footer a {
            color: #999;
        }
        footer a:hover {
            color: #efefef;
        }
        .wrapper {
            min-height: 100%;
            height: auto !important;
            height: 100%;
            margin: 0 auto -63px;
        }
        .push {
            height: 63px;
        }
        /* not required for sticky footer; just pushes hero down a bit */
        .wrapper > .container {
            padding-top: 60px;
        }

        /* responsive footer fix by Aalaap Ghag */
        @media (max-width: 767px) {
            body {
                padding-right: 0px;
                padding-left: 0px;
            }
    
            footer, .wrapper {
                padding-left: 20px;
                padding-right: 20px;
            }
        }


        /* end responsive footer fix */
/* end of footer */

.highlight-row {
    background-color: #f7f7f9;
    /*border-bottom: 1px solid #e1e1e8;*/
}
.table-hover>tbody>tr:hover {
	background-color: lightgoldenrodyellow
}
.alert {
	margin-top: 5px;
}

nav>.container{
	background-image: none; /*url("/static/img/SAIL2-d.png");*/
	background-position: 99% 6px;
	background-repeat: no-repeat;
	background-size: 40px;
}

.help-block-no-break{
    margin-top: 5px;
    margin-bottom: 10px;
    color: #737373;
}





#nav_bar_main {
  background-color: #ffffff;
  border-color: #ffffff;
}

#footer_main{
  background-color: #ffffff;
  border-color: #ffffff;
}

.CL-title{
    Font-family: "IBM Plex Sans", sans-serif;
	Font-style: SemiBold;
	Font-size: 18px;
/* 	Line height: 23px; */
/* 	Line height: 100%; */
	Align: Left;
	Vertical-align: Top;
	color: #475DA7 !important;
}

.CL-tabs{
    Font-family: "IBM Plex Sans", sans-serif;
	Font-style: Bold;
	Font-size: 14px;
/* 	Line height: 23px; */
	Line-height: 100%;
	Align: Left;
	color: #000000;
}

.nav-bar-title{
	color: black !important;
/* 	font-weight: bold;	 */
}

.bkg {
  background: #f99;
  overflow: hidden;
}



element.style {
}
.navbar-brand, .navbar-nav>li>a {
    text-shadow: 0 1px 0 rgb(255 255 255 / 25%);
}
@media (min-width: 768px) {
  .navbar-nav>li>a {
      /* padding-top: 15px; */
      padding-bottom: 15px;
  }
  .navbar-nav>li>a {
      padding-top: 10px;
      padding-bottom: 10px;
      line-height: 20px;
  }



  .nav>li>a {
      position: relative;
      display: block;
      padding-top: 10px;
      padding-right: 5px;
      padding-bottom: 10px;
      padding-left: 5px;
  }
}




@media (min-width: 1500px) {
    .container{
        width: 1500px;
    }
}

.underline {
  text-decoration: underline !important;
}

.breadcrumbs-padding {
    padding-top: 20px;
    padding-right: 5px;
    padding-bottom: 10px;
    padding-left:0px;
}


.btn-no-hover {
    pointer-events: none;
    display: inline-block; /* For added support */
}




.btn-cl{
	background: #FFFFFF;
	box-sizing: border-box;
	border-radius: 4px;
}

.btn-cl-secondary{
	color: #475DA7;
	border: 1px solid #475DA7;
    margin-right: 3px;
    margin-left: 3px;
}

.btn-cl-danger{
	color: #DA1E28;
	border: 1px solid #DA1E28;
}

.badge{
	color: #3C3C3B;
	background-color: rgba(208, 211, 212, 0.5);
}















.dropdown-menu>.active>a,.dropdown-menu>.active>a:focus,.dropdown-menu>.active>a:hover {
    background-color: #e8e8e8;
    background-image: -webkit-linear-gradient(top,#f5f5f5 0,#e8e8e8 100%);
    background-image: -o-linear-gradient(top,#f5f5f5 0,#e8e8e8 100%);
    background-image: -webkit-gradient(linear,left top,left bottom,from(#f5f5f5),to(#e8e8e8));
    background-image: linear-gradient(to bottom,#f5f5f5 0,#e8e8e8 100%);
    filter: progid:DXImageTransform.Microsoft.gradient(startColorstr='#fff5f5f5', endColorstr='#ffe8e8e8', GradientType=0);
    background-repeat: repeat-x
}


.navbar-default {
  background-color: #ffffff;
  border-color: #ffffff;
  background-image: none;
  background-repeat: none;
  box-shadow: none;
}
.navbar-default .navbar-brand {
  color: #3c3c3b;
}
.navbar-default .navbar-brand:hover,
.navbar-default .navbar-brand:focus {
  color: #000000;
}
.navbar-default .navbar-text {
  color: #3c3c3b;
}
.navbar-default .navbar-nav > li > a {
    padding-left: 1rem;
    padding-right: 1rem;
  color: #3c3c3b;
}
.navbar-default .navbar-nav > li > a:hover,
.navbar-default .navbar-nav > li > a:focus {
  color: #000000;
}
.navbar-default .navbar-nav > li > .dropdown-menu {
  background-color: #ffffff;
}
.navbar-default .navbar-nav > li > .dropdown-menu > li > a {
  color: #3c3c3b;
}
.navbar-default .navbar-nav > li > .dropdown-menu > li > a:hover,
.navbar-default .navbar-nav > li > .dropdown-menu > li > a:focus {
  color: #000000;
  background-color: #ffffff;
}
.navbar-default .navbar-nav > li > .dropdown-menu > li.divider {
  background-color: #000000;
}
.navbar-default .navbar-nav .open .dropdown-menu > .active > a,
.navbar-default .navbar-nav .open .dropdown-menu > .active > a:hover,
.navbar-default .navbar-nav .open .dropdown-menu > .active > a:focus {
  color: #000000;
  background-color: #ffffff;
  font-weight: bold;
}
.navbar-default .navbar-nav > .active > a,
.navbar-default .navbar-nav > .active > a:hover,
.navbar-default .navbar-nav > .active > a:focus {
  color: #000000;
  background-color: #ffffff;
  background-image: none;
  background-repeat: none;
  box-shadow: none;
  font-weight: bold;
}
.navbar-default .navbar-nav > .open > a,
.navbar-default .navbar-nav > .open > a:hover,
.navbar-default .navbar-nav > .open > a:focus {
  color: #000000;
  background-color: #ffffff;
  font-weight: bold;
}
.navbar-default .navbar-toggle {
  border-color: #ffffff;
}
.navbar-default .navbar-toggle:hover,
.navbar-default .navbar-toggle:focus {
  background-color: #ffffff;
}
.navbar-default .navbar-toggle .icon-bar {
  background-color: #3c3c3b;
}
.navbar-default .navbar-collapse,
.navbar-default .navbar-form {
  border-color: #3c3c3b;
    padding-top: 10px;
}
.navbar-default .navbar-link {
  color: #3c3c3b;
}
.navbar-default .navbar-link:hover {
  color: #000000;
}

.navbar-brand {
  
}

@media (max-width: 767px) {
  .action-buttons-container {
    display: flex;
    flex-direction: row;
    flex-wrap: wrap;
    justify-content: flex-end;
  }

  .action-buttons-container > * {
    margin-bottom: 5px;
  }

  .navbar {
    padding-bottom: 0 !important;
  }

  .navbar-brand > img {
    max-height: 100%;
    max-width: 100%;
    min-height: 20px;
  }

  .navbar-default .navbar-nav .open .dropdown-menu > li > a {
    color: #3c3c3b;
  }
  .navbar-default .navbar-nav .open .dropdown-menu > li > a:hover,
  .navbar-default .navbar-nav .open .dropdown-menu > li > a:focus {
    color: #000000;
  }
  .navbar-default .navbar-nav .open .dropdown-menu > .active > a,
  .navbar-default .navbar-nav .open .dropdown-menu > .active > a:hover,
  .navbar-default .navbar-nav .open .dropdown-menu > .active > a:focus {
    color: #000000;
    background-color: #ffffff;
    font-weight: bold;
  }

  /* !CHANGE: NAVBAR */
  .navbar-header {
    border-bottom: 1px solid rgba(119, 119, 119, 0.15) !important;
  }

  .navbar-collapse {
    position: absolute;
    background-color: #ffffff;
    margin-top: -2px;
    right: 0;
    border-top: none;
    border-bottom: 1px solid rgba(119, 119, 119, 0.15) !important;
    border-left: 1px solid rgba(119, 119, 119, 0.15) !important;
    border-bottom-left-radius: 5px;
    margin-right: 0 !important;
  }
  /* !CHANGE: NAVBAR */
}

p > a {
  overflow-wrap: break-word;
}

.dropdown-submenu {
  position: relative;
}

.dropdown-submenu>.dropdown-menu {
  top: 0;
  left: 100%;
  margin-top: -6px;
  margin-left: -1px;
  -webkit-border-radius: 0 6px 6px 6px;
  -moz-border-radius: 0 6px 6px;
  border-radius: 0 6px 6px 6px;
}

.dropdown-submenu:hover>.dropdown-menu {
  display: block;
}

.dropdown-submenu>a:after {
  display: block;
  content: " ";
  float: right;
  width: 0;
  height: 0;
  border-color: transparent;
  border-style: solid;
  border-width: 5px 0 5px 5px;
  border-left-color: #ccc;
  margin-top: 5px;
  margin-right: -10px;
}

.dropdown-submenu:hover>a:after {
  border-left-color: #fff;
}

.dropdown-submenu.pull-left {
  float: none;
}

.dropdown-submenu.pull-left>.dropdown-menu {
  left: -100%;
  margin-left: 10px;
  -webkit-border-radius: 6px 0 6px 6px;
  -moz-border-radius: 6px 0 6px 6px;
  border-radius: 6px 0 6px 6px;
}

@font-face {
     font-family: 'IBM Plex Sans';
     src: url('../fonts/IBMPlexSans.woff2') format('woff2');
}

/* Filter panel */
@media screen and (max-width: 1050px) {
  #FilterMenu {
    display: none;
  }
}

.panel_border {
  border: 1px solid #c9c9c9;
  border-radius: 5px;
  padding: 5px 0px 10px 0px;
}

.filter_panel_header {
  display: flex;
  flex-direction: row;
  flex-wrap: wrap;
  box-shadow: none;
}

.filter_header {
  font-weight: bolder;
  color: #203471;
  padding: 0px 10px 0px 10px;
}

.panel_transparent {
  border: 0px;
  background: #fff;
  text-align: left;
  width: 100%;
  padding: 0;
}

.filter_title_content {
  color: inherit;
  display: block;
  margin: 0 auto;
  line-height: 20px;
  width: 100%;
  position: relative;
  padding-block: 10px;
  padding-right: 10px;
  padding-left: 10px;
  border-bottom: 1px solid #c9c9c9;
}

.filter_title {
  margin-right: 10px;
  float: left;
}

.order_filter_caret {
  display: inline;
  top: 25%;
  float: right;
  cursor: pointer;
  position: absolute;
}

.filter_overflow {
  text-align: left;
  white-space: nowrap !important;
  overflow: hidden !important;
  text-overflow: ellipsis !important;
}

.filter_checkbox {
  white-space: wrap;
  padding: 0px 0px 0px 5px !important;
}

.filter-content {
  background-color: #F7F9Fc;
  font-size: 14px;
  padding: 3px 5px 3px 5px;
}

.padded_filter {
  font-size: 14px;
  padding: 10px 5px 10px 5px !important;
}

/* Autocomplete */
.query_filter {
  position: relative;
  display: inline-block;
  margin: 10px;
  padding: 0px;
}

.autocomplete_items {
  position: absolute;
  border: 1px solid #d4d4d4;
  border-bottom: none;
  border-top: none;
  z-index: 99;
  top: 100%;
  left: 0;
  right: 0;
}

.autocomplete_items div {
  padding: 10px;
  cursor: pointer;
  background-color: #fff;
  border-bottom: 1px solid #d4d4d4;
}

.autocomplete_items div:hover {
  background-color: #e9e9e9;
}

.autocomplete_active {
  background-color: #0088ff !important;
  color: #ffffff;
}

/* Filter tags */
.row.applied_filter_group {
  padding-top: 15px;
}

ul.applied_filter_tags {
	list-style: none;
  list-style-type: none;
  padding: 5px 0px 5px 0px;
  display: flex;
  flex-direction: row;
  justify-content: flex-start;
  flex-wrap: wrap;
}

ul.applied_filter_tags li {
  display: inline-block;
  height: 25px;
  font-size: 16px;
  line-height: 20px;
  border-radius: 5px;
  background-color: #0088ff;
  padding: 2px 10px 5px 10px;
  white-space: nowrap;
  overflow: hidden;
  text-overflow: ellipsis;
  margin: 5px;
	box-shadow: 0 2px 5px 0 rgb(0 0 0 / 16%), 0 2px 10px 0 rgb(0 0 0 / 12%);
}

ul.applied_filter_tags li span.close_btn {
  padding-left: 10px;
  color: rgb(170, 170, 170);
  font-weight: bold;
  float: right;
  font-size: 20px;
  cursor: pointer;
}

ul.applied_filter_tags li span.close_btn.close_btn:hover {
  color: rgb(216, 79, 79);
}

/* bg-search */
.bg-search {
  padding-bottom: 10px;
}

/* Scroll style for filters */
.scrollable_filter_list {
	list-style: none;
  list-style-type: none;
  overflow-y: scroll;
  overflow-x: hidden;
  max-height: 20vh;
  border-radius: 5px;
  padding: 0;
  font-size: 14px;
}

.scrollable_filter_list::-webkit-scrollbar {
  width: 6px;
  height: 12px;
}

.scrollable_filter_list::-webkit-scrollbar-track {
  background: transparent;
  border-radius: 10px;
}

.scrollable_filter_list::-webkit-scrollbar-thumb {
  border-radius: 10px;
  background: #ccc;  
}

.scrollable_filter_list::-webkit-scrollbar-thumb:hover {
  background: #999;  
}

/* Morphable icon set for filters */
.morphing_caret {
  float: right;
  cursor: pointer;
  position: absolute;
  right: 10px;
  top: 12px;
}

.morphing_caret {
  transform: rotate(0deg);
  transition: transform 0.35s linear;
}

.morphing_caret.closed {
  transform: rotate(180deg);
  transition: transform 0.35s linear;
}

/* Filter buttons */
ul.filter_buttons {
	list-style: none;
  list-style-type: none;
  padding: 10px 0px 0px 0px;
  display: flex;
  flex-direction: row;
  justify-content: space-around;
  flex-wrap: wrap;
}

ul.filter_buttons li {
  display: inline;
  margin-top: 10px;
}

/* Result toast notification */
.filter_toast {
  visibility: hidden;
  max-width: 50px;
  height: 50px;
  margin: auto;
  color: #fff;
  text-align: center;
  border-radius: 5px;
  background-color: #333;
  position: fixed !important;
  z-index: 1;
  right: 30px;
  font-size: 12px;
  white-space: nowrap;
	box-shadow: 0 2px 5px 0 rgb(0 0 0 / 16%), 0 2px 10px 0 rgb(0 0 0 / 12%);
}

.filter_toast #icon {
  width: 50px;
  height: 50px;
  float: left;
  box-sizing: border-box;
  background-color: transparent;
  padding: 10px;
  font-style: normal;
  font-variant: normal;
  text-rendering: auto;
  text-align: center;
  font-family: "FontAwesome"; 
  font-size: 18px;
  border-right: 2px solid rgba(208, 211, 212, 0.5);
}

.filter_toast[type="error"] span#icon::before {
  color: rgb(219, 75, 75);
  content: "\f06a";
}

.filter_toast[type="info"] span#icon::before {
  color: rgb(80, 179, 245);
  content: "\f05a";
}

.filter_toast #desc {
  color: #fff;
  padding: 12px;
  text-align: center;
  overflow: hidden;
  white-space: nowrap;
  background-color: transparent;
  opacity: 0.75;
}

.filter_toast.push {
  visibility: visible;
  animation: fadein_toast 0.5s, expand_toast 0.5s 0.5s, stay_toast 6s 1s, shrink_toast 0.5s 6s, fadeout_toast 0.5s 6.5s;
}

@keyframes fadein_toast {
  from {right: 0; opacity: 0;}
  to {right: 30px; opacity: 1;}
}

@keyframes expand_toast {
  from {min-width: 50px}
  to {min-width: 350px}
}

@keyframes stay_toast {
  from {min-width: 350px}
  to {min-width: 350px}
}

@keyframes shrink_toast {
  from {min-width: 350px;} 
  to {min-width: 50px;}
}

@keyframes fadeout_toast {
  from {right: 30px; opacity: 1; }
  to {right: 0px; opacity: 0; }
}

/* Pagination */
.pagination_panel {
  /* border: 1px solid #c9c9c9;
  border-radius: 5px; */
  justify-content: right;
  border: 0;
  border-radius: 0;
  background-color: transparent;
  width: 100%;
  display: flex;
  flex-direction: row;
  flex-wrap: wrap;
  box-shadow: none;
}

.pagination_panel button {
  margin: 5px;
  color: #337AB7;
  border: 0;
  background-color: transparent;
  background-image: none;
  background-repeat: no-repeat;
	box-shadow: none;
  text-shadow: none;
  transition: background-color 250ms ease, color 250ms ease;
}

.pagination_panel button[disabled] {
  color: #23527C;
  cursor: default;
  background-color: transparent;
}

.pagination_panel button[disabled]:not(.active) {
  opacity: 0.5;
}

.pagination_panel button[disabled]:hover {
  color: #0088ff;
  background-color: transparent;
}

.pagination_panel button[disabled].active, .pagination_panel button[disabled].active:hover {
  color: #fff;
  background-color: #0088ff;
  border: 1px solid #337AB7;
  border-radius: 0.25em;
  box-shadow: inset 0 1px 0 rgb(255 255 255 / 15%), 0 1px 1px rgb(0 0 0 / 8%);
}

.pagination_panel button:not([disabled]):hover {
  background-color: transparent;
  color: #0088ff;
}

.pagination_panel button:not([disabled]):after {
  display: block;
  border-bottom: solid 3px #337AB7;
  transform: scaleX(0);
  content: '';
  transition: transform 300ms ease-in-out;
}

.pagination_panel button:not([disabled]):hover:after {
  transform: scaleX(1);
}

.pagination_panel button:not([disabled]):active {
  color: #fff;
  background-color: #0088ff;
  border: 1px solid #337AB7;
  border-radius: 0.25em;
  box-shadow: inset 0 1px 0 rgb(255 255 255 / 15%), 0 1px 1px rgb(0 0 0 / 8%);
}


/* Button group */
.btn_group {
  display: flex;
  flex-direction: row;
  flex-wrap: wrap;
  background-color: transparent;
}

.filter_modal_button>a, .btn_group>a {
  margin: 5px;
  padding: 5px 10px 5px 10px;
}

.filter_modal_button>a {
  visibility: hidden;
}

@media screen and (max-width: 1050px) {
  .filter_modal_button>a {
    visibility: visible;
  }
}

.hightlight-txt{
	background-color: yellow
<<<<<<< HEAD
=======
}

code.api-codeblock {
  background: #f4f4f4;
  border: 1px solid #dfdfdf;
  color: #6a6a6a;
  display: block;
  word-wrap: break-word;
}

code.api-codeblock .code-general-highlight {
  color: #6a6a6a;
}

code.api-codeblock .code-syntax-highlight {
  color: #005780;
}

code.api-codeblock .code-value-highlight {
  color: #800080;
}

code.api-codeblock .code-text-highlight, .code-comment-highlight {
  color: #009700;
>>>>>>> 9daf07b2
}<|MERGE_RESOLUTION|>--- conflicted
+++ resolved
@@ -1045,10 +1045,9 @@
 
 .hightlight-txt{
 	background-color: yellow
-<<<<<<< HEAD
-=======
-}
-
+}
+
+/* Code blocks */
 code.api-codeblock {
   background: #f4f4f4;
   border: 1px solid #dfdfdf;
@@ -1071,5 +1070,4 @@
 
 code.api-codeblock .code-text-highlight, .code-comment-highlight {
   color: #009700;
->>>>>>> 9daf07b2
 }