/* ************************************************************************* */
/* Branding CSS for BREATHE.													 */
/* ************************************************************************* */
/* The following CSS file is used after all other files have been            */
/* processed. The changes listed here can be modified or commented out.      */
/* This is an attempt to create a list of the minimum settings that would    */
/* allow the user to create a coherent branding of the application.          */
/* ------------------------------------------------------------------------- */
/* Can we use a CSS preprocessor such as less or stylus? E.g.				 */
/* @nav-colour: black;														 */
/* @nav-bgcolour: linen;													 */
/* We would then have to compile all the CSS files which contain these       */
/* definitions if we make a change.                                          */
/* ************************************************************************* */

.navbar {
	background-color: #3c3c3b;
	/*background-image: url("../../../img/brands/BREATHE/placeholder.png");*/
	/*background-repeat: no-repeat;*/
	/*background-position: top right;*/
}

#nav_bar_main {
  background-color: #000000;
  border-color: #000000;
  text-shadow: 0 1px 0 rgb(255 255 255 / 25%);
  box-shadow: none;
}

.nav-bar-title {
    color: white !important;
    /* font-weight: bold; */
}

.navbar-default .navbar-nav > .active > a, .navbar-default .navbar-nav > .active > a:hover, .navbar-default .navbar-nav > .active > a:focus {
    color: #000000;
    background-color: #000000;
    background-image: none;
    background-repeat: none;
    box-shadow: none;
    font-weight: bold;
}

.big-banner_breathe {
	height: 165px;
	width: 100%;
	background-image: url("../../../img/brands/BREATHE/breathe_banner.png");
	background-repeat: no-repeat;
  	background-size: 100%;
	margin: 0;
}

.header-breathe{
	background-color: #333f48;
	color: white;
  	padding-bottom: 25px;
  	padding-top: 25px;
	padding-left: 5px;
	display: block;
    	font-family: 'Crimson Text',serif;
    	font-weight: 400;
	font-size: 33px;
	margin: 0;
}
<<<<<<< HEAD
/* 2.1.3. The table background colour (above the container or the panel). */
table {
	background-color: white;
}
/* 2.1.4. The header row colour for the tables. */
.table-responsive-md thead th{
	background: #408090;
	color: white;
=======


@import url('https://fonts.googleapis.com/css?family=IBM Plex Sans');
.text-font {
	font-family: 'IBM Plex Sans';
>>>>>>> 7ca5ac0f
}

* {
	margin: 0;
	padding: 0;
	box-sizing: border-box;
	outline: none;
	list-style: none;
	font-family: 'IBM Plex Sans';
}


.search-design {
	font-style: normal;
	font-weight: normal;
}


.search_box {
	width: 70%;
	background: #fff;
	border-radius: 5px;
	height: 50px;
	display: flex;
	padding: 10px;
	box-shadow: 0 8px 6px -10px #b3c6ff;
	border:1px solid black;


}

.btn {
	background-color: #475DA7;
	border: none;
	color: white;
	cursor: pointer;
}

.search_box .search_field {
	width: 500px;
	height: 100%;
	position: relative;
}

.search_box .search_field .input {
	width: 100%;
	height: 100%;
	border: 0px;
	font-size: 16px;
	padding-right: 38px;
	color: #000000;
}


  .text-rubric-design {
	font-style: normal;
	font-weight: 500;
	font-size: 14px;
	cursor: pointer;
	text-align:left;
	padding-bottom:10px;

}

  .text-rubric-design-v2 {
	font-style: normal;
	font-weight: 500;
	font-size: 16px;
	cursor: pointer;
	text-align:left;

}

.header-content-design {
    padding-top:20px;
   padding-bottom:30px;
   align:left;
   font-style: normal;
   font-weight:600;
   font-size:36px;
}

.sm-header-design {
   align:left;
   font-style: normal;
   font-weight:500;
   font-size:16px;
}

.medium-header-design {
    padding-top:30px;
    padding-bottom:30px;
   align:left;
   font-style: normal;
   font-weight:600;
   font-size:26px;
}
:target:before {
    content: "";
    display: block;
    margin-top:-26px;
    height:60px;
}


.header-design {
    font-style: normal;
    font-size: 30px;
}

.table-responsive-md thead th{
	background: #408090;
	color: white;
}

<|MERGE_RESOLUTION|>--- conflicted
+++ resolved
@@ -62,22 +62,11 @@
 	font-size: 33px;
 	margin: 0;
 }
-<<<<<<< HEAD
-/* 2.1.3. The table background colour (above the container or the panel). */
-table {
-	background-color: white;
-}
-/* 2.1.4. The header row colour for the tables. */
-.table-responsive-md thead th{
-	background: #408090;
-	color: white;
-=======
 
 
 @import url('https://fonts.googleapis.com/css?family=IBM Plex Sans');
 .text-font {
 	font-family: 'IBM Plex Sans';
->>>>>>> 7ca5ac0f
 }
 
 * {
