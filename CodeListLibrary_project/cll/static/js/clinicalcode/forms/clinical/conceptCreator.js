--- conflicted
+++ resolved
@@ -1211,12 +1211,8 @@
   #tryRenderConceptComponent(concept) {
     const template = this.templates['concept-item'];
     const access = this.#deriveEditAccess(concept);
-<<<<<<< HEAD
+    const phenotype_version_url = `${window.location.origin}/phenotypes/${concept.details.phenotype_owner}/version/${concept.details.phenotype_owner_history_id}/detail`;
     const html = interpolateString(template, {
-=======
-    const phenotype_version_url = `${window.location.origin}/phenotypes/${concept.details.phenotype_owner}/version/${concept.details.phenotype_owner_history_id}/detail`;
-    const html = interpolateHTML(template, {
->>>>>>> 88f6a713
       'subheader': access ? 'Codelist' : 'Imported Codelist',
       'concept_name': access ? concept?.details?.name : this.#getImportedName(concept),
       'concept_id': concept?.concept_id,
