--- conflicted
+++ resolved
@@ -2,11 +2,8 @@
 import ConceptCreator from '../clinical/conceptCreator.js';
 import GroupedEnum from '../../components/groupedEnumSelector.js';
 import PublicationCreator from '../clinical/publicationCreator.js';
-<<<<<<< HEAD
 import TrialCreator from '../clinical/trialCreator.js';
-=======
 import EndorsementCreator from '../clinical/endorsementCreator.js';
->>>>>>> 99090737
 import StringInputListCreator from '../stringInputListCreator.js';
 import OntologySelectionService from '../generic/ontologySelector/index.js';
 
@@ -15,7 +12,6 @@
   ENTITY_ACCEPTABLE_DATE_FORMAT,
   ENTITY_TEXT_PROMPTS
 } from '../entityFormConstants.js';
-
 
 /**
  * ENTITY_HANDLERS
@@ -258,7 +254,7 @@
 
   'clinical-endorsement':(element) => {
     const data = element.parentNode.querySelector(`script[type="application/json"][for="${element.getAttribute('data-field')}"]`);
-    
+
     let parsed;
     try {
       parsed = JSON.parse(data.innerText);
@@ -686,7 +682,7 @@
         message: ENTITY_TEXT_PROMPTS.INVALID_FIELD
       }
     }
-    
+
     return {
       valid: true,
       value: parsedValue?.value
@@ -714,13 +710,12 @@
         message: ENTITY_TEXT_PROMPTS.INVALID_FIELD
       }
     }
-    
+
     return {
       valid: true,
       value: parsedValue?.value
     }
   },
-
   'clinical-endorsement': (field, packet) => {
     const handler = packet.handler;
     const endorsements = handler.getData();
@@ -743,12 +738,15 @@
         message: ENTITY_TEXT_PROMPTS.INVALID_FIELD
       }
     }
-    
+
     return {
       valid: true,
       value: parsedValue?.value
     }
   },
+
+
+
 
   // Retrieves and validates MDE components
   'md-editor': (field, packet) => {
