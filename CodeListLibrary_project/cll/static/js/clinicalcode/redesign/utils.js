--- conflicted
+++ resolved
@@ -494,12 +494,9 @@
   return a.length == b.length && a.every((ti, i) => { return ti == b[i]; });
 }
 
-<<<<<<< HEAD
-
 /**
  * showing loader when fetching data
  */
-
 const showLoader = () => {
   const loader = document.querySelector('.loading');
   loader.classList.add('display');
@@ -514,7 +511,8 @@
 const hideLoader = () => {
   const loader = document.querySelector('.loading');
   loader.classList.remove('display');
-=======
+}
+
 /**
  * startLoadingSpinner
  * @desc instantiate a loading spinner, either within an element or at the root <body/>
@@ -539,5 +537,4 @@
   container.appendChild(spinner)
 
   return spinner;
->>>>>>> e640a512
 }