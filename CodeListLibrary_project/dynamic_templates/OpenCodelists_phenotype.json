--- conflicted
+++ resolved
@@ -128,14 +128,8 @@
       "field_type": "url_list",
       "active": true,
       "validation": {
-<<<<<<< HEAD
-        "type": "string_array",
-        "mandatory": false,
-        "sanitise": "strict"
-=======
         "type": "url_list",
         "mandatory": false
->>>>>>> 02e8ecb2
       },
       "hide_if_empty": true
     },
