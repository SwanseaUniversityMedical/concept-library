--- conflicted
+++ resolved
@@ -170,13 +170,8 @@
     },
     "sex": {
       "title": "Sex",
-<<<<<<< HEAD
-      "description": "Lorem ipsum dolor sit amet, consectetur adipiscing elit.",
-      "field_type": "grouped_enum",
-=======
       "description": "Biological sex this phenotype is applicable to.",
       "field_type": "enum_radio_badge",
->>>>>>> 944676c0
       "active": true,
       "validation": {
         "type": "enum",
