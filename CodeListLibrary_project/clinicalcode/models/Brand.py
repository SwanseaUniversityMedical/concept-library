"""Multi-site branded domain targets."""

from django.db import models
from django.core.cache import cache
from django.contrib.auth.models import User
from django.contrib.postgres.fields import ArrayField

from .TimeStampedModel import TimeStampedModel

class Brand(TimeStampedModel):
    """Domain Brand specifying site appearance and behaviour variation."""

    '''Fields'''
    id = models.AutoField(primary_key=True)

    # Brand metadata
    name = models.CharField(max_length=250, unique=True)
    description = models.TextField(blank=True, null=True)
    website = models.URLField(max_length=1000, blank=True, null=True)

    # Brand site modifiers
    #   - title: modifies `<title />`-related content
    #   - description: modifies the `<meta name="description"/>` content
    #
    site_title = models.CharField(max_length=50, blank=True, null=True)
    site_description = models.CharField(max_length=160, blank=True, null=True)

    # Brand page & logo appearance
    logo_path = models.CharField(max_length=250)
    index_path = models.CharField(max_length=250, blank=True, null=True)

    # Brand administration
    admins = models.ManyToManyField(User, related_name='administered_brands')

    # Brand overrides
    #   - e.g. entity name override ('Concept' instead of 'Phenotype' _etc_ for HDRN brand)
    overrides = models.JSONField(blank=True, null=True)

    # Brand organisation controls
    is_administrable = models.BooleanField(default=False)
    org_user_managed = models.BooleanField(default=False)

    # Brand menu targets
    about_menu = models.JSONField(blank=True, null=True)
    allowed_tabs = models.JSONField(blank=True, null=True)
    footer_images = models.JSONField(blank=True, null=True)
    collections_excluded_from_filters = ArrayField(models.IntegerField(), blank=True, null=True)


<<<<<<< HEAD
    # Organisation controls
    org_user_managed = models.BooleanField(default=False)

=======
    '''Static methods'''
    @staticmethod
    def all_instances(cached=True):
        """
            Gets all Brand instances from this model

            Args:
                cached (bool): optionally specify whether to retrieve the cached instances; defaults to `True`

            Returns:
                A (QuerySet) containing all Brands
        """
        if not cached:
            return Brand.objects.all()

        all_brands = cache.get('brands_all__cache')
        if all_brands is None:
            all_brands = Brand.objects.all()
            cache.set('brands_all__cache', all_brands, 3600)
        return all_brands

    @staticmethod
    def all_names(cached=True):
        """
            Gets a list of all Brand name targets

            Args:
                cached (bool): optionally specify whether to retrieve the cached name list; defaults to `True`

            Returns:
                A (list) containing the names of each Brand instance _assoc._ with this model
        """
        if not cached:
            return [x.upper() for x in Brand.objects.all().values_list('name', flat=True)]

        named_brands = cache.get('brands_names__cache')
        if named_brands is None:
            named_brands = [x.upper() for x in Brand.objects.all().values_list('name', flat=True)]
            cache.set('brands_names__cache', named_brands, 3600)
        return named_brands

    @staticmethod
    def all_asset_rules(cached=True):
        '''
        '''
        pass

    @staticmethod
    def all_vis_rules(cached=True):
        """
            Resolves all Brand content visibility rules

            Note:
                - Beware that not all Brands are _assoc._ with content visibility rules;
                - Brands that do not specify content visibility rules will not be present in the resulting dict.

            Args:
                cached (bool): optionally specify whether to retrieve the cached resultset; defaults to `True`

            Returns:
                A (dict) containing key-value pairs in which the key describes the Brand name, and the value describes the content visibility rules _assoc._ with that Brand.
        """
        vis_rules = cache.get('brands_vis-rules__cache') if cached else None
        if vis_rules is None:
            brands = Brand.all_instances(cached=cached)
            vis_rules = [ x.get_vis_rules() for x in brands ]
            vis_rules = { brand.name: rule for brand, rule in zip(dict(brands, vis_rules)).items() }

            if cached:
                cache.set('brands_vis-rules__cache', vis_rules, 3600)

        return vis_rules


    '''Instance methods'''
    def get_asset_rules(self, cached=False, default=None):
        '''
        '''
        pass

    def get_vis_rules(self, cached=False, default=None):
        """
            Attempts to resolve this Brand's `content_visibility` override attribute

            Note:
                A Brand's `content_visibility` may be one of: <br/>

                a.) A "_falsy_" value, _e.g._ a `None` or `False` value, in which:
                    - Falsy values specifies that no `content_visibility` rules should be applied;
                    - _i.e._ that all content should be visible.

                b.) Or, a `Literal` `str` value of either (a) `self` or (b) `allow_null`, such that:
                    - `self` → only content created for this `Brand` should be visible;
                    - `allow_null` → the `self` rule but allows all content not associated with a particular `Brand` to be rendered alongside it.

                c.) Or, a `list[int]` describing the Brand IDs that should be visible on this domain alongside itself;

                d.) Or, a `dict[str, Any]` with the following key-value pairs:
                    - `allow_null` → optionally specifies whether content not associated with a particular `Brand` should be visibile;
                    - `allowed_brands` → optionally specifies the Brand IDs whose content should also be visible on this domain.

            Args:
                cached (bool): optionally specify whether to retrieve the cached resultset; defaults to `False`
                default (Any): optionally specify the default return value if the `content_visibility` attr is undefined; defaults to `None`

            Returns:
                This Brand's `content_visibility` rule if applicable, otherwise returns the specified `default` value
        """
        # Handle case where instance has yet to be saved
        if self.id is None:
            return default

        # Build vis rules
        cache_key = f'brands_vis-rules__{self.name}__cache' if cached else None
        vis_rules = cache.get(cache_key) if cached else None
        if vis_rules is not None:
            return vis_rules.get('value')

        vis_rules = getattr(self, 'overrides')
        vis_rules = vis_rules.get('content_visibility') if isinstance(vis_rules, dict) else None
        if isinstance(vis_rules, bool) and vis_rules:
            vis_rules = { 'ids': [self.id], 'allow_null': False }
        if isinstance(vis_rules, str):
            vis_rules = vis_rules.lower()
            if vis_rules in ('self', 'allow_null'):
                vis_rules = {
                    'ids': [self.id],
                    'allow_null': vis_rules == 'allow_null'
                }
            else:
                vis_rules = default
        elif isinstance(vis_rules, list):
            if self.id not in vis_rules:
                vis_rules.insert(0, self.id)

            vis_rules = { 'ids': [x for x in vis_rules if isinstance(x, int)], 'allow_null': False }
        elif isinstance(vis_rules, dict):
            allow_null = vis_rules.get('allow_null')
            allowed_brands = vis_rules.get('allowed_brands')
            if isinstance(allow_null, bool) or isinstance(allowed_brands, list):
                allow_null = False if not isinstance(allow_null, bool) else allow_null
                allowed_brands = [] if not allowed_brands else allowed_brands

                if self.id not in allowed_brands:
                    allowed_brands.insert(0, self.id)

                vis_rules = {
                    'ids': [x for x in allowed_brands if isinstance(x, int)],
                    'allow_null': allow_null
                }
            else:
                vis_rules = default
        elif (vis_rules is None or isinstance(vis_rules, bool)) and not vis_rules:
            vis_rules = default

        if cached:
            cache.set(cache_key, { 'value': vis_rules }, 3600)

        return vis_rules


    '''Metadata'''
>>>>>>> 774ddf46
    class Meta:
        ordering = ('name', )


    '''Dunder methods'''
    def __str__(self):
        return self.name<|MERGE_RESOLUTION|>--- conflicted
+++ resolved
@@ -47,11 +47,6 @@
     collections_excluded_from_filters = ArrayField(models.IntegerField(), blank=True, null=True)
 
 
-<<<<<<< HEAD
-    # Organisation controls
-    org_user_managed = models.BooleanField(default=False)
-
-=======
     '''Static methods'''
     @staticmethod
     def all_instances(cached=True):
@@ -214,7 +209,6 @@
 
 
     '''Metadata'''
->>>>>>> 774ddf46
     class Meta:
         ordering = ('name', )
 
