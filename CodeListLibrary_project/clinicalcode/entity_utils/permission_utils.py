--- conflicted
+++ resolved
@@ -604,7 +604,6 @@
     return GenericEntity.objects.filter(Q(id=entity_id), Q(owner=user)).exists()
 
 class HasAccessToViewGenericEntityCheckMixin(object):
-<<<<<<< HEAD
   '''
     Mixin to check if user has view access to a working set
     this mixin is used within class based views and can be overridden
@@ -612,13 +611,6 @@
   def dispatch(self, request, *args, **kwargs):
     if not can_user_view_entity(request, self.kwargs['pk']):
       raise PermissionDenied
-
-    return super(HasAccessToViewGenericEntityCheckMixin, self).dispatch(request, *args, **kwargs)
-=======
-    '''
-      Mixin to check if user has view access to a working set
-      this mixin is used within class based views and can be overridden
-    '''
 
     def dispatch(self, request, *args, **kwargs):
         if can_user_view_entity(request.user, self.kwargs['pk']):
@@ -707,5 +699,4 @@
         if published:
             return published.history_id
 
-    return None
->>>>>>> 58d355f6
+    return None