from django.db.models import Q, Subquery, OuterRef
from django.conf import settings
from django.contrib.auth.models import Group
from django.core.exceptions import PermissionDenied

from functools import wraps

from ..models.Concept import Concept
from ..models.GenericEntity import GenericEntity
from ..models.Concept import Concept
from ..models.PublishedConcept import PublishedConcept
from . import model_utils
from .constants import APPROVAL_STATUS, GROUP_PERMISSIONS, WORLD_ACCESS_PERMISSIONS

''' Permission decorators '''
def redirect_readonly(fn):
  '''
    Method decorator to raise 403 if we're on the read only site
    to avoid insert / update methods via UI

    e.g. 
    
    @permission_utils.redirect_readonly
    def some_view_func(request):
      # stuff
    
  '''
  @wraps(fn)
  def wrap(request, *args, **kwargs):
    if settings.CLL_READ_ONLY:
      raise PermissionDenied
    return fn(request, *args, **kwargs)
  
  return wrap

''' Status helpers '''

def is_member(user, group_name):
  '''
    Checks if a User instance is a member of a group
  '''
  return user.groups.filter(name__iexact=group_name).exists()

def has_member_access(user, entity, permissions):
  '''
    Checks if a user has access to an entity via its group membership
  '''
  if entity.group_id in user.groups.all():
    return entity.group_access in permissions
  
  return False

def is_publish_status(entity, status):
  '''
    Checks the publication status of an entity
  '''
  history_id = getattr(entity, 'history_id', None)
  if history_id is None:
    history_id = entity.history.latest().history_id
  
  approval_status = model_utils.get_entity_approval_status(
    entity.id, history_id
  )

  if approval_status:
    return approval_status in status
  return False

''' General permissions '''
def get_user_groups(request):
  '''
    Get the groups related to the requesting user
  '''
  user = request.user
  if not user:
    return []

  if user.is_superuser:
    return list(Group.objects.all().exclude(name='ReadOnlyUsers').values('id', 'name'))
  return list(user.groups.all().exclude(name='ReadOnlyUsers').values('id', 'name'))

def get_moderation_entities(
    request,
    status=None
  ):
  '''
    Returns entities with moderation status of specified status

    Args:
      request {RequestContext}: HTTP context
      status {List}: List of integers representing status
    
    Returns:
      List of all entities with specified moderation status
  '''
  entities = GenericEntity.history.all() \
    .order_by('id', '-history_id') \
    .distinct('id')
  
  return entities.filter(Q(publish_status__in=status))

def get_editable_entities(
    request,
    only_deleted=False
  ):
  '''
    Tries to get all the entities that are editable by a specific user

    Args:
      request {RequestContext}: HTTP context
      only_deleted {boolean}: Whether to only show deleted phenotypes or not 
  
    Returns:
      List of all editable entities
  '''
  user = request.user
  entities = GenericEntity.history.all() \
    .order_by('id', '-history_id') \
    .distinct('id')
  
  if user and not user.is_anonymous:
    query = Q(owner=user.id) 
    query |= Q(
      group_id__in=user.groups.all(), 
      group_access__in=[GROUP_PERMISSIONS.EDIT]
    )

    entities = entities.filter(query)
    if only_deleted:
      return entities.exclude(Q(is_deleted=False) | Q(is_deleted__isnull=True) | Q(is_deleted=None))
    else:
      return entities.exclude(Q(is_deleted=True))

  return None

def get_accessible_entities(
    request, 
    consider_user_perms=True,
    only_deleted=False,
    status=[APPROVAL_STATUS.APPROVED],
    group_permissions=[GROUP_PERMISSIONS.VIEW, GROUP_PERMISSIONS.EDIT],
    consider_brand=True
  ):
  '''
    Tries to get all the entities that are accessible to a specific user

    Args:
      consider_user_perms {boolean}: Whether to consider user perms i.e. superuser, moderation status etc

      only_deleted {boolean}: Whether to incl/excl deleted entities

      status {list}: A list of publication statuses to consider

      group_permissions {list}: A list of which group permissions to consider

      consider_brand {boolean}: Whether to consider the request Brand (only applies to Moderators, Non-Auth'd and Auth'd accounts)
      
    Returns:
      List of accessible entities
    
  '''
  user = request.user
  entities = GenericEntity.history.all() \
    .order_by('id', '-history_id') \
    .distinct('id')
  
  brand = model_utils.try_get_brand(request)
  if consider_brand and brand:
    entities = entities.filter(Q(brands__overlap=[brand.id]))
  
  if user and not user.is_anonymous:
    if consider_user_perms and user.is_superuser:
      return entities.distinct('id')
    
    if consider_user_perms and is_member(user, 'Moderators'):
      status += [APPROVAL_STATUS.REQUESTED, APPROVAL_STATUS.PENDING, APPROVAL_STATUS.REJECTED]
      
    query = Q(owner=user.id) 
    if not status:
      query |= ~Q(publish_status=APPROVAL_STATUS.PENDING)
    elif APPROVAL_STATUS.ANY in status:
      query |= Q(publish_status=APPROVAL_STATUS.APPROVED)
    else:
      query |= Q(publish_status__in=status)
    
    if group_permissions:
      query |= Q(
        group_id__in=user.groups.all(), 
        group_access__in=group_permissions
      )
    
    # get world_access shared entities (if user is authenticated)
    query |= Q(
      world_access=WORLD_ACCESS_PERMISSIONS.VIEW
    )

    entities = entities.filter(query)
    if only_deleted:
      entities = entities.exclude(Q(is_deleted=False) | Q(is_deleted__isnull=True) | Q(is_deleted=None))
    else:
      entities = entities.exclude(Q(is_deleted=True))

    return entities.distinct('id')
  
  entities = entities.filter(
    publish_status=APPROVAL_STATUS.APPROVED
  ) \
  .filter(Q(is_deleted=False) | Q(is_deleted=None))
  
  return entities.distinct('id')

def get_accessible_concepts(
    request, 
    consider_user_perms=True,
    group_permissions=[GROUP_PERMISSIONS.VIEW, GROUP_PERMISSIONS.EDIT]
  ):
  '''
    Tries to get all the concepts that are accessible to a specific user

    Args:
      consider_user_perms {boolean}: Whether to consider user perms i.e. superuser
      group_permissions {list}: A list of which group permissions to consider

    Returns:
      List of accessible concepts
    
  '''
  phenotypes = get_accessible_entities(
    request, 
    consider_user_perms=consider_user_perms, 
    status=[APPROVAL_STATUS.ANY]
  )
  concepts_from_phenotypes = Concept.history.all() \
    .filter(phenotype_owner__id__in=phenotypes.values('id')) \
    .distinct('id')
  
  concepts = Concept.history.all() \
    .annotate(
      is_published=Subquery(
        PublishedConcept.objects.filter(
          concept_id=OuterRef('id'),
          concept_history_id=OuterRef('history_id')
        ) \
        .order_by('id') \
        .distinct('id') \
        .values('id')
      )
    ) \
    .order_by('id', '-history_id') \
    .distinct('id')
  
  user = request.user
  if user and not user.is_anonymous:
    if consider_user_perms and user.is_superuser:
      return concepts.distinct('id')
    
    concepts = concepts.filter(
      Q(owner=user.id) | 
      Q(
        group_id__in=user.groups.all(), 
        group_access__in=group_permissions
      ) |
      Q(world_access=WORLD_ACCESS_PERMISSIONS.VIEW) |
      Q(is_published__isnull=False)
    )
  
    return (concepts | concepts_from_phenotypes).distinct('id')
  
  concepts = concepts.filter(Q(is_published__isnull=False))

  return (concepts | concepts_from_phenotypes).distinct('id')

def can_user_view_entity(request, entity_id, entity_history_id=None):
  '''
    Checks whether a user has the permissions to view an entity
    
    Args:
      entity_id {number}: The entity ID of interest
      entity_history_id {number} (optional): The entity's historical id of interest
    
    Returns:
      A boolean value reflecting whether the user is able to view an entity
  '''
  
  # since permissions are derived from the live entity (not from historical records),
  # get live entity  
  live_entity = model_utils.try_get_instance(GenericEntity, pk=entity_id)
  if live_entity is None:
    return False
  
  if entity_history_id is not None:
    historical_entity = model_utils.try_get_entity_history(live_entity, entity_history_id)
    if historical_entity is None:
      return False
  else:
    historical_entity = live_entity.history.latest()
    entity_history_id = historical_entity.history_id
          
  is_published = is_publish_status(historical_entity, [APPROVAL_STATUS.APPROVED])
  if is_published:
    return True   
        
  user = request.user
  if user.is_superuser:
    return check_brand_access(request, is_published, entity_id, entity_history_id)
  
  moderation_required = is_publish_status(
    historical_entity, [APPROVAL_STATUS.REQUESTED, APPROVAL_STATUS.PENDING, APPROVAL_STATUS.REJECTED]
  )
  if is_member(user, "Moderators") and moderation_required:
    return check_brand_access(request, is_published, entity_id, entity_history_id)
  
  if live_entity.owner == user:
    return check_brand_access(request, is_published, entity_id, entity_history_id)
    
  if has_member_access(user, live_entity, [GROUP_PERMISSIONS.VIEW, GROUP_PERMISSIONS.EDIT]):
    return check_brand_access(request, is_published, entity_id, entity_history_id)
  
  if user and not user.is_anonymous:
    if live_entity.world_access == WORLD_ACCESS_PERMISSIONS.VIEW:
      return check_brand_access(request, is_published, entity_id, entity_history_id)
     
  return False

def can_user_view_concept(request, concept):
  '''
    Checks whether a user has the permissions to view a concept
    
    Args:
      concept {Concept}: The concept of interest
    
    Returns:
      A boolean value reflecting whether the user is able to view a concept
  '''
  published_concept = PublishedConcept.objects.filter(
    concept_id=concept.id,
    concept_history_id=concept.history_id
  ).order_by('-concept_history_id').first()

  if published_concept is not None:
    return True
  
  user = request.user
  if user.is_superuser:
    return True
  
  if concept.owner == user:
    return True
  
  if has_member_access(user, concept, [GROUP_PERMISSIONS.VIEW, GROUP_PERMISSIONS.EDIT]):
    return True
  
  if user and not user.is_anonymous:
    if concept.world_access == WORLD_ACCESS_PERMISSIONS.VIEW:
      return True
  
  associated_phenotype = concept.phenotype_owner
  if associated_phenotype is not None:
    return can_user_view_entity(
      request, 
      associated_phenotype.id,
      associated_phenotype.history().latest().history_id
    )
  
  return False
 
def check_brand_access(request, is_published, entity_id, entity_history_id=None):
  '''
    Checks whether an entity is accessible for the request brand,
    if the entity is published the accessibility via is_brand_accessible() will be ignored
  '''
  if not is_published:
    return is_brand_accessible(request, entity_id, entity_history_id)
  return True

def can_user_edit_entity(request, entity_id, entity_history_id=None):
  '''
    Checks whether a user has the permissions to modify an entity

    Args:
      entity_id {number}: The entity ID of interest
      entity_history_id {number} (optional): The entity's historical id of interest
    
    Returns:
      A boolean value reflecting whether the user is able to modify an entity
  '''
  
  live_entity = model_utils.try_get_instance(GenericEntity, pk=entity_id)
  if live_entity is None:
    return False
  
  if entity_history_id is not None:
    historical_entity = model_utils.try_get_entity_history(live_entity, entity_history_id)
    if historical_entity is None:
      return False
  else:
    historical_entity = live_entity.history.latest()
    entity_history_id = historical_entity.history_id

  is_allowed_to_edit = False

  user = request.user
  if user.is_superuser:
    is_allowed_to_edit = True
  
  ''' Moderator does not have EDIT permission on publish-requests '''
  # if is_member(user, 'moderator'):
  #   status = historical_entity.publish_status  
  #   if status is not None and status in [APPROVAL_STATUS.REQUESTED, APPROVAL_STATUS.PENDING]:
  #     is_allowed_to_edit = True
  
  if live_entity.owner == user or live_entity.created_by == user:
    is_allowed_to_edit = True
  
  if has_member_access(user, live_entity, [GROUP_PERMISSIONS.EDIT]):
    is_allowed_to_edit = True
    
  # check brand access
  if is_allowed_to_edit:
    if not is_brand_accessible(request, entity_id):
        is_allowed_to_edit = False
            
  return is_allowed_to_edit 

def is_concept_published(concept_id, concept_history_id):
  '''
    [!] Legacy permission method

    Checks whether a concept is published, and if so, returns the PublishedConcept

    Args:
      concept_id {number}: The concept ID of interest
      concept_history_id {number}: The concept's historical id of interest
    
    Returns:
      PublishedConcept value that reflects whether that particular concept is published
      Or returns None type if not published
  '''
  published_concept = model_utils.try_get_instance(
    PublishedConcept,
    concept_id=concept_id,
    concept_history_id=concept_history_id
  )
  
  return published_concept

def get_latest_publicly_accessible_concept(concept_id):
  '''    
    Finds the latest publicly accessible published concept
    
    Returns:
      HistoricalConcept {obj} that is accessible by the user
  '''
  concepts = Concept.history.filter(
<<<<<<< HEAD
    pk=concept_id
=======
    id=concept_id
>>>>>>> ee59d3a7
  ) \
  .annotate(
    is_published=Subquery(
      PublishedConcept.objects.filter(
        concept_id=OuterRef('id'),
        concept_history_id=OuterRef('history_id')
      ) \
      .order_by('id') \
      .distinct('id') \
      .values('id')
    )
  ) \
  .exclude(is_published__isnull=True) \
  .order_by('-history_id')

  return concepts.first() if concepts.exists() else None

def user_can_edit_via_entity(request, concept):
  '''
    Checks to see if a user can edit a child concept via it's phenotype owner's permissions
  '''
  entity = concept.phenotype_owner
  if entity is None:
    return False
  
  return can_user_edit_entity(request, entity)

def can_user_edit_concept(request, concept_id, concept_history_id):
  '''
    [!] Legacy permissions method

    Checks whether a user can edit with a concept, e.g. in the case that:
      1. If they are a superuser
      2. If they are a moderator and its in the approval process
      3. If they own that version of the concept
      4. If they share group access

    Args:
      request {RequestContext}: The HTTP Request context
      concept_id {number}: The concept ID of interest
      concept_history_id {number}: The concept's historical id of interest
    
    Returns:
      Boolean value that reflects whether is it able to be edited
      by the user
  '''  
  concept = model_utils.try_get_instance(
    Concept, pk=concept_id
  )
  if not concept:
    return False
  
  historical_concept = model_utils.try_get_entity_history(concept, concept_history_id)
  if not historical_concept:
    return False
  
  user = request.user
  if user.is_superuser:
    return True
      
  if concept.owner == user:
    return True
  
  return has_member_access(user, concept, [GROUP_PERMISSIONS.EDIT])

def user_has_concept_ownership(user, concept):
  '''
    [!] Legacy permissions method

    Determines whether the user has top-level access to the Concept,
    and can therefore modify it

    Args:
      user {User()} - the user instance
      concept {Concept()} the concept instance
    
    Returns:
      {boolean} that reflects whether the user has top-level access
  '''
  if user is None or concept is None:
    return False

  if concept.owner == user:
    return True
  
  return has_member_access(user, concept, [GROUP_PERMISSIONS.EDIT])

def validate_access_to_view(request, entity_id, entity_history_id=None):
  '''
    Validate access to view the entity
  '''
  
  # Check if entity_id is valid, i.e. matches regex '^[a-zA-Z]\d+'
  true_entity_id = model_utils.get_entity_id(entity_id)
  if not true_entity_id:
    raise PermissionDenied

  # Check if the user has the permissions to view this entity version
  user_can_access = can_user_view_entity(request, entity_id, entity_history_id)
  if not user_can_access:
    #message = 'Entity version must be published or you must have permission to access it'
    raise PermissionDenied

def is_brand_accessible(request, entity_id, entity_history_id=None):
  """
    @desc Uses the RequestContext's brand value to det. whether an entity
          is accessible to a user

    Args:
      request {RequestContext}: the HTTPRequest

      entity_id {string}: the entity's ID

      entity_history_id {int/null}: the entity's historical id

    Returns:
      A {boolean} that reflects its accessibility to the request context

  """
  entity = model_utils.try_get_instance(GenericEntity, id=entity_id)
  if entity is None:
    return False
  
  brand = model_utils.try_get_brand(request)
  if brand is None:
    return True
  
  related_brands = entity.brands
  if not related_brands or len(related_brands) < 1:
    return False

  return brand.id in related_brands

def allowed_to_create():
  '''
    Permit creation unless we have a READ-ONLY application.
  '''
  return settings.CLL_READ_ONLY

def allowed_to_permit(user, entity_id):
  '''
    The ability to change the owner of an entity remains with the owner and
    not with those granted editing permission. And with superusers to get
    us out of trouble, when necessary.

    Allow user to change permissions if:
      1. user is a super-user
      OR
      2. user owns the object.
  '''
  if user.is_superuser:
    return True
  
  return GenericEntity.objects.filter(Q(id=entity_id), Q(owner=user)).exists()

class HasAccessToViewGenericEntityCheckMixin(object):
  '''
    Mixin to check if user has view access to a working set
    this mixin is used within class based views and can be overridden
  '''
  def dispatch(self, request, *args, **kwargs):
    if can_user_view_entity(request.user, self.kwargs['pk']):
      raise PermissionDenied

    return super(HasAccessToViewGenericEntityCheckMixin, self).dispatch(request, *args, **kwargs)

def get_latest_entity_published(entity_id):
  '''
    Gets latest published entity given an entity id
  '''
  entity = GenericEntity.history.filter(id=entity_id, publish_status=APPROVAL_STATUS.APPROVED)
  if not entity.exists():
    return None
  
  entity = entity.order_by('-history_id')
  entity = entity.first()
  return entity

def get_latest_entity_historical_id(entity_id, user):
  '''
    Gets the latest entity history id for a given entity
    and user, given the user has the permissions to access that
    particular entity
  '''
  entity = model_utils.try_get_instance(GenericEntity, id=entity_id)
      
  if entity:
    if user.is_superuser:
      return int(entity.history.latest().history_id)
    
    if user and not user.is_anonymous:
      history = entity.history.filter(
        Q(owner=user.id) | 
        Q(
          group_id__in=user.groups.all(),
          group_access__in=[GROUP_PERMISSIONS.VIEW, GROUP_PERMISSIONS.EDIT]
        ) |
        Q(
          world_access=WORLD_ACCESS_PERMISSIONS.VIEW
        )
      ) \
      .order_by('-history_id')
      
      if history.exists():
        return history.first().history_id
  
    published = get_latest_entity_published(entity.id)
    if published:
      return published.history_id

  return None

def get_latest_concept_historical_id(concept_id, user):
  '''
    Gets the latest concept history id for a given concept
    and user, given the user has the permissions to access that
    particular concept
  '''
  concept = model_utils.try_get_instance(Concept, pk=concept_id)

  if concept:
    if user.is_superuser:
      return int(concept.history.latest().history_id)
    
    if user and not user.is_anonymous:
      history = concept.history.filter(
        Q(owner=user.id) | 
        Q(
          group_id__in=user.groups.all(),
          group_access__in=[GROUP_PERMISSIONS.VIEW, GROUP_PERMISSIONS.EDIT]
        ) |
        Q(
          world_access=WORLD_ACCESS_PERMISSIONS.VIEW
        )
      ) \
      .order_by('-history_id')
      
      if history.exists():
        return history.first().history_id
  
    published = get_latest_publicly_accessible_concept(concept_id)
    if published:
      return published.history_id

  return None<|MERGE_RESOLUTION|>--- conflicted
+++ resolved
@@ -452,11 +452,7 @@
       HistoricalConcept {obj} that is accessible by the user
   '''
   concepts = Concept.history.filter(
-<<<<<<< HEAD
-    pk=concept_id
-=======
     id=concept_id
->>>>>>> ee59d3a7
   ) \
   .annotate(
     is_published=Subquery(
