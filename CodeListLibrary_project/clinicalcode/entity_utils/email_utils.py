from django.conf import settings
from django.db.models import Model
from email.mime.image import MIMEImage
from django.core.mail import BadHeaderError, EmailMultiAlternatives
from django.template.loader import render_to_string
from django.contrib.staticfiles import finders
<<<<<<< HEAD
from django.db.models import F, When, Case, Value, Subquery, OuterRef
=======
from django.contrib.auth import get_user_model
>>>>>>> ebbd07de

import os
import logging
import datetime

from clinicalcode.entity_utils import model_utils, gen_utils
from clinicalcode.models.Phenotype import Phenotype
from clinicalcode.models.PublishedPhenotype import PublishedPhenotype
from ..models.Organisation import Organisation

logger = logging.getLogger(__name__)

<<<<<<< HEAD
def send_invite_email(request, invite):
    brand_title = model_utils.try_get_brand_string(request.BRAND_OBJECT, 'site_title', default='Concept Library')

    owner_email = User.objects.filter(id=invite.user_id)
    if not owner_email.exists():
        return
    owner_email = owner_email.first().email

    if not owner_email or len(owner_email.strip()) < 1:
        return

    email_subject = f'{brand_title} - Organisation Invite'
    email_content = render_to_string(
        'clinicalcode/email/invite_email.html',
        { 
            'invite': {
                'uuid': invite.id
            } 
        }
    )

    if not settings.IS_DEVELOPMENT_PC or settings.HAS_MAILHOG_SERVICE: 
        try:
            branded_imgs = get_branded_email_images(request.BRAND_OBJECT)

            msg = EmailMultiAlternatives(
                email_subject,
                email_content,
                settings.DEFAULT_FROM_EMAIL,
                to=[owner_email]
            )
            msg.content_subtype = 'related'
            msg.attach_alternative(email_content, "text/html")

            msg.attach(attach_image_to_email(branded_imgs.get('apple', 'img/email_images/apple-touch-icon.jpg'), 'mainlogo'))
            msg.attach(attach_image_to_email(branded_imgs.get('logo', 'img/email_images/combine.jpg'), 'sponsors'))
            msg.send()
            return True
        except BadHeaderError as error:
            logging.error(f'Failed to send emails to:\n- Targets: {owner_email}\n-Error: {str(error)}')
            return False
    else:
        logging.info(f'Scheduled emails sent:\n- Targets: {owner_email}')
        return True
=======
User = get_user_model()
>>>>>>> ebbd07de


def send_review_email_generic(request,data,message_from_reviewer=None):
    brand_title = model_utils.try_get_brand_string(request.BRAND_OBJECT, 'site_title', default='Concept Library')
    owner_email = User.objects.filter(id=data.get('entity_user_id','')) 
    owner_email = owner_email.first().email if owner_email and owner_email.exists() else ''
    staff_emails = data.get('staff_emails', [])
    all_emails = []
    all_emails += staff_emails
    if len(owner_email.strip()) > 1:
        all_emails.append(owner_email)

    email_subject = '%s - Phenotype %s: %s' % (brand_title, data['id'], data['message'])
    email_content = render_to_string(
        'clinicalcode/email/email_content.html',
        data,
        request=request
    )
    if not settings.IS_DEVELOPMENT_PC or settings.HAS_MAILHOG_SERVICE: 
        try:
            branded_imgs = get_branded_email_images(request.BRAND_OBJECT)

            msg = EmailMultiAlternatives(email_subject,
                                        email_content,
                                        settings.DEFAULT_FROM_EMAIL,
                                        to=all_emails
                                    )
            msg.content_subtype = 'related'
            msg.attach_alternative(email_content, "text/html")

            msg.attach(attach_image_to_email(branded_imgs.get('apple', 'img/email_images/apple-touch-icon.jpg'), 'mainlogo'))
            msg.attach(attach_image_to_email(branded_imgs.get('logo', 'img/email_images/combine.jpg'), 'sponsors'))
            msg.send()
            return True
        except BadHeaderError as error:
            logging.error(f'Failed to send emails to:\n- Targets: {all_emails}\n-Error: {str(error)}')
            return False
    else:
        logging.info(f'Scheduled emails sent:\n- Targets: {all_emails}')
        return True


def attach_image_to_email(image,cid):
    with open(finders.find(image), 'rb') as f:
        img = MIMEImage(f.read())
        img.add_header('Content-ID', '<{name}>'.format(name=cid))
        img.add_header('Content-Disposition', 'inline', filename=image)
    
    return img


def get_branded_email_images(brand=None):
    """
        Gets the brand-related e-mail image path(s)

        Args:
            brand (Brand|dict|None): the brand from which to resolve the info

        Returns:
            A (dict) with key-value pairs specifying the `logo`, `apple`, and `favicon` path target(s)
    """
    if isinstance(brand, dict):
        path = brand.get('logo_path', None)
    elif isinstance(brand, Model):
        path = getattr(brand, 'logo_path', None) if hasattr(brand, 'logo_path') else None
    else:
        path = None

    if path is None or gen_utils.is_empty_string(path):
        path = settings.APP_LOGO_PATH

    return {
        'logo': os.path.join(path, 'header_logo.png'),
        'apple': os.path.join(path, 'apple-touch-icon.png'),
        'favicon': os.path.join(path, 'favicon-32x32.png'),
    }


def get_scheduled_email_to_send():
    HDRUK_pending_phenotypes = PublishedPhenotype.objects.filter(approval_status=1)
    HDRUK_declined_phenotypes = PublishedPhenotype.objects.filter(approval_status=3)

    combined_list = list(HDRUK_pending_phenotypes.values()) + list(HDRUK_declined_phenotypes.values())
    result = {'date':datetime.datetime.now(),
            'phenotype_count': len(combined_list),
            'data':[]
            }

    for i in range(len(combined_list)):
        data = {
            'id': i+1,
            'phenotype_id':combined_list[i]['phenotype_id'],
            'phenotype_history_id':combined_list[i]['phenotype_history_id'],
            'approval_status':combined_list[i]['approval_status'],
            'entity_user_id':combined_list[i]['created_by_id'],
        }
        result['data'].append(data)

    email_content = []
    for i in range(len(result['data'])):
        phenotype = Phenotype.objects.get(pk=result['data'][i]['phenotype_id'], owner_id=result['data'][i]['entity_user_id'])
        phenotype_id = phenotype.id

        phenotype_name = phenotype.name
        phenotype_owner_id = phenotype.owner_id

        review_decision = ''
        review_message = ''
        if result['data'][i]['approval_status'] == 1:
            review_decision = 'Pending'
            review_message = "Phenotype is waiting to be approved"
        elif result['data'][i]['approval_status'] == 3:
            review_decision = 'Declined'
            review_message = 'Phenotype has been declined'

        owner_email = User.objects.get(id=phenotype_owner_id).email
        if owner_email == '':
            return False

        email_message = '''<br><br>
                 <strong>Phenotype:</strong><br>{id} - {name}<br><br>
                 <strong>Decision:</strong><br>{decision}<br><br>
                 <strong>Reviewer message:</strong><br>{message}
                 '''.format(id=phenotype_id, name=phenotype_name, decision=review_decision, message=review_message)

        email_content.append({'owner_id': phenotype_owner_id, 'entity_user_email': owner_email, 'email_content': email_message})

    return email_content<|MERGE_RESOLUTION|>--- conflicted
+++ resolved
@@ -4,11 +4,8 @@
 from django.core.mail import BadHeaderError, EmailMultiAlternatives
 from django.template.loader import render_to_string
 from django.contrib.staticfiles import finders
-<<<<<<< HEAD
 from django.db.models import F, When, Case, Value, Subquery, OuterRef
-=======
 from django.contrib.auth import get_user_model
->>>>>>> ebbd07de
 
 import os
 import logging
@@ -21,7 +18,8 @@
 
 logger = logging.getLogger(__name__)
 
-<<<<<<< HEAD
+User = get_user_model()
+
 def send_invite_email(request, invite):
     brand_title = model_utils.try_get_brand_string(request.BRAND_OBJECT, 'site_title', default='Concept Library')
 
@@ -66,9 +64,6 @@
     else:
         logging.info(f'Scheduled emails sent:\n- Targets: {owner_email}')
         return True
-=======
-User = get_user_model()
->>>>>>> ebbd07de
 
 
 def send_review_email_generic(request,data,message_from_reviewer=None):
