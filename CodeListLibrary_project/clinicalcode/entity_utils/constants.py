--- conflicted
+++ resolved
@@ -568,14 +568,9 @@
     },
     "phenoflowid": {
         "system_defined": True,
-<<<<<<< HEAD
         "description": "URL for phenoflow (managed by code snippet)",
         "input_type": "phenoflowid",
         "output_type": "phenoflowid",
-=======
-        "input_type": "inputbox",
-        "description": "URL for phenoflow (managed by code snippet)"
->>>>>>> fe8c35dd
     },
 
     "group_field": {
