from django.http.request import HttpRequest
from django.contrib.auth.models import User, Group

import enum


class TypeStatus:
    """ Legacy type status - needs removal during cleanup """
    Disease = 0
    Biomarker = 1
    Drug = 2
    Lifestyle_risk_factor = 3
    Musculoskeletal = 4
    Surgical_procedure = 5
    Type_status = ((Disease, 'Disease or syndrome'),
                   (Biomarker, 'Biomarker'),
                   (Drug, 'Drug'),
                   (Lifestyle_risk_factor, 'Lifestyle risk factor'),
                   (Musculoskeletal, 'Musculoskeletal'),
                   (Surgical_procedure, 'Surgical procedure'))


class IterableMeta(enum.EnumMeta):
    def from_name(cls, name):
        if name in cls:
            return getattr(cls, name)

    def __contains__(cls, lhs):
        try:
            cls(lhs)
        except ValueError:
            return lhs in cls.__members__.keys()
        else:
            return True


class TAG_TYPE(int, enum.Enum):
    """
        Tag types used for differentiate Collections & Tags
        within the Tag table
    """
    TAG = 1
    COLLECTION = 2


class CLINICAL_RULE_TYPE(int, enum.Enum, metaclass=IterableMeta):
    """
        Ruleset type for clinical concept
    """
    INCLUDE = 1
    EXCLUDE = 2


class CLINICAL_CODE_REVIEW(int, enum.Enum, metaclass=IterableMeta):
    """
        Review status for a code within a clinical concept
    """
    INCLUDE = 1
    EXCLUDE = 2


class CLINICAL_CODE_SOURCE(int, enum.Enum, metaclass=IterableMeta):
    """
        Audit source of a clinical code within a clinical concept
    """
    CONCEPT = 1
    QUERY_BUILDER = 2
    EXPRESSION = 3
    SELECT_IMPORT = 4
    FILE_IMPORT = 5
    SEARCH_TERM = 6
    CONCEPT_IMPORT = 7


class ENTITY_STATUS(int, enum.Enum):
    """
        Status of an entity
    """
    DRAFT = 1
    FINAL = 2


class APPROVAL_STATUS(int, enum.Enum):
    """
        Approval status of a published entity
    """
    ANY = -1
    REQUESTED = 0
    PENDING = 1
    APPROVED = 2
    REJECTED = 3


class OWNER_PERMISSIONS(int, enum.Enum):
    """
        Owner permissions
    """
    NONE = 1
    VIEW = 2
    EDIT = 3


class GROUP_PERMISSIONS(int, enum.Enum):
    """
        Group permissions
    """
    NONE = 1
    VIEW = 2
    EDIT = 3


class WORLD_ACCESS_PERMISSIONS(int, enum.Enum):
    """
        Everyone else permissions
    """
    NONE = 1
    VIEW = 2


class FORM_METHODS(int, enum.Enum, metaclass=IterableMeta):
    """
        Describes form method, i.e. to create or update an entity
        Used by both template and view to modify behaviour
    """
    CREATE = 1
    UPDATE = 2

class ONTOLOGY_TYPES(int, enum.Enum, metaclass=IterableMeta):
    """
        Defines the ontology internal type id,
        which describes the ontology type

    """
    CLINICAL_DISEASE = 0
    CLINICAL_DOMAIN = 1
    CLINICAL_FUNCTIONAL_ANATOMY = 2

"""
    Used to define the labels for each
    known ontology type

"""
ONTOLOGY_LABELS = {
    ONTOLOGY_TYPES.CLINICAL_DOMAIN: 'Clinical Domain',
    ONTOLOGY_TYPES.CLINICAL_DISEASE: 'Clinical Disease Category (ICD-10)',
    ONTOLOGY_TYPES.CLINICAL_FUNCTIONAL_ANATOMY: 'Functional Anatomy',
}

"""
    The excepted X-Requested-With header if a fetch request is made
"""
FETCH_REQUEST_HEADER = 'XMLHttpRequest'

"""
    Entity render modifier(s)
        Used by entity_renderer as defaults
"""
DEFAULT_CARD = 'generic'
CARDS_DIRECTORY = 'components/search/cards'

"""
    Filter render modifier(s)
        Used by entity_renderer as defaults
"""
FILTER_DIRECTORY = 'components/search/filters'
FILTER_COMPONENTS = {
    'int': 'checkbox',
    'enum': 'checkbox',
    'int_array': 'checkbox',
    'datetime': 'datepicker',
}

"""
    Threshold for layout count in single search pages (__gte)
"""
MIN_SINGLE_SEARCH = 1

"""
    Order by clauses for search
"""
ORDER_BY = {
    '1': {
        'name': 'Relevance',
        'clause': 'id',
        'property': 'id',
        'order': 'asc',
    },
    '2': {
        'name': 'Created (Asc)',
        'clause': 'created',
        'property': 'created',
        'order': 'asc',
    },
    '3': {
        'name': 'Created (Desc)',
        'clause': '-created',
        'property': 'created',
        'order': 'desc',
    },
    '4': {
        'name': 'Updated (Asc)',
        'clause': 'updated',
        'property': 'updated',
        'order': 'asc',
    },
    '5': {
        'name': 'Updated (Desc)',
        'clause': '-updated',
        'property': 'updated',
        'order': 'desc',
    }
}

"""
    Page result limits for search
"""
PAGE_RESULTS_SIZE = {
    '1': 20,
    '2': 50,
    '3': 100
}

"""
    Entity creation related defaults
"""
CREATE_WIZARD_ASIDE = 'components/create/aside.html'
CREATE_WIZARD_SECTION_START = 'components/create/section/section_start.html'
CREATE_WIZARD_SECTION_END = 'components/create/section/section_end.html'
CREATE_WIZARD_INPUT_DIR = 'components/create/inputs'

"""
    Entity detail page related defaults
"""
DETAIL_WIZARD_ASIDE = 'components/details/aside.html'
DETAIL_WIZARD_SECTION_START = 'components/details/section/section_start.html'
DETAIL_WIZARD_SECTION_END = 'components/details/section/section_end.html'
DETAIL_WIZARD_OUTPUT_DIR = 'components/details/outputs'

"""
    Used to strip userdata from models when JSONifying them
        e.g. user account, user profile, membership
"""
USERDATA_MODELS = [str(User), str(Group)]
STRIPPED_FIELDS = ['SearchVectorField']

"""
    Describes fields that should be stripped from historical objects
"""
HISTORICAL_HIDDEN_FIELDS = [
    'id', 'history_id', 'history_date', 'history_change_reason', 'history_type', 'history_user'
]

"""
    Describes fields that should be stripped from api response
"""
API_HIDDEN_FIELDS = [
    'history_id', 'history_date', 'history_change_reason', 'history_type', 'history_user',
    'template', 'template_data', 'template_version', 'internal_comments'
]

"""
    Re-maps field names to user readable field names
"""
API_MAP_FIELD_NAMES = {
    'id': 'phenotype_id'
}

"""
    Describes fields that should be stripped from entity list api response
"""
ENTITY_LIST_API_HIDDEN_FIELDS = [
    'concept_information', 'definition', 'implementation'
]

"""
    ENTITY_FILTER_PARAMS

    @desc Used to define:
        - Filter types within the 'filter' field of a datatype to det. how to handle
          specific parameters e.g. 'source_by_brand' which filters objects by brand type
    
    @building Additional filters should be built such that:
        
        [key]: The name of the filter within the .filters property
            
            [filter]: (string) The name of the filter method within the DataTypeFilter found in filter_utils
            
            [properties]: (dict/null) Any additional params/properties to be passed
                          as args (global, not field specific)
            
            [field_properties] (dict/null): Params/Properties to be passed to the filter method
                                            based on which field was used to access the filter
            
                [field_name]: (dict) The field_name/properties to be passed as kwargs
            
            [expected_params]: (dict): The params expected by this method when attempting to generate
                                       filters 
"""
ENTITY_FILTER_PARAMS = {
    # the name of the filter found within a field's 'filter' key-value pair in its template/the metadata
    'source_by_brand': {
        # name of the filter to use within DataTypeFilters
        'filter': 'brand_filter',

        # e.g. some props if needed (this key can be removed but here for example usage)
        'properties': {

        },

        # how to generate the filter based on the field name
        'field_properties': {
            'tags': {
                'column_name': 'collection_brand'
            },
            'collections': {
                'column_name': 'collection_brand'
            }
        },

        # what params the fn needs to execute
        'expected_params': {
            'request': HttpRequest,
            'column_name': str
        }
    }
}

"""
    [!] All items will be appended to the list of renderables, meaning they will always appear last

    Used to define:
        - Sections and fields that relate to permissions for create interface
"""
APPENDED_SECTIONS = [
    {
        "title": "Permissions",
        "description": "Settings for sharing and collaboration.",
        "fields": ["group", "group_access", "world_access"]
    }
]

"""
    [!] All items will be appended to the list of renderables in the detail page, meaning they will always appear last

    Used to define:
        - Sections and fields that relate to permissions for the detail page
"""
DETAIL_PAGE_APPENDED_SECTIONS = [
    {
        "title": "Permissions",
        "description": "",
        "fields": ["permissions"],
        "requires_auth": True
    },
    {
        "title": "API",
        "description": "",
        "fields": ["api"]
    },
    {
        "title": "Version History",
        "description": "",
        "fields": ["version_history"]
    }
]

"""
    Used to define:
        - fields that relate to DETAIL_PAGE_APPENDED_SECTIONS for the detail page
"""
DETAIL_PAGE_APPENDED_FIELDS = {
    "permissions": {
        "title": "Permissions",
        "field_type": "permissions_section",
        "active": True,
        "hide_on_create": True
    },
    "api": {
        "title": "API",
        "field_type": "api_section",
        "active": True,
        "hide_on_create": True
    },
    "version_history": {
        "title": "Version History",
        "field_type": "version_history_section",
        "active": True,
        "hide_on_create": True
    },
    "history_id": {
        "title": "Version ID",
        "field_type": "history_id",
        "active": True,
        "hide_on_create": True
    }
}

"""
    [!] Note: Will be moved to a table once tooling is finished, accessible through the 'base_template_version'

    Used to define:
        - Hashmap for values from sourced data
        - By filter to determine metadata-related filters
"""
metadata = {
    'template': {
        'title': 'Type',
        'field_type': '???',
        'active': True,
        'validation': {
            'type': 'int',
            'mandatory': True,
            'computed': True,
            'source': {
                'table': 'Template',
                'query': 'id',
                'relative': 'name'
            }
        },
        'search': {
            'filterable': True,
            'single_search_only': True,
        },
        'ignore': True
    },
    'brands': {
        'title': 'Brand',
        'description': 'The brand that this Phenotype is related to.',
        'field_type': '???',
        'active': True,
        'validation': {
            'type': 'int_array',
            'mandatory': False,
            'computed': True,
            'source': {
                'table': 'Brand',
                'query': 'id',
                'relative': 'name',
            }
        }
    },
    "name": {
        "title": "Name",
        "description": "Unsurprisingly, the name of the phenotype.",
        "field_type": "string_inputbox",
        "active": True,
        "validation": {
            "type": "string",
            "mandatory": True
        },
        'is_base_field': True
    },
    "definition": {
        "title": "Definition",
        "description": "An overview of the phenotype.",
        "field_type": "textarea_markdown",
        "active": True,
        "validation": {
            "type": "string",
            "mandatory": False
        },
        'is_base_field': True
    },
    "implementation": {
        "title": "Implementation",
        "description": "Information on how the phenotype is applied to data.",
        "field_type": "textarea_markdown",
        "active": True,
        "validation": {
            "type": "string",
            "mandatory": False
        },
        'is_base_field': True
    },
    "publications": {
        "title": "Publications",
        "description": "Publication(s) where the phenotype was defined or has been used.",
        "field_type": "publications",
        "sort": {"key": lambda pub: 0 if pub.get('primary') == 1 else 1},
        "active": True,
        "validation": {
            "type": "publication",
            "mandatory": True
        },
        'is_base_field': True
    },
    'validation': {
        'title': 'Validation',
        'field_type': 'textarea_markdown',
        'active': True,
        'validation': {
            'type': 'string',
            'mandatory': False
        },
        'is_base_field': True
    },
    "citation_requirements": {
        "title": "Citation Requirements",
        "description": "A request for how this phenotype is referenced if used in other work.",
        "field_type": "citation_requirements",
        "active": True,
        "validation": {
            "type": "string",
            "mandatory": False
        },
        'is_base_field': True
    },
    'created': {
        'title': 'Date',
        'field_type': '???',
        'active': True,
        'validation': {
            'type': 'datetime',
            'mandatory': True,
            'computed': True
        },
        'search': {
            'filterable': True
        },
        'hide_on_create': True,
        'is_base_field': True
    },
    "author": {
        "title": "Author",
        "description": "List of authors who contributed to this phenotype.",
        "field_type": "string_inputbox",
        "active": True,
        "validation": {
            "type": "string",
            "mandatory": True
        },
        'is_base_field': True
    },
    "collections": {
        "title": "Collections",
        "description": "List of content collections this phenotype belongs to.",
        "field_type": "collections",
        "active": True,
        "compute_statistics": True,
        "validation": {
            "type": "int_array",
            "mandatory": False,
            "source": {
                "table": "Tag",
                "query": "id",
                "relative": "description",
                "filter": {
                    "tag_type": 2,

                    ## Can be added once we det. what we're doing with brands
                    # "source_by_brand": None
                }
            }
        },
        'search': {
            'filterable': True,
            'api': True
        },
        'is_base_field': True
    },
    "tags": {
        "title": "Tags",
        "description": "Optional keywords helping to categorize this content.",
        "field_type": "tags",
        "active": True,
        "compute_statistics": True,
        "validation": {
            "type": "int_array",
            "mandatory": False,
            "source": {
                "table": "Tag",
                "query": "id",
                "relative": "description",
                "filter": {
                    "tag_type": 1,

                    ## Can be added once we det. what we're doing with brands
                    # "source_by_brand": None
                }
            }
        },
        'search': {
            'filterable': True,
            'api': True
        },
        'is_base_field': True
    },
    "group": {
        "title": "Group",
        "description": "The group that owns this phenotype for permissions purposes.",
        "field_type": "group_field",
        "active": True,
        "validation": {
            "type": "int",
            "mandatory": False,
            "computed": True
        },
        'is_base_field': True
    },
    "group_access": {
        "title": "Group Access",
        "description": "Optionally enable this phenotype to be viewed or edited by the group.",
        "field_type": "access_field_editable",
        "active": True,
        "validation": {
            "type": "int",
            "mandatory": True,
            "range": [1, 3]
        },
        'is_base_field': True
    },
    "world_access": {
        "title": "All authenticated users",
        "description": "Enables this phenotype to be viewed by all logged-in users of the Library (does not make it public on the web -- use the Publish action for that).",
        "field_type": "access_field",
        "active": True,
        "validation": {
            "type": "int",
            "mandatory": True,
            "range": [1, 3]
        },
        'is_base_field': True
    },
    'updated': {
        'title': 'Updated',
        'field_type': '???',
        'active': True,
        'validation': {
            'type': 'datetime',
            'mandatory': True,
            'computed': True
        },
        'hide_on_create': True,
        'is_base_field': True
    },
    'created_by': {
        'title': 'Created By',
        'field_type': '???',
        'active': True,
        'requires_auth': True,
        'validation': {
            'type': 'int',
            'mandatory': True,
            'computed': True
        },
        'hide_on_create': True,
        'is_base_field': True
    },
    'updated_by': {
        'title': 'Updated By',
        'field_type': '???',
        'active': True,
        'requires_auth': True,
        'validation': {
            'type': 'int',
            'mandatory': True,
            'computed': True
        },
        'hide_on_create': True,
        'is_base_field': True
    },
    'id': {
        'title': 'ID',
        'field_type': 'id',
        'active': True,
        'hide_on_create': True,
        'ignore': True
    },
}

"""
    Describes the input and output presentation of common and dynamic fields
    through components and modifiers
"""
FIELD_TYPES = {
    'int': {
        'data_type': 'int',
        'input_type': 'inputbox',
        'output_type': 'inputbox'
    },
    'date': {
        'data_type': 'date',
        'input_type': 'datepicker',
        'output_type': 'datepicker'
    },
    'daterange': {
        'data_type': 'date',
        'input_type': 'daterange_selector',
        'output_type': 'datepicker_range'
    },
    'string_inputbox': {
        'data_type': 'string',
        'input_type': 'inputbox',
        'output_type': 'inputbox'
    },
    'string_inputbox_code': {
        'data_type': 'string',
        'input_type': 'inputbox',
        'output_type': 'inputbox',
        'apply_code_style': True
    },
    'textarea': {
        'data_type': 'string',
        'input_type': 'textarea',
        'output_type': 'textarea',
        'rows': 5
    },
    'textarea_markdown': {
        'data_type': 'string',
        'input_type': 'markdown',
        'output_type': 'markdown',
        'rows': 5
    },
    'string_list_of_inputboxes': {
        'data_type': 'string'
    },
    'string_list_of_inputboxes_markdown': {
        'data_type': 'string',
        'input_type': 'list_of_inputboxes',
        'output_type': 'list_of_inputboxes'
    },

    'citation_requirements': {
        'data_type': 'string',
        'input_type': 'markdown',
        'output_type': 'citation_requirements'
    },

    'enum': {
        'data_type': 'int',
        'input_type': 'dropdown-list',
        'output_type': 'dropdown-list'
    },

    'grouped_enum': {
        'data_type': 'int',
        'input_type': 'grouped_enum',
        'output_type': 'radiobutton',
        'apply_badge_style': True
    },

    'ontology': {
        'input_type': 'generic/ontology',
        'output_type': 'generic/ontology'
    },

    'enum_radio_badge': {
        'data_type': 'int',
        'input_type': 'radiobutton',
        'output_type': 'radiobutton',
        'apply_badge_style': True
    },

    'enum_dropdown_badge': {
        'data_type': 'int',
        'input_type': 'dropdown',
        'output_type': 'dropdown',
        'apply_badge_style': True
    },

    'concept_information': {
        'system_defined': True,
        'description': 'json of concept ids/ver used in phenotype (managed by code snippet)',
        'input_type': 'clinical/concept',
        'output_type': 'phenotype_clinical_code_lists'
    },
    'publications': {
        'input_type': 'clinical/publication',
        'output_type': 'clinical/publication',
    },
<<<<<<< HEAD
    'trials': {
        'input_type': 'clinical/trial',
        'output_type': 'clinical/trial',
=======
    'endorsements': {
        'input_type': 'clinical/endorsement',
        'output_type': 'clinical/endorsement',
>>>>>>> 99090737
    },
    'coding_system': {
        'system_defined': True,
        'description': 'list of coding system ids (calculated from phenotype concepts) (managed by code snippet)',
        'input_type': 'tagbox',
        'output_type': 'tagbox'
    },
    'tags': {
        'system_defined': True,
        'description': 'list of tags ids (managed by code snippet)',
        'input_type': 'tagbox',
        'output_type': 'tagbox'
    },
    'collections': {
        'system_defined': True,
        'description': 'list of collections ids (managed by code snippet)',
        'input_type': 'tagbox',
        'output_type': 'tagbox'
    },
    'data_sources': {
        'system_defined': True,
        'description': 'list of data_sources ids (managed by code snippet)',
        'input_type': 'tagbox',
        'output_type': 'data_source'
    },
    'phenoflowid': {
        'system_defined': True,
        'description': 'URL for phenoflow (managed by code snippet)',
        'input_type': 'inputbox',
        'output_type': 'phenoflowid',
    },
    'group_field': {
        'input_type': 'group_select',
    },
    'access_field': {
        'input_type': 'access_select',
    },
    'access_field_editable': {
        'input_type': 'access_select_editable',
    },
    'permissions_section': {
        'system_defined': True,
        'output_type': 'permissions'
    },
    'api_section': {
        'system_defined': True,
        'output_type': 'api'
    },
    'version_history_section': {
        'system_defined': True,
        'output_type': 'version_history'
    },
    'id': {
        'system_defined': True,
        'output_type': 'id'
    },
    'history_id': {
        'system_defined': True,
        'output_type': 'history_id'
    },
    'string_inputlist': {
        'input_type': 'string_inputlist',
        'output_type': 'string_inputlist',
    },
    'url_list': {
        'input_type': 'string_inputlist',
        'output_type': 'url_list',
    },
    'source_reference': {
        'data_type': 'string',
        'input_type': 'inputbox',
        'output_type': 'source_reference'
    },
}<|MERGE_RESOLUTION|>--- conflicted
+++ resolved
@@ -480,7 +480,7 @@
         "active": True,
         "validation": {
             "type": "publication",
-            "mandatory": True
+            "mandatory": False
         },
         'is_base_field': True
     },
@@ -768,15 +768,13 @@
         'input_type': 'clinical/publication',
         'output_type': 'clinical/publication',
     },
-<<<<<<< HEAD
+    'endorsements': {
+        'input_type': 'clinical/endorsement',
+        'output_type': 'clinical/endorsement',
+    },
     'trials': {
         'input_type': 'clinical/trial',
         'output_type': 'clinical/trial',
-=======
-    'endorsements': {
-        'input_type': 'clinical/endorsement',
-        'output_type': 'clinical/endorsement',
->>>>>>> 99090737
     },
     'coding_system': {
         'system_defined': True,
