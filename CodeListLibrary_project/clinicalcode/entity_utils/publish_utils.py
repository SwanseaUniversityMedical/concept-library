from django.urls import reverse

import re
<<<<<<< HEAD
from clinicalcode.db_utils import send_review_email_generic
from clinicalcode.entity_utils import entity_db_utils
from django.contrib.auth.models import  User
from django.urls import reverse, reverse_lazy
from django.template.loader import render_to_string
=======

>>>>>>> 6684b925
from clinicalcode.tasks import send_review_email
from clinicalcode.entity_utils import constants, permission_utils, entity_db_utils

from clinicalcode.models.Concept import Concept
from clinicalcode.models.GenericEntity import GenericEntity
from clinicalcode.models.PublishedGenericEntity import PublishedGenericEntity

def form_validation(request, data, entity_history_id, pk, entity,checks):
    """
    Update correct historical table and send email message, and success message to screen
    @param request: user request object
    @param data: from any current operations with publish
    @param entity_history_id: entity historical id
    @param pk: entity id for database query
    @param entity: object
    @param checks: additional utils checks  before approval
    @return: updated data dictionary to update historical table and request message
    """
    data['form_is_valid'] = True
    data['latest_history_ID'] = entity_history_id  # entity.history.latest().pk
    #send email message state and client side message
    data['message'] = send_message(request,pk, data, entity, entity_history_id, checks)['message']

    return data

def send_message(request,pk, data, entity, entity_history_id, checks):
    """
    Send email message with variational decisions approved/pending/declined and show message to the  client side
    @param pk: entity id
    @param data: dictionary data of approval stage
    @param entity: entity object
    @param entity_history_id: entity history id
    @param checks: additional checks of entity
    @return: updated data dictionary with client side message
    """
    # Message templates
    approved_template = """The {entity_type} version has been successfully published.<a href='{url}' class="alert-link">({entity_type} ID: {pk}, VERSION ID:{history} )</a>"""
    rejected_template = """The {entity_type} version has been rejected .<a href='{url}' class="alert-link">({entity_type} ID: {pk}, VERSION ID:{history} )</a>"""
    pending_template = """The {entity_type} version is going to be reviewed by the moderator.<a href='{url}' class="alert-link">({entity_type} ID: {pk}, VERSION ID:{history} )</a>"""

    # Determine the appropriate message template and send email
    approval_status = data['approval_status']
    if approval_status == constants.APPROVAL_STATUS.APPROVED:
        return format_message_and_send_email(request,pk, data, entity, entity_history_id, checks, approved_template)
    elif approval_status == constants.APPROVAL_STATUS.REJECTED:
        return format_message_and_send_email(request,pk, data, entity, entity_history_id, checks, rejected_template)
    elif approval_status == constants.APPROVAL_STATUS.PENDING:
        return format_message_and_send_email(request,pk, data, entity, entity_history_id, checks, pending_template)
    elif approval_status is None and checks['is_moderator']:
        return format_message_and_send_email(request,pk, data, entity, entity_history_id, checks, approved_template)
    elif len(PublishedGenericEntity.objects.filter(
            entity=GenericEntity.objects.get(pk=pk).id, 
            approval_status=constants.APPROVAL_STATUS.APPROVED)) > 0 and approval_status != constants.APPROVAL_STATUS.REJECTED:
        return format_message_and_send_email(request,pk, data, entity, entity_history_id, checks, approved_template)


def check_entity_to_publish(request, pk, entity_history_id):
    '''
        Allow to publish if:
        - entity is not deleted
        - user is an owner
        - Workingset contains codes
        - all conceots are published
        @param request: user request object
        @param pk: entity id
        @param entity_history_id: historical id of entity
        @return: dictionary containing all conditions to publish
    '''
    # Fetch the required objects from the database only once
    generic_entity = GenericEntity.objects.get(id=pk)
    user_is_moderator = request.user.groups.filter(name="Moderators").exists()
    user_is_owner = generic_entity.owner == request.user

    latest_pending_version_exists = PublishedGenericEntity.objects.filter(
        entity_id=pk, 
        entity_history_id=entity_history_id, 
        approval_status=constants.APPROVAL_STATUS.PENDING
    ).exists()

    # Determine the status of the entity
    entity_is_deleted = generic_entity.is_deleted
    is_owner = not entity_is_deleted and user_is_owner
    is_publisher = not entity_is_deleted and generic_entity.owner == request.user and request.user.groups.filter(name="publishers").exists()
    is_moderator = not entity_is_deleted and user_is_moderator
    is_latest_pending_version = not entity_is_deleted and latest_pending_version_exists

    # Determine the final permission to publish
    allow_to_publish = is_owner or is_moderator or is_publisher
    

    generic_entity = GenericEntity.objects.get(pk=pk)
    published_entity_approved = PublishedGenericEntity.objects.filter(
        entity=generic_entity.id, 
        approval_status=constants.APPROVAL_STATUS.APPROVED
    )
    published_entity_pending = PublishedGenericEntity.objects.filter(
        entity=generic_entity.id, 
        approval_status=constants.APPROVAL_STATUS.PENDING
    )

    # Initialize the status variables based on the fetched data
    entity_ver = GenericEntity.history.get(id=pk, history_id=entity_history_id)
    is_published = permission_utils.check_if_published(GenericEntity, pk, entity_history_id)
    approval_status = permission_utils.get_publish_approval_status(GenericEntity, pk, entity_history_id)
    is_lastapproved = published_entity_approved.exists()
    other_pending = published_entity_pending.exists()

    # Get historical version
    highlight_result = entity_db_utils.is_referred_from_search_page(request)
    q_highlight = entity_db_utils.get_q_highlight(request, request.session.get('generic_entity_search', ''))
    entity = entity_db_utils.get_historical_entity(pk, entity_history_id, highlight_result, q_highlight)

    # Entity class
    entity_class = entity.template.entity_class.name 
   

    # Check children
    if is_valid_entity_class(entity_class):
        is_ok, all_not_deleted, all_are_published, errors = check_children(request,entity,get_entity_class(entity_class))

        if not is_ok:
            allow_to_publish = False

    entity_has_data = bool(GenericEntity.history.get(id=pk, history_id=entity_history_id).template_data[get_table_of_entity(entity_class)])

    # Check entity data and class
    if not entity_has_data and entity_class == "Workingset":
        allow_to_publish = False

    
    checks = {
        'entity_type': entity_class,
        'name': entity_ver.name,
        'errors': errors or None,
        'allowed_to_publish': allow_to_publish,
        'entity_is_deleted': entity_is_deleted,
        'is_owner': is_owner,
        'is_moderator': is_moderator,
        'is_publisher': is_publisher,
        'approval_status': approval_status,
        'is_lastapproved': is_lastapproved,
        'other_pending': other_pending,
        'entity_has_data': entity_has_data,
        'is_published': is_published,
        'is_latest_pending_version': is_latest_pending_version,
        'all_are_published': all_are_published,
        'all_not_deleted': all_not_deleted
    }
    return checks


def check_children(request, entity, entity_class):
        """
        Check if entity child data is validated
        @param request: user request object
        @param entity: historical entity object
        @return: collection of boolean conditions
        """         
        if entity_class == "Phenotype":
            name_table = 'concept_information'
            child_id = 'concept_id'
            child_version_id = 'concept_version_id'
            name_child = 'concept'
        elif entity_class == "Workingset":
            name_table = 'workingset_concept_information'
            child_id = 'phenotype_id'
            child_version_id = 'phenotype_version_id'
            name_child = 'phenotype'
        
        if entity.template_data[name_table] is None or len(entity.template_data[name_table]) == 0:
            child_entitys_versions = ''
        else:
            child_entitys_versions = [(x[child_id], x[child_version_id]) for x in entity.template_data[name_table]]

        # Now check all the child concepts for deletion(from live version) and Publish(from historical version)
        # we check access(from live version) here.

        errors = []
        all_not_deleted = True
        all_are_published = True

        # Collect all ids from child_entitys_versions
        ids = [p[0] for p in child_entitys_versions]

        # Query the database once for each model
        deleted_objects = Concept.objects.filter(id__in=ids, is_deleted=True) if entity_class == "Phenotype" else GenericEntity.objects.filter(id__in=ids, is_deleted=True)

        # Iterate through deleted objects and update errors dictionary
        errors = [{obj.id: f'Child {name_child}({obj.id}) is deleted',"url_parent":None} for obj in deleted_objects]
        # Check if all objects are not deleted
        all_not_deleted = not bool(errors)


        for entity_child in child_entitys_versions:
            entity_child_id = entity_child[0]
            entity_child_version = entity_child[1]

            concept_owner_id = Concept.history.get(id=entity_child_id,history_id=entity_child_version).phenotype_owner_id
            if concept_owner_id != entity.id:
                entity_from_concept = GenericEntity.history.filter(
                id=concept_owner_id,
                publish_status=constants.APPROVAL_STATUS.APPROVED.value)
                if entity_from_concept.exists():
                    inheritated_childs = [(i[child_id],i[child_version_id]) for i in entity_from_concept.values_list("template_data", flat=True)[0][name_table]]
                    is_published = (entity_child_id,entity_child_version) in inheritated_childs
                else:
                    is_published = False
                    

            else:
                is_published = True
            if not is_published:
                errors.append({str(entity_child_id) + '/' + str(entity_child_version):"""{name}({id}/{version}) is not published""".format(
                    name=name_child.capitalize(),
                    id=str(entity_child_id),
                    version=str(entity_child_version)
                ),"url_parent": reverse('entity_detail', kwargs={'pk': concept_owner_id})})
                all_are_published = False


        return all_not_deleted and all_are_published, all_not_deleted, all_are_published, errors



def is_valid_entity_class(entity_class):
    """
    Regex function to check entity class name
    @param entity_class: entity class to check
    """
    return bool(re.match(r"(?i)^(Phenotype|Workingset)$", entity_class))

def get_entity_class(entity_class):
    """
    Decide either phenotype or workingset is present so that we can use only one word
    @param entity_class: entity class to check
    """
    final_entity = lambda entity_class: 'Phenotype' if re.search(r"(?i)Phenotype", entity_class) else ('Workingset' if re.search(r"(?i)Workingset", entity_class) else None)
    return final_entity(entity_class)

def get_table_of_entity(entity_class):
    """
    Decide either table data from phenotype or workingset
    @param entity_class: entity class to check
    """
    return 'concept_information' if entity_class == "Phenotype" else 'workingset_concept_information'


def format_message_and_send_email(request,pk, data, entity, entity_history_id, checks, message_template):
    """
    Format the message, send an email, and update data with the new message
    """
    data['message'] = message_template.format(
        entity_type=checks['entity_type'], 
        url=reverse('entity_history_detail', args=(pk, entity_history_id)), 
        pk=pk,
        history=entity_history_id
    )
    send_email_decision_entity(request,entity, entity_history_id, checks['entity_type'], data)
    return data


def send_email_decision_entity(request,entity,entity_history_id,entity_type,data):
    """
    Call util function to send email decision
    @param workingset: workingset object
    @param approved: approved status flag
    """
    #print(send_review_email_generic(entity.id,entity.name, entity.owner_id, "Published", "review_message"))
    url_redirect = reverse('entity_history_detail', kwargs={'pk': entity.id, 'history_id': entity_history_id})
    context = {"id":entity.id,"history_id":entity_history_id, "entity_name":data['entity_name_requested'], "owner_id": entity.owner_id,"url_redirect":url_redirect}

    if data['approval_status'].value == 1:
        context["status"] = "Pending"
        context["message"] = f"{entity_type} has been submitted and waiting moderator to publish on the website"
        send_review_email(request,context)

    elif data['approval_status'].value == 2:
        # This line for the case when user want to get notification of same workingset id but different version
<<<<<<< HEAD
        context["status"] = "Published"
        context["message"] = f"{entity_type} has been successfully approved and published on the website"
        send_review_email(request,context)
        
    elif data['approval_status'].value == 3:
        context["status"] = "Rejected"
        context["message"] = f"{entity_type} has been rejected by the moderator. Please consider update changes and try again"
        context["custom_message"] = "Please adjust changes and try again" #TODO add custom message logic
        send_review_email(request,context)

    
=======
        send_review_email.delay(entity.id, entity.name, entity.owner_id,
                                   "Published",
                                   f"{entity_type} has been successfully approved and published on the website")
    elif approved == 3:
        send_review_email.delay(entity.id, entity.name, entity.owner_id,
                                   "Rejected",
                                   f"{entity_type} has been rejected by the moderator. Please consider update changes and try again")
>>>>>>> 6684b925
<|MERGE_RESOLUTION|>--- conflicted
+++ resolved
@@ -1,15 +1,11 @@
 from django.urls import reverse
 
 import re
-<<<<<<< HEAD
 from clinicalcode.db_utils import send_review_email_generic
 from clinicalcode.entity_utils import entity_db_utils
 from django.contrib.auth.models import  User
 from django.urls import reverse, reverse_lazy
 from django.template.loader import render_to_string
-=======
-
->>>>>>> 6684b925
 from clinicalcode.tasks import send_review_email
 from clinicalcode.entity_utils import constants, permission_utils, entity_db_utils
 
@@ -270,7 +266,6 @@
     send_email_decision_entity(request,entity, entity_history_id, checks['entity_type'], data)
     return data
 
-
 def send_email_decision_entity(request,entity,entity_history_id,entity_type,data):
     """
     Call util function to send email decision
@@ -285,27 +280,13 @@
         context["status"] = "Pending"
         context["message"] = f"{entity_type} has been submitted and waiting moderator to publish on the website"
         send_review_email(request,context)
-
     elif data['approval_status'].value == 2:
         # This line for the case when user want to get notification of same workingset id but different version
-<<<<<<< HEAD
         context["status"] = "Published"
         context["message"] = f"{entity_type} has been successfully approved and published on the website"
         send_review_email(request,context)
-        
     elif data['approval_status'].value == 3:
         context["status"] = "Rejected"
         context["message"] = f"{entity_type} has been rejected by the moderator. Please consider update changes and try again"
         context["custom_message"] = "Please adjust changes and try again" #TODO add custom message logic
-        send_review_email(request,context)
-
-    
-=======
-        send_review_email.delay(entity.id, entity.name, entity.owner_id,
-                                   "Published",
-                                   f"{entity_type} has been successfully approved and published on the website")
-    elif approved == 3:
-        send_review_email.delay(entity.id, entity.name, entity.owner_id,
-                                   "Rejected",
-                                   f"{entity_type} has been rejected by the moderator. Please consider update changes and try again")
->>>>>>> 6684b925
+        send_review_email(request,context)