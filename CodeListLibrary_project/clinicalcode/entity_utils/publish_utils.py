from django.urls import reverse

import re
from django.contrib.auth.models import  User
from django.urls import reverse, reverse_lazy
from django.template.loader import render_to_string
from clinicalcode.entity_utils import model_utils
from clinicalcode.models import Organisation,OrganisationMembership
from clinicalcode.tasks import send_review_email
from clinicalcode.entity_utils import constants, permission_utils, entity_db_utils

from clinicalcode.models.Concept import Concept
from clinicalcode.models.GenericEntity import GenericEntity
from clinicalcode.models.PublishedGenericEntity import PublishedGenericEntity

def form_validation(request, data, entity_history_id, pk, entity,checks):
    """
    Update correct historical table and send email message, and success message to screen
    @param request: user request object
    @param data: from any current operations with publish
    @param entity_history_id: entity historical id
    @param pk: entity id for database query
    @param entity: object
    @param checks: additional utils checks  before approval
    @return: updated data dictionary to update historical table and request message
    """
    data['form_is_valid'] = True
    data['latest_history_ID'] = entity_history_id  # entity.history.latest().pk
    #send email message state and client side message
    data['message'] = send_message(request, pk, data, entity, entity_history_id, checks)['message']

    return data

def send_message(request, pk, data, entity, entity_history_id, checks):
    """
    Send email message with variational decisions approved/pending/declined and show message to the  client side
    @param pk: entity id
    @param data: dictionary data of approval stage
    @param entity: entity object
    @param entity_history_id: entity history id
    @param checks: additional checks of entity
    @return: updated data dictionary with client side message
    """
    # Message templates
    approved_template = """The {entity_type} version has been successfully published.<a href='{url}' class="alert-link">({entity_type} ID: {pk}, VERSION ID:{history} )</a>"""
    rejected_template = """The {entity_type} version has been rejected .<a href='{url}' class="alert-link">({entity_type} ID: {pk}, VERSION ID:{history} )</a>"""
    pending_template = """The {entity_type} version is going to be reviewed by the moderator.<a href='{url}' class="alert-link">({entity_type} ID: {pk}, VERSION ID:{history} )</a>"""

    # Determine the appropriate message template and send email
    approval_status = data['approval_status']
    if approval_status == constants.APPROVAL_STATUS.APPROVED:
        return format_message_and_send_email(request, pk, data, entity, entity_history_id, checks, approved_template)
    elif approval_status == constants.APPROVAL_STATUS.REJECTED:
        return format_message_and_send_email(request, pk, data, entity, entity_history_id, checks, rejected_template)
    elif approval_status == constants.APPROVAL_STATUS.PENDING:
        return format_message_and_send_email(request, pk, data, entity, entity_history_id, checks, pending_template)
    elif approval_status is None and checks['is_moderator']:
        return format_message_and_send_email(request, pk, data, entity, entity_history_id, checks, approved_template)
    elif len(PublishedGenericEntity.objects.filter(
            entity=GenericEntity.objects.get(pk=pk).id, 
            approval_status=constants.APPROVAL_STATUS.APPROVED)) > 0 and approval_status != constants.APPROVAL_STATUS.REJECTED:
        return format_message_and_send_email(request, pk, data, entity, entity_history_id, checks, approved_template)


def check_entity_to_publish(request, pk, entity_history_id):
    '''
        Allow to publish if:
        - entity is not deleted
        - user is an owner
        - Workingset contains codes
        - all conceots are published
        @param request: user request object
        @param pk: entity id
        @param entity_history_id: historical id of entity
        @return: dictionary containing all conditions to publish
    '''
    # Fetch the required objects from the database only once
    generic_entity = GenericEntity.objects.get(id=pk)
    user_is_moderator = request.user.groups.filter(name="Moderators").exists()
    user_entity_access = permission_utils.can_user_edit_entity(request, generic_entity.id) #generic_entity.owner == request.user

    latest_pending_version_exists = PublishedGenericEntity.objects.filter(
        entity_id=pk, 
        entity_history_id=entity_history_id, 
        approval_status=constants.APPROVAL_STATUS.PENDING
    ).exists()

    # Determine the status of the entity
    entity_is_deleted = generic_entity.is_deleted
    is_entity_user = not entity_is_deleted and user_entity_access
    is_publisher = not entity_is_deleted and generic_entity.owner == request.user and request.user.groups.filter(name="publishers").exists()
    is_moderator = not entity_is_deleted and user_is_moderator
    is_latest_pending_version = not entity_is_deleted and latest_pending_version_exists

    # Determine the final permission to publish
    allow_to_publish = is_entity_user or is_moderator or is_publisher

    generic_entity = GenericEntity.objects.get(pk=pk)
    published_entity_approved = PublishedGenericEntity.objects.filter(
        entity=generic_entity.id, 
        approval_status=constants.APPROVAL_STATUS.APPROVED
    )
    published_entity_pending = PublishedGenericEntity.objects.filter(
        entity=generic_entity.id, 
        approval_status=constants.APPROVAL_STATUS.PENDING
    )

    # Initialize the status variables based on the fetched data
    entity_ver = GenericEntity.history.get(id=pk, history_id=entity_history_id)
    is_published = permission_utils.check_if_published(GenericEntity, pk, entity_history_id)
    approval_status = permission_utils.get_publish_approval_status(GenericEntity, pk, entity_history_id)
    is_lastapproved = published_entity_approved.exists()
    other_pending = published_entity_pending.exists()

    # Get historical version
    highlight_result = entity_db_utils.is_referred_from_search_page(request)
    q_highlight = entity_db_utils.get_q_highlight(request, request.session.get('generic_entity_search', ''))
    entity = entity_db_utils.get_historical_entity(pk, entity_history_id, highlight_result, q_highlight)

    # Entity class
    entity_class = entity.template.entity_class.name 

    # Check children
    if is_valid_entity_class(entity_class):
        is_ok, all_not_deleted, all_are_published, errors = check_child_validity(request,entity,get_entity_class(entity_class))

        if not is_ok:
            allow_to_publish = False

    entity_has_data = bool(GenericEntity.history.get(id=pk, history_id=entity_history_id).template_data[get_table_of_entity(entity_class)])

    # Check entity data and class
    if not entity_has_data and entity_class == "Workingset":
        allow_to_publish = False
    
    organisation_checks = check_organisation_authorities(request)

    
    checks = {
        'entity_type': entity_class,
        'name': entity_ver.name,
        'errors': errors or None,
        'allowed_to_publish': allow_to_publish,
        'entity_is_deleted': entity_is_deleted,
        'is_entity_user': is_entity_user,
        'is_moderator': is_moderator,
        'is_publisher': is_publisher,
        'approval_status': approval_status,
        'is_lastapproved': is_lastapproved,
        'other_pending': other_pending,
        'entity_has_data': entity_has_data,
        'is_published': is_published,
        'is_latest_pending_version': is_latest_pending_version,
        'all_are_published': all_are_published,
        'all_not_deleted': all_not_deleted
    } 

    checks |= organisation_checks
    print(checks)
    return checks

def check_organisation_authorities(request):
    organisation_checks = {}

    organisation = permission_utils.get_organisation(request)
<<<<<<< HEAD
     
=======
    permission_utils.has_brand_other_org(request)
    
    
>>>>>>> 1203efa3
    if organisation:
        organisation_permissions = permission_utils.has_org_authority(request,organisation)
        organisation_user_role = permission_utils.get_organisation_role(request.user,organisation)
    else:
        return organisation_checks
     
    if isinstance(organisation_permissions,dict) and organisation_user_role is not None:
        if organisation_permissions['org_user_managed']:
             #Todo Fix the bug if moderator has 2 groups unless has to organisations and check if it from the same org 

            organisation_checks['org_user_managed'] = organisation_permissions['org_user_managed']
            # Reset everything because of organisations
            organisation_checks["allowed_to_publish"] = False
            organisation_checks["is_moderator"] = False
            organisation_checks["is_publisher"] = False
            organisation_checks["other_pending"] = False
            organisation_checks["is_lastapproved"] = False
            organisation_checks["is_published"] = False
            organisation_checks["is_latest_pending_version"] = False
            organisation_checks["all_are_published"] = False
            
            
            if organisation_permissions.get("can_moderate", False):
                if organisation_user_role.value >= 1:
                    organisation_checks["allowed_to_publish"] = True
                if organisation_user_role.value >= 2:
                    organisation_checks["is_moderator"] = True
    else:
        if permission_utils.is_org_managed(request):
            organisation_checks["allowed_to_publish"] = False
        return organisation_checks
        

    return organisation_checks


def check_child_validity(request, entity, entity_class, check_publication_validity=False):
    """
    Wrapper for 'check_children' method authored by @zinnurov
    to optionally test publication & deletion status

    [!] Implementation required until we can discuss how to handle the issues
    surrounding legacy Phenotypes / Concepts that have imported entities from
    archived and/or unpublished entities.

    Args:
        request {RequestContext}: the request context of the form
        entity {instance}: an instance of an entity
        entity_class {Model()}: the model entity class
    
    Returns:
        {boolean} - a boolean that describes the validity of the child entity
        {boolean} - a boolean that describes whether the entity passed the deleted test
        {boolean} - a boolean that describes whether the entity passed the publication check
        {list} - a list of any errors that may have been encountered when testing each entity
    """

    if check_publication_validity:
        return check_children(request, entity, entity_class)
    
    # defaults to true
    return True, True, True, []

def check_children(request, entity, entity_class):
        """
        Check if entity child data is validated
        @param request: user request object
        @param entity: historical entity object
        @return: collection of boolean conditions
        """         
        if entity_class == "Phenotype":
            name_table = 'concept_information'
            child_id = 'concept_id'
            child_version_id = 'concept_version_id'
            name_child = 'concept'
        elif entity_class == "Workingset":
            name_table = 'workingset_concept_information'
            child_id = 'phenotype_id'
            child_version_id = 'phenotype_version_id'
            name_child = 'phenotype'
        
        if entity.template_data[name_table] is None or len(entity.template_data[name_table]) == 0:
            child_entitys_versions = ''
        else:
            child_entitys_versions = [(x[child_id], x[child_version_id]) for x in entity.template_data[name_table]]

        # Now check all the child concepts for deletion(from live version) and Publish(from historical version)
        # we check access(from live version) here.
        errors = []
        all_not_deleted = True
        all_are_published = True

        # Collect all ids from child_entitys_versions
        ids = [p[0] for p in child_entitys_versions]

        # Query the database once for each model
        deleted_objects = Concept.objects.filter(id__in=ids, is_deleted=True) if entity_class == "Phenotype" else GenericEntity.objects.filter(id__in=ids, is_deleted=True)

        # Iterate through deleted objects and update errors dictionary
        errors = [{obj.id: f'Child {name_child}({obj.id}) is deleted',"url_parent":None} for obj in deleted_objects]
        # Check if all objects are not deleted
        all_not_deleted = not bool(errors)

        for entity_child in child_entitys_versions:
            entity_child_id = entity_child[0]
            entity_child_version = entity_child[1]

            concept_owner_id = Concept.objects.get(id=entity_child_id).phenotype_owner_id
            if concept_owner_id != entity.id:
                entity_from_concept = GenericEntity.history.filter(
                    id=concept_owner_id,
                    publish_status=constants.APPROVAL_STATUS.APPROVED.value
                )

                if entity_from_concept.exists():
                    inheritated_childs = [(i[child_id],i[child_version_id]) for i in entity_from_concept.values_list("template_data", flat=True)[0][name_table]]
                    is_published = (entity_child_id,entity_child_version) in inheritated_childs
                else:
                    is_published = False
            else:
                is_published = True
            if not is_published:
                errors.append({str(entity_child_id) + '/' + str(entity_child_version):"""{name}({id}/{version}) is not published""".format(
                    name=name_child.capitalize(),
                    id=str(entity_child_id),
                    version=str(entity_child_version)
                ),"url_parent": reverse('entity_detail', kwargs={'pk': concept_owner_id})})
                all_are_published = False

        return all_not_deleted and all_are_published, all_not_deleted, all_are_published, errors

def is_valid_entity_class(entity_class):
    """
    Regex function to check entity class name
    @param entity_class: entity class to check
    """
    return bool(re.match(r"(?i)^(Phenotype|Workingset)$", entity_class))

def get_entity_class(entity_class):
    """
    Decide either phenotype or workingset is present so that we can use only one word
    @param entity_class: entity class to check
    """
    final_entity = lambda entity_class: 'Phenotype' if re.search(r"(?i)Phenotype", entity_class) else ('Workingset' if re.search(r"(?i)Workingset", entity_class) else None)
    return final_entity(entity_class)

def get_table_of_entity(entity_class):
    """
    Decide either table data from phenotype or workingset
    @param entity_class: entity class to check
    """
    return 'concept_information' if entity_class == "Phenotype" else 'workingset_concept_information'


def format_message_and_send_email(request, pk, data, entity, entity_history_id, checks, message_template):
    """
    Format the message, send an email, and update data with the new message
    """
    data['message'] = message_template.format(
        entity_type=checks['entity_type'], 
        url=reverse('entity_history_detail', args=(pk, entity_history_id)), 
        pk=pk,
        history=entity_history_id
    )
    send_email_decision_entity(request,entity, entity_history_id, checks, data)
    return data

def get_emails_by_groupname(groupname):
    user_list = User.objects.filter(groups__name=groupname)
    return [i.email for i in user_list]

def get_emails_by_organization(request):
    organisation = permission_utils.get_organisation(request)

    if organisation:
        user_list = OrganisationMembership.objects.filter(organisation_id=organisation.id)
        email_list = []
        for membership in user_list:

            if membership.role >= 2:
                email_list.append(membership.user.email)
    
        return email_list
    else:
        return None



def send_email_decision_entity(request, entity, entity_history_id, checks,data):
    """
    Call util function to send email decision
    @param workingset: workingset object
    @param approved: approved status flag
    """
    url_redirect = reverse('entity_history_detail', kwargs={'pk': entity.id, 'history_id': entity_history_id})

    requested_userid = entity.owner_id
    if checks['org_user_managed']:
        requested_userid = request.user.id #will take the editor user id to send email
    
    context = {"id":entity.id,"history_id":entity_history_id, "entity_name":data['entity_name_requested'], "entity_user_id":requested_userid,"url_redirect":url_redirect}
    if data['approval_status'].value == constants.APPROVAL_STATUS.PENDING:
        context["status"] = "Pending"
        context["message"] = "Phenotype has been submitted and is under review"
        context["staff_emails"] = get_emails_by_groupname("Moderators")
        if checks['org_user_managed']:
            context['staff_emails'] = get_emails_by_organization(request)
        
        send_review_email(request, context)
    elif data['approval_status'].value == constants.APPROVAL_STATUS.APPROVED:
        # This line for the case when user want to get notification of same workingset id but different version
        context["status"] = "Published"
        context["message"] = "Phenotype has been approved and successfully published"
        send_review_email(request, context)
    elif data['approval_status'].value == constants.APPROVAL_STATUS.REJECTED:
        context["status"] = "Rejected"
        context["message"] = "Phenotype submission has been rejected by the moderator"
        context["custom_message"] = "We welcome you to try again but please address these concerns with your Phenotype first" #TODO add custom message logic
        send_review_email(request, context)<|MERGE_RESOLUTION|>--- conflicted
+++ resolved
@@ -163,13 +163,9 @@
     organisation_checks = {}
 
     organisation = permission_utils.get_organisation(request)
-<<<<<<< HEAD
-     
-=======
     permission_utils.has_brand_other_org(request)
     
     
->>>>>>> 1203efa3
     if organisation:
         organisation_permissions = permission_utils.has_org_authority(request,organisation)
         organisation_user_role = permission_utils.get_organisation_role(request.user,organisation)
