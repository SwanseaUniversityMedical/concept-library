from uuid import UUID
from json import JSONEncoder
from functools import wraps
from typing import Pattern
from dateutil import parser as dateparser
from django.conf import settings
from django.http.response import JsonResponse
from django.core.exceptions import BadRequest
from django.http.multipartparser import MultiPartParser

import re
import time
import json
import datetime
import logging
import urllib

from cll.settings import Symbol
from . import constants, sanitise_utils

logger = logging.getLogger(__name__)

def is_datetime(x):
    """
        Legacy method from ./utils.py

        Desc:
            - "Checks if a parameter can be parsed as a datetime"
    """
    try:
        dateparser(x)
    except ValueError:
        return False
    else:
        return True


def is_float(x):
    """
        Legacy method from ./utils.py

        Desc:
            - "Checks if a param can be parsed as a float"
    """
    try:
        a = float(x)
    except ValueError:
        return False
    else:
        return True


def is_int(x):
    """
        Legacy method from ./utils.py

        Desc:
            - "Checks if a number is an integer"
    """
    try:
        a = float(x)
        b = int(a)
    except ValueError:
        return False
    else:
        return a == b


def clean_str_as_db_col_name(txt):
    """
        Legacy method from ./utils.py

        Desc:
            - "Clean string to be valid column name"
    """
    s = txt.strip()
    s = s.replace(' ', '_').replace('.', '_').replace('-', '_')

    if is_int(s[0]):
        s = '_' + s

    s = re.sub('_+', '_', s)
    return re.sub('[^A-Za-z0-9_]+', '', s)


def try_parse_form(request):
    """
        Attempts to parse multipart/form-data from the request body
    """
    try:
        parser = MultiPartParser(request.META, request.body, request.upload_handlers)
        post, files = parser.parse()
    except:
        return None
    else:
        return post, files


def get_request_body(request):
    """
        Decodes the body of a request and attempts to load it as JSON
    """
    try:
        body = request.body.decode('utf-8')
        body = json.loads(body)
        return body
    except:
        return None


def try_get_param(request, key, default=None, method='GET'):
    """
        Attempts to get a param from a request by key
            - If a default is passed and the key isn't present, the default is returned
            - If the key is present, and the default is non-null, it tries to parse the value as the default's type
    """
    try:
        req = getattr(request, method)
        param = req.get(key, default)
    except:
        return default
    else:
        if default is not None:
            if type(key) is not type(default):
                if isinstance(default, int):
                    return parse_int(param)
                elif isinstance(default, str):
                    return str(param)
                # Add other types when necessary

    return param


def is_empty_string(value):
    """
        Checks whether a string is empty or contains only spaces

        Args:
            value (string): the value to check
        
        Returns:
            boolean
    """
    if value is None:
        return True

    value = str(value).strip()
    return len(value) < 1 or value.isspace()


def is_fetch_request(request):
    """
        Helper method to determine if the HTTPRequest was made with a header that matches
        the FETCH-REQUEST-HEADER

        Args:
            request (WSGIRequest): the request object
        
        Returns:
            Boolean that reflects whether this request was made with the fetch header
    """
    return request.headers.get('X-Requested-With') == constants.FETCH_REQUEST_HEADER


def handle_fetch_request(request, obj, *args, **kwargs):
    """
        @desc Parses the X-Target header to determine which GET method
              to respond with
    """
    target = request.headers.get('X-Target', None)
    if target is None or target not in obj.fetch_methods:
        raise BadRequest('No such target')

    try:
        response = getattr(obj, target)
    except Exception as e:
        raise BadRequest('Invalid request')
    else:
        return response


def decode_uri_parameter(value, default=None):
    """
        Decodes an ecoded URI parameter e.g. 'wildcard:C\d+' encoded as 'wildcard%3AC%5Cd%2B'

        Args:
            value (string): the value to decode
            default (*): the default value to return if this method fails
        
        Returns:
            The decoded URI component
    """
    if value is None:
        return default
    try:
        value = urllib.parse.unquote(value)
    except:
        return default
    else:
        return value


def jsonify_response(**kwargs):
    """
        Creates a JSON response with the given status

        Args:
            code (integer): the status code
            status (string): the status response
            message (string): the message response
        
        Returns:
            A JSONResponse that matches the kwargs
    """
    code = kwargs.get('code', 400)
    status = kwargs.get('status', 'false')
    message = kwargs.get('message', '')
    return JsonResponse({
            'status': status,
            'message': message
    }, status=code)


def try_match_pattern(value, pattern, flags=re.IGNORECASE):
    """
        Tries to match a string by a pattern
    """
    if not isinstance(value, str):
        return False

    if isinstance(pattern, (str, Pattern)):
        return re.match(pattern, value)
    elif isinstance(pattern, list):
        res = None
        try:
            for x in pattern:
                if not isinstance(x, (str, Pattern)):
                    continue

                res = re.match(x, value, flags)
                if res:
                    break
        except Exception as e:
            logger.warning(f'Failed to test Pattern<value: {value}, re: {x}> with err: {e}')
            res = None
        finally:
            return res

    logger.warning(f'Expected Pattern to be of (str, Pattern) type but got Arg<type: {type(pattern)}, value: {pattern}>')
    return False


def is_valid_uuid(value):
    """
        Validates value as a UUID
    """
    try:
        uuid = UUID(value)
    except ValueError:
        return False

    return str(uuid) == value


def parse_int(value, default=None):
    """
        Attempts to parse an int from a value, if it fails to do so, returns the default value
    """
    if isinstance(value, int):
        return value

    if value is None:
        return default

    try:
        value = int(value)
    except:
        return default
    else:
        return value


def get_start_and_end_dates(daterange):
    """
        Sorts a date range to [min, max] and sets their timepoints to the [start] and [end] of the day respectively

        Args:
            daterange (list[string]): List of dates as strings (size of 2)
        
        Returns:
            A sorted (list) of datetime objects, combined with their respective start and end times
    """
    dates = [dateparser.parse(x).date() for x in daterange]

    max_date = datetime.datetime.combine(max(dates), datetime.time(23, 59, 59, 999))
    min_date = datetime.datetime.combine(min(dates), datetime.time(00, 00, 00, 000))
    return [min_date, max_date]


def parse_date(value, default=None):
    """
        Attempts to parse a date from a string value, if it fails to do so, returns the default value
    """
    try:
        date = dateparser.parse(value)
    except:
        return default
    else:
        return date.strftime('%Y-%m-%d %H:%M:%S')


def parse_as_int_list(value, default=Symbol('EmptyList')):
    """
        Coerces the given value into a list of integers

        Args:
            value (str|list|int): some value to coerce

            default (any|None): the default value to return if this method fails; defaults to an empty list `[]`

        Returns:
            Either...
                a) If successful: a list of integers
                b) On failure: the specified default value

    """
    if isinstance(default, Symbol):
        default = []

    if isinstance(value, str):
        if value.find(','):
            return [int(x) for x in value.split(',') if parse_int(x, default=None) is not None]

        value = parse_int(value, default=None)
        if value is not None:
            return [value]
    elif isinstance(value, list):
        return [int(x) for x in value if parse_int(x, default=None) is not None]
    elif isinstance(value, int):
        return [value]

    return default

def parse_prefixed_references(values, acceptable=None, pattern=None, transform=None, should_trim=False, default=None):
    """
        Attempts to parse prefixed references from a list object. Note that this
        is primarily used for Ontology-like source mapping(s).
        
        Non-prefixed and/or unmapped items will fallback to parsing each element
        as an integer-like value.

        Args:
            values           (list): the request context of the form
            acceptable  (dict|None): a dict in which each key describes a prefix and its corresponding value specifies how to parse said prefix
            pattern   (string|None): a regex pattern to separate individual values into [prefix, value] pairs (optional)
            transform (string|None): a regex pattern to manipulate results (e.g. creating `alt_codes` with no dot formatting) (optional)
            should_trim   (boolean): specifies whether the input value should be trimmed
            default             (*): the default value to return if this method fails

        Returns:
            Either...
                a) If successful: a dict specifying each of the matched values for the mapping(s) and a `__root__` key describing the parsed integer values (if any)
                b) On failure: the specified default value
    """
    if not isinstance(values, list):
        return None

    if not isinstance(acceptable, dict):
        acceptable = None

    if not is_empty_string(pattern):
        try:
            pattern = re.compile(pattern)
        except:
            return default
    else:
        pattern = None

    should_trim = not not should_trim
    if not is_empty_string(transform):
        try:
            transform = re.compile(transform)
        except:
            transform = None
    else:
        transform = None

    root = []
    prefixed = {}
    for value in values:
        if isinstance(value, (int, float, complex)) and not isinstance(value, bool):
            root.append(value)
            continue
        elif is_empty_string(value):
            continue

        if should_trim:
            value = value.strip()

        matched = pattern.findall(value) if pattern is not None else None
        if matched is not None and len(matched) > 0:
            matched = matched.pop(0)

            prefix = matched[0].lower()
            target = matched[1]
            if acceptable is not None:
                if not prefix in acceptable:
                    target = None
                else:
                    expected = acceptable.get(prefix).get('type')
                    if not is_empty_string(expected):
                        target = try_value_as_type(target, expected, default=None)

            if target is not None:
                if not prefix in prefixed:
                    prefixed.update({ prefix: [] })
                prefixed.get(prefix).append(target)

                if isinstance(target, str) and transform:
                    alt_target = transform.sub('', target)
                    if not is_empty_string(alt_target) and target != alt_target:
                        prefixed.get(prefix).append(alt_target)
                continue

        value = parse_int(value, default=None)
        if value is not None:
            root.append(value)

    result = { '__root__': root }
    if len(prefixed) > 0:
        result |= prefixed

    return result


def try_value_as_type(
        field_value,
        field_type,
        validation=None,
        loose_coercion=False,
        strict_elements=True,
        default=None
    ):
    """
        Tries to parse a value as a given type, otherwise returns default

        Args:
            field_value (any): some input to consider

            field_type (str): the type that 

            validation (dict): a dict describing how the given value should be validated; defaults to `None`

            loose_coercion (boolean): optionally specify whether to attempt to loosely coerce the value; defaults to `False`

            strict_elements (boolean): optionally specify whether all items in a list should be validated (not appended otherwise); defaults to `True`

            default (any|None): optionally specify the default return value; defaults to `None`

        Returns:
            Either (a) the default value if invalid
                or (b) if validated as some type given the inputs, the typed value
    """
    if field_type == 'enum' or field_type == 'int':
        field_value = parse_int(field_value, default)
        if field_value is not None and validation is not None:
            limits = validation.get('range')
            if isinstance(limits, list) and isinstance(field_type, int) and (field_value < limits[0] or field_value > limits[1]):
                return default
        return field_value
    elif field_type == 'int_array':
        if isinstance(field_value, int):
            return [field_value]

        if loose_coercion:
            if strict_elements and isinstance(field_value, str):
                if field_value.find(','):
                    field_value = field_value.split(',')
                else:
                    field_value = [int(field_value)] if parse_int(field_value, None) is not None else None
            else:
                field_value = parse_as_int_list(field_value, default=None)

        if not isinstance(field_value, list):
            return default

        if validation is not None:
            source = validation.get('source', None)
            references = source.get('references', False) if isinstance(source, dict) else None
            if references:
                mapping = references.get('mapping', None)
                pattern = references.get('pattern', None)
                transform = references.get('transform', None)
                should_trim = references.get('trim', False)
                return parse_prefixed_references(field_value, mapping, pattern, transform, should_trim, default)

        valid = True
        cleaned = []
        limits = validation.get('range') if validation is not None and isinstance(validation.get('range'), list) else []
        if not isinstance(limits, list) or len(limits) < 2:
            limits = None

        for val in field_value:
            result = parse_int(val, None)
            if result is None:
                valid = False
            elif limits is not None and (result < limits[0] or result > limits[1]):
                valid = False
            else:
                valid = True

            if not valid and strict_elements:
                break
            elif valid:
                cleaned.append(result)

        if not strict_elements:
            return cleaned
        return cleaned if valid else default
    elif field_type == 'code':
        try:
            value = str(field_value) if field_value is not None else ''
            if validation is not None:
                sanitiser = validation.get('sanitise')
                if sanitiser is not None:
                    empty = is_empty_string(value)
                    value = sanitise_utils.sanitise_value(value, method=sanitiser, default=None)
                    if value is None or (is_empty_string(value) and not empty):
                        return default

                pattern = validation.get('regex')
                mandatory = validation.get('mandatory')
                if pattern is not None and not try_match_pattern(value, pattern):
                    if mandatory:
                        return default
                    else:
                        return value if is_empty_string(value) else default
        except:
            return default
        else:
            return value
    elif field_type == 'string':
        try:
            value = str(field_value) if field_value is not None else ''
            if validation is not None:
                sanitiser = validation.get('sanitise')
                if sanitiser is not None:
                    empty = is_empty_string(value)
                    value = sanitise_utils.sanitise_value(value, method=sanitiser, default=None)
                    if value is None or (is_empty_string(value) and not empty):
                        return default

                length = validation.get('length')
                if isinstance(length, int):
                    # treat as max length
                    charlen = len(value)
                    if charlen > length:
                        return default
                elif isinstance(length, list) and len(length) >= 2:
                    # treat as range
                    charlen = len(value)
                    if charlen < length[0] or charlen > length[1]:
                        return default

                pattern = validation.get('regex')
                mandatory = validation.get('mandatory')
                if pattern is not None and not try_match_pattern(value, pattern):
                    if mandatory:
                        return default
                    else:
                        return value if is_empty_string(value) else default
        except:
            return default
        else:
            return value
    elif field_type == 'string_array':
        if loose_coercion:
            if isinstance(field_value, str):
                if field_value.find(','):
                    field_value = field_value.split(',')
                else:
                    field_value = [field_value]
            else:
                field_value = str(field_value) if field_value is not None else ''
        else:
            if isinstance(field_value, str):
                return [field_value]

        if not isinstance(field_value, list):
            return default

        valid = True
        cleaned = []

        length = None
        pattern = None
        sanitiser = None

        if validation is not None:
            length = validation.get('length') \
                if (isinstance(length, list) and len(length) >= 2) or isinstance(length, int) \
                else None

            pattern = validation.get('regex') if isinstance(pattern, (list, str, Pattern)) else None

            sanitiser = validation.get('sanitise') if isinstance(validation.get('sanitise'), str) else None

        for val in field_value:
            try:
                value = str(val)
                if sanitiser is not None:
                    empty = is_empty_string(value)
                    value = sanitise_utils.sanitise_value(value, method=sanitiser, default=None)
                    if value is None or (is_empty_string(value) and not empty):
                        valid = False

                if valid and length is not None:
                    if isinstance(length, int):
                        charlen = len(value)
                        if charlen > length:
<<<<<<< HEAD
                            valid = False
                    elif isinstance(length, list):
                        charlen = len(value)
                        if charlen < length[0] or charlen > length[1]:
                            valid = False
=======
                            valid = False
                    elif isinstance(length, list):
                        charlen = len(value)
                        if charlen < length[0] or charlen > length[1]:
                            valid = False
>>>>>>> 55ac7b16

                if valid and pattern is not None and not try_match_pattern(value, pattern):
                    valid = False
            except:
                valid = False

            if not valid and strict_elements:
                break
            elif valid:
<<<<<<< HEAD
                cleaned.append(value)
=======
                cleaned.append(result)
>>>>>>> 55ac7b16

        if not strict_elements:
            return cleaned
        return cleaned if valid else default
    elif field_type == 'concept':
        if not isinstance(field_value, list):
            return default
        return field_value
    elif field_type == 'url_list':
        if not isinstance(field_value, list):
            return default

        if len(field_value) < 1:
            return field_value

        composition = validation.get('composition') if validation is not None else None

        title_test = composition.get('title') \
            if composition and isinstance(composition.get('title'), dict) \
            else None

        url_test = composition.get('url') \
            if composition and isinstance(composition.get('url'), dict) \
            else None

        valid = True
        for val in field_value:
            if not isinstance(val, dict):
                valid = False
                break

            if title_test is not None:
                title = try_value_as_type(val.get('title'), 'string', title_test, default=None)
                if title is None:
                    valid = False
                    break
            else:
                title = sanitise_utils.sanitise_value(val.get('title'), method='strict', default=None)
                if not title or not isinstance(title, str) or is_empty_string(title):
                    valid = False
                    break

            if url_test is not None:
                url = try_value_as_type(val.get('url'), 'string', url_test, default=None)
                if url is None:
                    valid = False
                    break
            else:
                url = sanitise_utils.sanitise_value(val.get('url'), method='strict', default=None)
                if url is not None and not isinstance(url, str):
                    valid = False
                    break

        return field_value if valid else default
    elif field_type == 'publication':
        if not isinstance(field_value, list):
            return default

        if len(field_value) < 1:
            return field_value

        valid = True
        for val in field_value:
            if not isinstance(val, dict):
                valid = False
                break

            details = val.get('details')
            empty = is_empty_string(details)

            details = sanitise_utils.sanitise_value(details, method='strict', default=None)
            if not details or not isinstance(details, str) or (is_empty_string(details) and empty):
                valid = False
                break

            doi = sanitise_utils.sanitise_value(val.get('doi'), method='strict', default=None)
            if doi is not None and not isinstance(doi, str):
                valid = False
                break

            if 'primary' in val:
                primary = val.get('primary')
                if not isinstance(primary, int) and primary not in (0, 1):
                    valid = False
                    break

        return field_value if valid else default

    return field_value


def measure_perf(func, show_args=False):
    """
        Helper function to estimate view execution time

        Ref @ https://stackoverflow.com/posts/62522469/revisions
    """

    @wraps(func)
    def wrapper(*args, **kwargs):
        if settings.DEBUG:
            start = time.time()
            result = func(*args, **kwargs)
            duration = (time.time() - start) * 1000
            if show_args:
                print('view {} takes {:.2f} ms... \n  1. args: {}\n  2.kwargs:{}'.format(func.__name__, duration, args, kwargs))
            else:
                print('view {} takes {:.2f} ms'.format(func.__name__, duration))
            return result
        return func(*args, **kwargs)

    return wrapper


class ModelEncoder(JSONEncoder):
    """
        Encoder class to override behaviour of the JSON encoder to allow
        encoding of datetime objects - used to JSONify instances of a model
    """

    def default(self, obj):
        if isinstance(obj, (datetime.date, datetime.datetime)):
            return obj.isoformat()<|MERGE_RESOLUTION|>--- conflicted
+++ resolved
@@ -618,19 +618,11 @@
                     if isinstance(length, int):
                         charlen = len(value)
                         if charlen > length:
-<<<<<<< HEAD
                             valid = False
                     elif isinstance(length, list):
                         charlen = len(value)
                         if charlen < length[0] or charlen > length[1]:
                             valid = False
-=======
-                            valid = False
-                    elif isinstance(length, list):
-                        charlen = len(value)
-                        if charlen < length[0] or charlen > length[1]:
-                            valid = False
->>>>>>> 55ac7b16
 
                 if valid and pattern is not None and not try_match_pattern(value, pattern):
                     valid = False
@@ -640,11 +632,7 @@
             if not valid and strict_elements:
                 break
             elif valid:
-<<<<<<< HEAD
-                cleaned.append(value)
-=======
                 cleaned.append(result)
->>>>>>> 55ac7b16
 
         if not strict_elements:
             return cleaned
