'''
    URL Configuration for the Generic Entity.
'''

from django.conf import settings
from django.urls import re_path as url
from django.contrib.auth import views as auth_views

<<<<<<< HEAD
from .views import (GenericEntity, adminTemp, Profile, Moderation)
=======
from clinicalcode.views import Publish
from clinicalcode.views import Decline



from .views import (GenericEntity, adminTemp)
>>>>>>> 25ff386d

from django.urls import path
from django.views.generic.base import TemplateView

#from django.views.generic import RedirectView
#from django.urls import reverse_lazy, reverse

urlpatterns = []
 
 
if settings.IS_DEMO or settings.IS_DEVELOPMENT_PC:
<<<<<<< HEAD
    urlpatterns += [
=======
    urlpatterns += [       
      
        url(r'^search/$', GenericEntity.EntitySearchView.as_view(), name='entity_search_page'),

        url(r'^ge/create/$', GenericEntity.CreateEntityView.as_view(), name='create_phenotype'),
>>>>>>> 25ff386d
        url(r'^ge/run-stats/$', GenericEntity.EntityStatisticsView.as_view(), name='run_entity_statistics'),

        url(r'^search/$', GenericEntity.EntitySearchView.as_view(), name='search_entity'),
        url(r'^search/(?P<entity_type>([A-Za-z0-9\-]+))/?$', GenericEntity.EntitySearchView.as_view(), name='search_entity'),
        
        url(r'^create/$', GenericEntity.CreateEntityView.as_view(), name='create_entity'),
        url(r'^create/(?P<template_id>[\d]+)/?$', GenericEntity.CreateEntityView.as_view(), name='create_entity'),
        url(r'^update/(?P<entity_id>\w+)/(?P<entity_history_id>\d+)/?$', GenericEntity.CreateEntityView.as_view(), name='update_entity'),
        
        url(r'^ge/(?P<pk>PH\d+)/detail/$', GenericEntity.generic_entity_detail, name='entity_detail'),
        url(r'^ge/(?P<pk>PH\d+)/version/(?P<history_id>\d+)/detail/$', GenericEntity.generic_entity_detail, name='entity_history_detail'),

        url(r'^ge/(?P<pk>PH\d+)/uniquecodesbyversion/(?P<history_id>\d+)/concept/C(?P<target_concept_id>\d+)/(?P<target_concept_history_id>\d+)/$',
            GenericEntity.phenotype_concept_codes_by_version,
            name='ge_phenotype_concept_codes_by_version'),
            
        url(r'^ge/(?P<pk>PH\d+)/(?P<history_id>\d+)/publish/$',Publish.Publish.as_view(),name='generic_entity_publish'),
        url(r'^ge/(?P<pk>PH\d+)/(?P<history_id>\d+)/decline/$',Decline.EntityDecline.as_view(),name='generic_entity_decline'),
        url(r'^ge/(?P<pk>PH\d+)/(?P<history_id>\d+)/submit/$',Publish.RequestPublish.as_view(),name='generic_entity_request_publish'),
        
        url(r'^ge/(?P<pk>PH\d+)/export/codes/$', GenericEntity.history_phenotype_codes_to_csv, name='ge_latestVersion_phenotype_codes_to_csv'),
        url(r'^ge/(?P<pk>PH\d+)/version/(?P<history_id>\d+)/export/codes/$', GenericEntity.history_phenotype_codes_to_csv, name='ge_history_phenotype_codes_to_csv'),   

        # Example - remove at production
        url(r'^ge/example/$', GenericEntity.ExampleSASSView.as_view(), name='example_phenotype'),
        url(r'^search/temp/$', GenericEntity.generic_entity_list_temp, name='generic_entity_list_temp'),

        # Profile
        url(r'profile/$', Profile.MyProfile.as_view(), name='my_profile'),
        url(r'profile/collection/$', Profile.MyCollection.as_view(), name='my_collection'),

        url(r'moderation/$', Moderation.EntityModeration.as_view(), name='moderation_page'),
    ]

    # for admin(developers) to migrate phenotypes into dynamic template
    if not settings.CLL_READ_ONLY:
        urlpatterns += [
            url(r'^adminTemp/admin_mig_phenotypes_dt/$', adminTemp.admin_mig_phenotypes_dt, name='admin_mig_phenotypes_dt'),
        ]






# ======== Generic Entity ==============================================================================
# if settings.IS_DEMO or settings.IS_DEVELOPMENT_PC:
#     # add URLConf to create, update, and delete Phenotypes Working Sets
#     urlpatterns += [
#         url(r'^ge/(?P<pk>WS\d+)/detail/$',
#             GenericEntity.WorkingsetDetail_combined,
#             name='phenotypeworkingset_detail'),

#         url(r'^ge/(?P<pk>WS\d+)/export/codes/$',
#             GenericEntity.history_workingset_codes_to_csv,
#             name='latestVersion_phenotypeworkingset_codes_to_csv'),
#         url(r'^ge/(?P<pk>WS\d+)/version/(?P<workingset_history_id>\d+)/export/codes/$',
#             GenericEntity.history_workingset_codes_to_csv,
#             name='history_phenotypeworkingset_codes_to_csv'),    
#         url(r'^ge/(?P<pk>WS\d+)/uniquecodesbyversion/(?P<workingset_history_id>\d+)/concept/C(?P<target_concept_id>\d+)/(?P<target_concept_history_id>\d+)/$',
#             GenericEntity.workingset_conceptcodesByVersion,
#             name='phenotypeworkingset_conceptcodesByVersion'),
#     ]
#
#     if not settings.CLL_READ_ONLY:
#         urlpatterns += [
#             url(r'^ge/create/$',
#                 GenericEntity.WorkingSetCreate.as_view(),
#                 name='phenotypeworkingset_create'),
#
#             # temp create test DB ws
#             url(r'^ge/create-test-db/$',
#                 GenericEntity.phenotype_workingset_DB_test_create,
#                 name='phenotype_workingset_DB_test_create'),
#
#
#             url(r'^ge/(?P<pk>WS\d+)/update/$',
#                 GenericEntity.WorkingSetUpdate.as_view(),
#                 name='phenotypeworkingset_update'),
#
#             url(r'^ge/(?P<pk>WS\d+)/delete/$',
#                 GenericEntity.WorkingSetDelete.as_view(),
#                 name='phenotypeworkingset_delete'),
#
#             url(r'^ge/(?P<pk>WS\d+)/version/(?P<workingset_history_id>\d+)/revert/$',
#                 GenericEntity.workingset_history_revert,
#                 name='phenotypeworkingset_history_revert'),
#
#             url(r'^ge/(?P<pk>WS\d+)/restore/$',
#                 GenericEntity.WorkingSetRestore.as_view(),
#                 name='phenotypeworkingset_create_restore'),
#         ]

       

<|MERGE_RESOLUTION|>--- conflicted
+++ resolved
@@ -6,16 +6,9 @@
 from django.urls import re_path as url
 from django.contrib.auth import views as auth_views
 
-<<<<<<< HEAD
 from .views import (GenericEntity, adminTemp, Profile, Moderation)
-=======
 from clinicalcode.views import Publish
 from clinicalcode.views import Decline
-
-
-
-from .views import (GenericEntity, adminTemp)
->>>>>>> 25ff386d
 
 from django.urls import path
 from django.views.generic.base import TemplateView
@@ -27,15 +20,7 @@
  
  
 if settings.IS_DEMO or settings.IS_DEVELOPMENT_PC:
-<<<<<<< HEAD
     urlpatterns += [
-=======
-    urlpatterns += [       
-      
-        url(r'^search/$', GenericEntity.EntitySearchView.as_view(), name='entity_search_page'),
-
-        url(r'^ge/create/$', GenericEntity.CreateEntityView.as_view(), name='create_phenotype'),
->>>>>>> 25ff386d
         url(r'^ge/run-stats/$', GenericEntity.EntityStatisticsView.as_view(), name='run_entity_statistics'),
 
         url(r'^search/$', GenericEntity.EntitySearchView.as_view(), name='search_entity'),
