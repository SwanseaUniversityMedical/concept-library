'''
    URL Configuration for the Generic Entity.
'''

from django.conf import settings
from django.urls import re_path as url
from django.contrib.auth import views as auth_views

from .views import (GenericEntity, adminTemp)

from django.urls import path
from django.views.generic.base import TemplateView

#from django.views.generic import RedirectView
#from django.urls import reverse_lazy, reverse

urlpatterns = []
 
 
if settings.IS_DEMO or settings.IS_DEVELOPMENT_PC:
    urlpatterns += [       
<<<<<<< HEAD
        url(r'^ge/(?P<pk>PH\d+)/version/(?P<history_id>\d+)/detail/$',
            GenericEntity.generic_entity_detail,
            name='generic_entity_history_detail'),

        url(r'^entity/$', GenericEntity.EntitySearchView.as_view(), name='search_entity'),
        url(r'^entity/create/(?P<template_id>[\d]+)/?$', GenericEntity.CreateEntityView.as_view(), name='create_entity'),
        url(r'^entity/update/(?P<entity_id>\w+)/?$', GenericEntity.CreateEntityView.as_view(), name='update_entity'),
=======
        url(r'^search/$', GenericEntity.EntitySearchView.as_view(), name='entity_search_page'),
        url(r'^ge/create/$', GenericEntity.CreateEntityView.as_view(), name='create_phenotype'),
>>>>>>> 243e4984
        url(r'^ge/run-stats/$', GenericEntity.EntityStatisticsView.as_view(), name='run_entity_statistics'),

        
        url(r'^ge/(?P<pk>PH\d+)/version/(?P<history_id>\d+)/detail/$', GenericEntity.generic_entity_detail, name='generic_entity_history_detail'),

        url(r'^ge/(?P<pk>PH\d+)/uniquecodesbyversion/(?P<history_id>\d+)/concept/C(?P<target_concept_id>\d+)/(?P<target_concept_history_id>\d+)/$',
            GenericEntity.phenotype_concept_codes_by_version,
            name='ge_phenotype_concept_codes_by_version'),
        
        url(r'^he/(?P<pk>PH\d+)/export/codes/$', GenericEntity.history_phenotype_codes_to_csv, name='ge_latestVersion_phenotype_codes_to_csv'),
        url(r'^ge/(?P<pk>PH\d+)/version/(?P<history_id>\d+)/export/codes/$', GenericEntity.history_phenotype_codes_to_csv, name='ge_history_phenotype_codes_to_csv'),   

        # Example - remove at production
        url(r'^ge/example/$', GenericEntity.ExampleSASSView.as_view(), name='example_phenotype'),
        url(r'^search/temp/$', GenericEntity.generic_entity_list_temp, name='generic_entity_list_temp'),


    ]

    # for admin(developers) to migrate phenotypes into dynamic template
    if not settings.CLL_READ_ONLY:
        urlpatterns += [
            url(r'^adminTemp/admin_mig_phenotypes_dt/$', adminTemp.admin_mig_phenotypes_dt, name='admin_mig_phenotypes_dt'),
        ]






# ======== Generic Entity ==============================================================================
# if settings.IS_DEMO or settings.IS_DEVELOPMENT_PC:
#     # add URLConf to create, update, and delete Phenotypes Working Sets
#     urlpatterns += [
#         url(r'^ge/(?P<pk>WS\d+)/detail/$',
#             GenericEntity.WorkingsetDetail_combined,
#             name='phenotypeworkingset_detail'),

#         url(r'^ge/(?P<pk>WS\d+)/export/codes/$',
#             GenericEntity.history_workingset_codes_to_csv,
#             name='latestVersion_phenotypeworkingset_codes_to_csv'),
#         url(r'^ge/(?P<pk>WS\d+)/version/(?P<workingset_history_id>\d+)/export/codes/$',
#             GenericEntity.history_workingset_codes_to_csv,
#             name='history_phenotypeworkingset_codes_to_csv'),    
#         url(r'^ge/(?P<pk>WS\d+)/uniquecodesbyversion/(?P<workingset_history_id>\d+)/concept/C(?P<target_concept_id>\d+)/(?P<target_concept_history_id>\d+)/$',
#             GenericEntity.workingset_conceptcodesByVersion,
#             name='phenotypeworkingset_conceptcodesByVersion'),
#     ]
#
#     if not settings.CLL_READ_ONLY:
#         urlpatterns += [
#             url(r'^ge/create/$',
#                 GenericEntity.WorkingSetCreate.as_view(),
#                 name='phenotypeworkingset_create'),
#
#             # temp create test DB ws
#             url(r'^ge/create-test-db/$',
#                 GenericEntity.phenotype_workingset_DB_test_create,
#                 name='phenotype_workingset_DB_test_create'),
#
#
#             url(r'^ge/(?P<pk>WS\d+)/update/$',
#                 GenericEntity.WorkingSetUpdate.as_view(),
#                 name='phenotypeworkingset_update'),
#
#             url(r'^ge/(?P<pk>WS\d+)/delete/$',
#                 GenericEntity.WorkingSetDelete.as_view(),
#                 name='phenotypeworkingset_delete'),
#
#             url(r'^ge/(?P<pk>WS\d+)/version/(?P<workingset_history_id>\d+)/revert/$',
#                 GenericEntity.workingset_history_revert,
#                 name='phenotypeworkingset_history_revert'),
#
#             url(r'^ge/(?P<pk>WS\d+)/restore/$',
#                 GenericEntity.WorkingSetRestore.as_view(),
#                 name='phenotypeworkingset_create_restore'),
#         ]


<|MERGE_RESOLUTION|>--- conflicted
+++ resolved
@@ -19,7 +19,6 @@
  
 if settings.IS_DEMO or settings.IS_DEVELOPMENT_PC:
     urlpatterns += [       
-<<<<<<< HEAD
         url(r'^ge/(?P<pk>PH\d+)/version/(?P<history_id>\d+)/detail/$',
             GenericEntity.generic_entity_detail,
             name='generic_entity_history_detail'),
@@ -27,10 +26,6 @@
         url(r'^entity/$', GenericEntity.EntitySearchView.as_view(), name='search_entity'),
         url(r'^entity/create/(?P<template_id>[\d]+)/?$', GenericEntity.CreateEntityView.as_view(), name='create_entity'),
         url(r'^entity/update/(?P<entity_id>\w+)/?$', GenericEntity.CreateEntityView.as_view(), name='update_entity'),
-=======
-        url(r'^search/$', GenericEntity.EntitySearchView.as_view(), name='entity_search_page'),
-        url(r'^ge/create/$', GenericEntity.CreateEntityView.as_view(), name='create_phenotype'),
->>>>>>> 243e4984
         url(r'^ge/run-stats/$', GenericEntity.EntityStatisticsView.as_view(), name='run_entity_statistics'),
 
         
