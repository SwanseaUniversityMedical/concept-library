--- conflicted
+++ resolved
@@ -24,21 +24,7 @@
  
 if settings.IS_DEMO or settings.IS_DEVELOPMENT_PC:
     urlpatterns += [       
-<<<<<<< HEAD
-        url(r'^ge/(?P<pk>PH\d+)/version/(?P<history_id>\d+)/detail/$',
-            GenericEntity.generic_entity_detail,
-            name='generic_entity_history_detail'),
-
-
-        url(r'^ge/(?P<pk>PH\d+)/(?P<history_id>\d+)/publish/$',Publish.Publish.as_view(),name='generic_entity_publish'),
-
-        url(r'^ge/(?P<pk>PH\d+)/(?P<history_id>\d+)/decline/$',Decline.EntityDecline.as_view(),name='generic_entity_decline'),
-
-
-        url(r'^ge/(?P<pk>PH\d+)/(?P<history_id>\d+)/submit/$',Publish.RequestPublish.as_view(),name='generic_entity_request_publish'),
-            
-=======
->>>>>>> 8afb887d
+      
         url(r'^search/$', GenericEntity.EntitySearchView.as_view(), name='entity_search_page'),
 
         url(r'^ge/create/$', GenericEntity.CreateEntityView.as_view(), name='create_phenotype'),
@@ -50,6 +36,10 @@
         url(r'^ge/(?P<pk>PH\d+)/uniquecodesbyversion/(?P<history_id>\d+)/concept/C(?P<target_concept_id>\d+)/(?P<target_concept_history_id>\d+)/$',
             GenericEntity.phenotype_concept_codes_by_version,
             name='ge_phenotype_concept_codes_by_version'),
+            
+        url(r'^ge/(?P<pk>PH\d+)/(?P<history_id>\d+)/publish/$',Publish.Publish.as_view(),name='generic_entity_publish'),
+        url(r'^ge/(?P<pk>PH\d+)/(?P<history_id>\d+)/decline/$',Decline.EntityDecline.as_view(),name='generic_entity_decline'),
+        url(r'^ge/(?P<pk>PH\d+)/(?P<history_id>\d+)/submit/$',Publish.RequestPublish.as_view(),name='generic_entity_request_publish'),
         
         url(r'^he/(?P<pk>PH\d+)/export/codes/$', GenericEntity.history_phenotype_codes_to_csv, name='ge_latestVersion_phenotype_codes_to_csv'),
         url(r'^ge/(?P<pk>PH\d+)/version/(?P<history_id>\d+)/export/codes/$', GenericEntity.history_phenotype_codes_to_csv, name='ge_history_phenotype_codes_to_csv'),   
