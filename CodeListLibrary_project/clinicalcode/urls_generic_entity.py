# '''
#     URL Configuration for the Generic Entity.
# '''
# from django.conf import settings
# from django.urls import re_path as url
# from django.contrib.auth import views as auth_views
# from django.views.generic.base import TemplateView

<<<<<<< HEAD

# from .views import (GenericEntity, adminTemp, Profile, Moderation)
# from clinicalcode.views import Publish
# from clinicalcode.views import Decline

=======
# from .views import (GenericEntity, adminTemp, Profile, Moderation)
# from clinicalcode.views import Publish
# from clinicalcode.views import Decline

>>>>>>> 7f2ec897
# urlpatterns = []
 
# if settings.IS_DEMO or settings.IS_DEVELOPMENT_PC:
#     urlpatterns += [  
#         # Search
#         url(r'^phenotypes/$', GenericEntity.EntitySearchView.as_view(), name='search_phenotypes'),
#         url(r'^phenotypes/(?P<entity_type>([A-Za-z0-9\-]+))/?$', GenericEntity.EntitySearchView.as_view(), name='search_phenotypes'),
        
#         # Detail
#         url(r'^phenotypes/(?P<pk>\w+)/detail/$', GenericEntity.generic_entity_detail, name='entity_detail'),
#         url(r'^phenotypes/(?P<pk>\w+)/version/(?P<history_id>\d+)/detail/$', GenericEntity.generic_entity_detail, name='entity_history_detail'),

#         url(r'^phenotypes/(?P<pk>\w+)/export/codes/$', GenericEntity.export_entity_codes_to_csv, name='export_entity_latest_version_codes_to_csv'),
#         url(r'^phenotypes/(?P<pk>\w+)/version/(?P<history_id>\d+)/export/codes/$', GenericEntity.export_entity_codes_to_csv, name='export_entity_version_codes_to_csv'),   

#         # url(r'^phenotypes/(?P<pk>\w+)/uniquecodesbyversion/(?P<history_id>\d+)/concept/C(?P<target_concept_id>\d+)/(?P<target_concept_history_id>\d+)/$',
#         #     GenericEntity.phenotype_concept_codes_by_version,
#         #     name='ge_phenotype_concept_codes_by_version'),            
 
#         # Profile
#         url(r'profile/$', Profile.MyProfile.as_view(), name='my_profile'),
#         url(r'profile/collection/$', Profile.MyCollection.as_view(), name='my_collection'),
#         url(r'moderation/$', Moderation.EntityModeration.as_view(), name='moderation_page'),

#         # Selection service(s)
#         url(r'^query/(?P<template_id>\w+)/?$', GenericEntity.EntityDescendantSelection.as_view(), name='entity_descendants'),
#     ]

#     # For create/update/publish - blocked in Read-only mode
#     if not settings.CLL_READ_ONLY:
#         urlpatterns += [
#             # Create / Update
#             url(r'^create/$', GenericEntity.CreateEntityView.as_view(), name='create_phenotype'),
#             url(r'^create/(?P<template_id>[\d]+)/?$', GenericEntity.CreateEntityView.as_view(), name='create_phenotype'),
#             url(r'^update/(?P<entity_id>\w+)/(?P<entity_history_id>\d+)/?$', GenericEntity.CreateEntityView.as_view(), name='update_phenotype'),

#             # Publication
#             url(r'^phenotypes/(?P<pk>\w+)/(?P<history_id>\d+)/publish/$',Publish.Publish.as_view(),name='generic_entity_publish'),
#             url(r'^phenotypes/(?P<pk>\w+)/(?P<history_id>\d+)/decline/$',Decline.EntityDecline.as_view(),name='generic_entity_decline'),
#             url(r'^phenotypes/(?P<pk>\w+)/(?P<history_id>\d+)/submit/$',Publish.RequestPublish.as_view(),name='generic_entity_request_publish'),
#         ]

#     # Add admin tools
#     if not settings.CLL_READ_ONLY:
#         urlpatterns += [
#             url(r'^admin/run-stats/$', GenericEntity.EntityStatisticsView.as_view(), name='run_entity_statistics'),
#             url(r'^admin/run-homepage-stats/$', GenericEntity.run_homepage_statistics, name='run_homepage_statistics'),
#         ]

#     # for admin(developers) to migrate phenotypes into dynamic template       
#     if not settings.CLL_READ_ONLY:
#         urlpatterns += [
#             url(r'^adminTemp/admin_mig_phenotypes_dt/$', adminTemp.admin_mig_phenotypes_dt, name='admin_mig_phenotypes_dt'),
#             url(r'^adminTemp/admin_mig_concepts_dt/$', adminTemp.admin_mig_concepts_dt, name='admin_mig_concepts_dt'),
#             url(r'^adminTemp/admin_fix_breathe_dt/$', adminTemp.admin_fix_breathe_dt, name='admin_fix_breathe_dt'),
#         ]<|MERGE_RESOLUTION|>--- conflicted
+++ resolved
@@ -6,18 +6,12 @@
 # from django.contrib.auth import views as auth_views
 # from django.views.generic.base import TemplateView
 
-<<<<<<< HEAD
 
 # from .views import (GenericEntity, adminTemp, Profile, Moderation)
 # from clinicalcode.views import Publish
 # from clinicalcode.views import Decline
 
-=======
-# from .views import (GenericEntity, adminTemp, Profile, Moderation)
-# from clinicalcode.views import Publish
-# from clinicalcode.views import Decline
 
->>>>>>> 7f2ec897
 # urlpatterns = []
  
 # if settings.IS_DEMO or settings.IS_DEVELOPMENT_PC:
