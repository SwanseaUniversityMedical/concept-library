--- conflicted
+++ resolved
@@ -28,13 +28,9 @@
         url(r'^ge/(?P<pk>PH\d+)/version/(?P<history_id>\d+)/detail/$',
             GenericEntity.generic_entity_detail,
             name='generic_entity_history_detail'),
-<<<<<<< HEAD
-        
         url(r'^ge/(?P<pk>PH\d+)/(?P<history_id>\d+)/publish/$',
             Publish.Publish.as_view(),
             name='generic_entity_publish'),
-            
-=======
 
         url(r'^ge/$', GenericEntity.EntitySearchView.as_view(), name='entity_search_page'),
         url(r'^ge/create/$', GenericEntity.CreateEntityView.as_view(), name='create_phenotype'),
@@ -42,7 +38,6 @@
         # Example - remove at production
         url(r'^ge/example/$', GenericEntity.ExampleSASSView.as_view(), name='example_phenotype'),
 
->>>>>>> 68ce378d
         url(r'^ge/(?P<pk>PH\d+)/uniquecodesbyversion/(?P<phenotype_history_id>\d+)/concept/C(?P<target_concept_id>\d+)/(?P<target_concept_history_id>\d+)/$',
             GenericEntity.phenotype_concept_codes_by_version,
             name='ge_phenotype_concept_codes_by_version'),
