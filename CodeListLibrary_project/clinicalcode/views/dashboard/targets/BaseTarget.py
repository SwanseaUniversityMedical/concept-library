--- conflicted
+++ resolved
@@ -71,7 +71,7 @@
 	@staticmethod
 	def _update( instance, validated_data):
 		"""
-		Dynamically updates a  model instance, setting Many-to-Many fields first if present.
+		Dynamically updates a model instance, setting Many-to-Many fields first if present.
 		@param instance:
 		@param validated_data:
 		@return:
@@ -106,7 +106,7 @@
 
         Returns:
             Model: The newly created instance.
-        """
+		"""
 		# Step 1: Extract Many-to-Many fields
 		m2m_data = {
 			field.name: validated_data.pop(field.name)
@@ -200,7 +200,15 @@
 
 		return inst.first()
 
-<<<<<<< HEAD
+	def update(self, request, *args, **kwargs):
+		"""Overrides the update mixin"""
+		partial = kwargs.pop('partial', False)
+		instance = self.get_object(*args, **kwargs)  # Now uses kwargs dynamically
+		serializer = self.get_serializer(instance, data=request.data, partial=partial)
+		serializer.is_valid(raise_exception=True)
+		self.perform_update(serializer)
+		return Response(serializer.data)
+
 	# Private methods
 	def __format_item_data(self, response, serializer=None):
 		if serializer is None:
@@ -228,14 +236,4 @@
 			show_fields = [self.model._meta.pk.name]
 
 		response.update(renderable=renderable | { 'fields': show_fields })
-		return response
-=======
-	def update(self, request, *args, **kwargs):
-		"""Overrides the update mixin"""
-		partial = kwargs.pop('partial', False)
-		instance = self.get_object(*args, **kwargs)  # Now uses kwargs dynamically
-		serializer = self.get_serializer(instance, data=request.data, partial=partial)
-		serializer.is_valid(raise_exception=True)
-		self.perform_update(serializer)
-		return Response(serializer.data)
->>>>>>> 4a33563a
+		return response