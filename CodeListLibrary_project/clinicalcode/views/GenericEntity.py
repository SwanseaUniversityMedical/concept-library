'''
    ---------------------------------------------------------------------------
    GGENERIC-ENTITY VIEW
    ---------------------------------------------------------------------------
'''
<<<<<<< HEAD
from django.urls import reverse
=======
import csv
#from html import entities
import json
import logging
import re
import time
from collections import OrderedDict
>>>>>>> 86f06af2
from django.conf import settings
from django.contrib import messages
from django.core.exceptions import BadRequest
from django.contrib.auth.decorators import login_required
from django.contrib.auth.mixins import LoginRequiredMixin
from django.contrib.auth.models import Group, User
from django.core.exceptions import PermissionDenied
from django.http import HttpResponseNotFound
from django.http.response import HttpResponse, JsonResponse
from django.shortcuts import render
from django.template.loader import render_to_string
from django.templatetags.static import static
from django.views.generic import DetailView, TemplateView
from django.views.generic.base import TemplateResponseMixin, View
from django.views.generic.edit import UpdateView
from django.utils.decorators import method_decorator
from collections import OrderedDict

import csv
import json
import logging
import re
import time

from .. import utils
from clinicalcode.entity_utils import entity_db_utils
from ..models import *
from ..permissions import *
from .View import *
from clinicalcode.api.views.View import get_canonical_path_by_brand
from clinicalcode.constants import *

from ..entity_utils import template_utils, gen_utils, model_utils, create_utils, stats_utils, search_utils, constants

logger = logging.getLogger(__name__)

class EntitySearchView(TemplateView):
    '''
        Entity single search view
            - Responsible for:
                -> Managing context of template and which entities to render
                -> SSR of entities at initial GET request based on request params
                -> AJAX-driven update of template based on request params (through JsonResponse)
    '''
    template_name = 'clinicalcode/generic_entity/search.html'
    result_template = 'components/search/results.html'
    pagination_template = 'components/search/pagination_container.html'

    def get_context_data(self, *args, **kwargs):
        '''
            Provides contextful data to template based on request parameters
        '''
        context = super(EntitySearchView, self).get_context_data(*args, **kwargs)
        request = self.request

        # Get the renderable, published entities that match our request params & the selected entity_type (optional)
        entity_type_param = kwargs.get('entity_type')
        entity_type = search_utils.try_derive_entity_type(entity_type_param)

        # Raise 404 when trying to access an entity class that does not exist
        if entity_type_param is not None and entity_type is None:
            raise Http404

        entities, layouts = search_utils.get_renderable_entities(
            request,
            entity_types=entity_type
        )

        # Paginate reponse
        page_obj = search_utils.try_get_paginated_results(request, entities)

        # For detail referral highlighting
        request.session['searchterm'] = gen_utils.try_get_param(request, 'search', None)

        return context | {
            'entity_type': entity_type,
            'page_obj': page_obj,
            'layouts': layouts
        }
    
    def get(self, request, *args, **kwargs):
        '''
            Manages get requests to this view
            
            [!] Note: if search_filtered is passed as a parameter (through a fetch req),
                    the GET request will return the pagination and results
                    for hotreloading relevant search results instead of forcing
                    a page reload
        '''
        context = self.get_context_data(*args, **kwargs)
        filtered = gen_utils.try_get_param(request, 'search_filtered', None)

        if filtered is not None and request.headers.get('X-Requested-With'):
            context['request'] = request

            results = render_to_string(self.result_template, context)
            pagination = render_to_string(self.pagination_template, context)            
            return HttpResponse(results + pagination, content_type='text/plain')
            
        return render(request, self.template_name, context)

class CreateEntityView(TemplateView):
    '''
        Entity Create View
            @desc Used to create entities - CreateView isn't used due to the requirements
                  of having a form dynamically created to reflect the dynamic model.
    '''
    fetch_methods = ['search_codes', 'get_options']
    templates = {
        'form': 'clinicalcode/generic_entity/creation/create.html',
        'select': 'clinicalcode/generic_entity/creation/select.html'
    }
    
    ''' View methods '''
    @method_decorator([login_required])
    def dispatch(self, request, *args, **kwargs):
        '''
            @desc Dispatch view
        '''
        return super(CreateEntityView, self).dispatch(request, *args, **kwargs)

    def get_context_data(self, *args, **kwargs):
        '''
            @desc Provides contextual data
        '''
        context = super(CreateEntityView, self).get_context_data(*args, **kwargs)
        return context
    
    @method_decorator([login_required])
    def get(self, request, *args, **kwargs):
        '''
            @desc Handles get requests by determining whether it was made
                  through the fetch method, or accessed via a browser.
                  
                  If requested via browser, will render a view. Otherwise
                  will respond with appropriate method, if applicable.
        '''
        if gen_utils.is_fetch_request(request):
            return self.fetch_response(request, *args, **kwargs)
        
        return self.render_view(request, *args, **kwargs)

    @method_decorator([login_required])
    def post(self, request, *args, **kwargs):
        '''
            @desc Handles:
                - form submission on creating or updating an entity
        '''
        form_errors = []
        form = gen_utils.get_request_body(request)
        form = create_utils.validate_entity_form(request, form, form_errors)

        if form is None:
            # Errors occurred - use the validation errors to generate a comprehensive response
            return gen_utils.jsonify_response(
                code=400,
                status='false',
                message={
                    'type': 'INVALID_FORM',
                    'errors': form_errors
                }
            )
        
        form_errors = []
        entity = create_utils.create_or_update_entity_from_form(request, form, form_errors)
        if entity is None:
            # Errors occurred when building - report the error list
            return gen_utils.jsonify_response(
                code=400,
                status='false',
                message={
                    'type': 'SUBMISSION_ERROR',
                    'errors': form_errors
                }
            )

        return JsonResponse({
            'success': True,
            'entity': { 'id': entity.id, 'history_id': entity.history_id },
            'redirect': reverse('generic_entity_history_detail', kwargs={ 'pk': entity.id, 'history_id': entity.history_id })
        })        

    ''' Main view render '''
    def render_view(self, request, *args, **kwargs):
        '''
            @desc Template and entity is tokenised in the URL - providing the latter requires
                  users to be permitted to modify that particular entity.

                  If no entity_id is passed, a creation form is returned, otherwise the user is
                  redirected to an update form.
        '''
        context = self.get_context_data(*args, **kwargs)

        # Send to selection page if no template_id and entity_id
        template_id = kwargs.get('template_id')
        entity_id = kwargs.get('entity_id')
        if template_id is None and entity_id is None:
            return self.select_form(request, context)

        # Send to create form if template_id is selected
        template_id = gen_utils.parse_int(template_id, default=None)
        if template_id is not None:
            template = model_utils.try_get_instance(Template, pk=template_id)
            if template is None:
                raise Http404
            return self.create_form(request, context, template)

        # Send to update form if entity_id is selected
        entity_history_id = gen_utils.parse_int(kwargs.get('entity_history_id'), default=None)
        if entity_id is not None and entity_history_id is not None:
            entity = create_utils.try_validate_entity(request, entity_id, entity_history_id)
            if not entity:
                raise PermissionDenied
            
            template = entity.template
            if template is None:
                raise BadRequest('Invalid request.')
            
            return self.update_form(request, context, template, entity)
        
        # Raise 404 if no param matches views
        raise Http404
    
    ''' Forms '''
    def select_form(self, request, context):
        '''
            @desc Renders the template selection form
        '''
        return render(request, self.templates.get('select'))

    def create_form(self, request, context, template):
        '''
            @desc Renders the entity create form
        '''
        context['metadata'] = constants.metadata
        context['template'] = template
        context['form_method'] = constants.FORM_METHODS.CREATE
        return render(request, self.templates.get('form'), context)

    def update_form(self, request, context, template, entity):
        '''
            @desc Renders the entity update form
        '''
        context['metadata'] = constants.metadata
        context['template'] = template
        context['entity'] = entity
        context['object_reference'] = { 'id': entity.id, 'history_id': entity.history_id }
        context['form_method'] = constants.FORM_METHODS.UPDATE
        return render(request, self.templates.get('form'), context)

    ''' Fetch methods '''
    def fetch_response(self, request, *args, **kwargs):
        '''
            @desc Parses the X-Target header to determine which GET method
                  to respond with
        '''
        target = request.headers.get('X-Target', None)
        if target is None or target not in self.fetch_methods:
            raise BadRequest('No such target')
        
        return getattr(self, target)(request, *args, **kwargs)
    
    def get_options(self, request, *args, **kwargs):
        '''
            @desc GET request made by client to retrieve all available
                  options for a given field within its template

        '''
        template_id = gen_utils.parse_int(gen_utils.try_get_param(request, 'template'), default=None)
        if not template_id:
            return gen_utils.jsonify_response(message='Invalid template parameter', code=400, status='false')
        
        template = model_utils.try_get_instance(Template, pk=template_id)
        if template is None:
            return gen_utils.jsonify_response(message='Invalid template parameter, template does not exist', code=400, status='false')
        
        field = gen_utils.try_get_param(request, 'parameter')
        if field is None or gen_utils.is_empty_string(field):
            return gen_utils.jsonify_response(message='Invalid field parameter', code=400, status='false')

        if template_utils.is_metadata(GenericEntity, field):
            options = template_utils.get_template_sourced_values(constants.metadata, field)
        else:
            options = template_utils.get_template_sourced_values(template, field)
        
        if options is None:
            return gen_utils.jsonify_response(message='Invalid field parameter, does not exist or is not an optional parameter', code=400, status='false')

        options = model_utils.append_coding_system_data(options)
        return JsonResponse({
            'result': options
        })

    def search_codes(self, request, *args, **kwargs):
        '''
            @desc GET request made by client to search a codelist given its coding id,
                  a search term, and the relevant template
            
                  e.g. entity/{update|create}/?search=C1&coding_system=4&template=1
        '''
        template_id = gen_utils.parse_int(gen_utils.try_get_param(request, 'template'), default=None)
        if not template_id:
            return gen_utils.jsonify_response(message='Invalid template parameter', code=400, status='false')
        
        template = model_utils.try_get_instance(Template, pk=template_id)
        if template is None:
            return gen_utils.jsonify_response(message='Invalid template parameter, template does not exist', code=400, status='false')
        
        search_term = gen_utils.try_get_param(request, 'search', '')
        search_term = gen_utils.decode_uri_parameter(search_term)
        if not search_term or gen_utils.is_empty_string(search_term):
            return gen_utils.jsonify_response(message='Invalid search term parameter', code=400, status='false')
        
        coding_system = gen_utils.parse_int(gen_utils.try_get_param(request, 'coding_system'), None)
        coding_system = model_utils.try_get_instance(CodingSystem, codingsystem_id=coding_system)
        if not coding_system:
            return gen_utils.jsonify_response(message='Invalid coding system parameter', code=400, status='false')

        codelist = search_utils.search_codelist(coding_system, search_term)
        if codelist is not None:
            codelist = list(codelist.values('id', 'code', 'description'))
        else:
            codelist = [ ]
        
        return JsonResponse({
            'result': codelist
        })

class EntityStatisticsView(TemplateView):
    '''
        Admin job panel to save statistics for templates across entities
    '''
    def get(self, request, *args, **kwargs):
        if settings.CLL_READ_ONLY:
            raise PermissionDenied
        
        if not request.user.is_superuser:
            raise PermissionDenied
        
        stats_utils.collect_statistics(request)
        return render(request, 'clinicalcode/admin/run_statistics.html', {
            'successMsg': ['Filter statistics for Concepts/Phenotypes saved'],
        })

class ExampleSASSView(TemplateView):
    template_name = 'clinicalcode/generic_entity/examples.html'

    def get(self, request):
        ctx = {

        }

        return render(request, self.template_name, context=ctx)

def generic_entity_list_temp(request):
    '''
        Display the list of phenotypes. 
    '''
    from django.core.paginator import EmptyPage, Paginator
    
    page = utils.get_int_value(request.GET.get('page', request.session.get('entity_page', 1)), request.session.get('phenotype_page', 1))
    page_size = 20    
 
    request.session['entity_page'] = page
    
    srch = entity_db_utils.get_visible_live_or_published_generic_entity_versions(request,
                                                                            get_live_and_or_published_ver=3,
                                                                            search='',
                                                                            author='',
                                                                            exclude_deleted=True,
                                                                            filter_cond=" 1=1 ",
                                                                            search_name_only = False,
                                                                            highlight_result = True
                                                                            )
    # create pagination
    paginator = Paginator(srch,
                          page_size,
                          allow_empty_first_page=True)
    try:
        p = paginator.page(page)
    except EmptyPage:
        p = paginator.page(paginator.num_pages)

    p_btns = utils.get_paginator_pages(paginator, p)


    context = {
        'page': page,
        'page_size': str(20),
        'page_obj': p,
        'search_form': 'basic-form',
        'p_btns': p_btns,
        }
    
    return render(request, 'clinicalcode/generic_entity/search_temp.html', context)



def generic_entity_detail(request, pk, history_id=None):
    ''' 
        Display the detail of a generic entity at a point in time.
    '''
    # validate access for login and public site
    validate_access_to_view(request,
                            GenericEntity,
                            pk,
                            set_history_id=history_id)

    if history_id is None:
        # get the latest version/ or latest published version
        history_id = try_get_valid_history_id(request, GenericEntity, pk)

    is_published = checkIfPublished(GenericEntity, pk, history_id)
    approval_status = get_publish_approval_status(GenericEntity, pk, history_id)
    is_lastapproved = len(PublishedGenericEntity.objects.filter(entity=GenericEntity.objects.get(pk=pk).id, approval_status=2)) > 0

    # ----------------------------------------------------------------------

    generic_entity = entity_db_utils.get_historical_entity(history_id
                                            , highlight_result = [False, True][entity_db_utils.is_referred_from_search_page(request)]
                                            , q_highlight = entity_db_utils.get_q_highlight(request, request.session.get('generic_entity_search', ''))  
                                            )
    # The historical entity contains the owner_id, to provide the owner name, we
    # need to access the user object with that ID and add that to the generic_entity.
    if generic_entity['owner_id'] is not None:
        generic_entity['owner'] = User.objects.get(id=int(generic_entity['owner_id']))
        
    generic_entity['group'] = None
    if generic_entity['group_id'] is not None:
        generic_entity['group'] = Group.objects.get(id=int(generic_entity['group_id']))

    history_date = generic_entity['history_date']



################################################
    entity_class = generic_entity['entity_class']
        
    side_menu = get_side_menu(request, generic_entity['fields_data'])




################################################


    is_latest_version = (int(history_id) == GenericEntity.objects.get(pk=pk).history.latest().history_id)
    is_latest_pending_version = False

    if len(PublishedGenericEntity.objects.filter(entity_id=pk, entity_history_id=history_id, approval_status=1)) > 0:
        is_latest_pending_version = True
   # print(is_latest_pending_version)


    children_permitted_and_not_deleted = True
    error_dict = {}
    #are_concepts_latest_version = True
    version_alerts = {}

    if request.user.is_authenticated:
        can_edit = (not GenericEntity.objects.get(pk=pk).is_deleted) and allowed_to_edit(request, GenericEntity, pk)

        user_can_export = True 
         # (allowed_to_view_children(request, GenericEntity, pk, set_history_id=history_id)
         #                   and entity_db_utils.chk_deleted_children(request,
         #                                                   GenericEntity,
         #                                                   pk,
         #                                                   returnErrors=False,
         #                                                   set_history_id=history_id)
         #                   and not GenericEntity.objects.get(pk=pk).is_deleted)
        user_allowed_to_create = allowed_to_create()

        #children_permitted_and_not_deleted, error_dict = entity_db_utils.chk_children_permission_and_deletion(request, GenericEntity, pk)


    else:
        can_edit = False
        user_can_export = is_published
        user_allowed_to_create = False

    publish_date = None
    if is_published:
        publish_date = PublishedGenericEntity.objects.get(entity_id=pk, entity_history_id=history_id).created

    if GenericEntity.objects.get(pk=pk).is_deleted == True:
        messages.info(request, "This entity has been deleted.")

    # published versions
    published_historical_ids = list(PublishedGenericEntity.objects.filter(entity_id=pk, approval_status=2).values_list('entity_history_id', flat=True))

    # # history
    history = get_history_table_data(request, pk)
   

    # rmd 
    if generic_entity['fields_data']['implementation'] is None:
        generic_entity['fields_data']['implementation'] = ''




    context = {
        'side_menu': side_menu,  
        'entity_class': entity_class,
        'entity': generic_entity,
        'entity_fields': generic_entity['fields_data'],
        'history': history,
        
        'page_canonical_path': get_canonical_path_by_brand(request, GenericEntity, pk, history_id),
        
        
        'user_can_edit': False,  # for now  #can_edit,
        'allowed_to_create': False,  # for now  #user_allowed_to_create,    # not settings.CLL_READ_ONLY,
        'user_can_export': user_can_export,
        
        'live_ver_is_deleted': GenericEntity.objects.get(pk=pk).is_deleted,
        'published_historical_ids': published_historical_ids,
        'is_published': is_published,
        'approval_status': approval_status,
        'is_lastapproved': is_lastapproved,
        'publish_date': publish_date,
        'is_latest_version': is_latest_version,
        'is_latest_pending_version':is_latest_pending_version,
        'current_phenotype_history_id': int(history_id),

        'q': entity_db_utils.get_q_highlight(request, request.session.get('generic_entity_search', '')),
        'force_highlight_result':  ['0', '1'][entity_db_utils.is_referred_from_search_page(request)]                              
    }

    concept_dict = get_concept_data(request, pk, history_id, generic_entity, is_latest_version, children_permitted_and_not_deleted)
    return render(request, 
                  'clinicalcode/generic_entity/detail.html',
                  context | concept_dict
                )


def get_side_menu(request, template_data):
    """
    return side menu tabs
    """
   
    side_menu = {}
    
    field_definitions = template_data
    for (field_name, field_definition) in field_definitions.items():
        ##field_name = field_name.replace(' ', '') 
        is_side_menu = False
        side_menu_title = ''
        
        if field_name.strip().lower() == 'name':
            continue
        
        if 'do_not_show_in_production' in field_definition and field_definition['do_not_show_in_production'] == True:
            if (not settings.IS_DEMO) and (not settings.IS_DEVELOPMENT_PC):
                continue  
                     
        if 'requires_auth' in field_definition and field_definition['requires_auth'] == True:
            if not request.user.is_authenticated:
                continue  
            
        if 'hide_if_empty' in field_definition and field_definition['hide_if_empty'] == True:
            if str(field_definition['value']).strip() == '':
                continue   
                
        # if 'is_base_field' in field_definition and field_definition['is_base_field'] == True:
        #     is_side_menu = True
        #     side_menu_title = field_name 

        if 'side_menu' in field_definition:
            is_side_menu = True
            side_menu_title = field_definition['side_menu'] 


        if is_side_menu:
            #field_name = side_menu_title.replace(' ', '')
            side_menu[field_definition['html_id']] = side_menu_title

    return side_menu
            

def get_history_table_data(request, pk):
    """"
        get history table data for the template
    """
    
    versions = GenericEntity.objects.get(pk=pk).history.all()
    historical_versions = []

    for v in versions:
        ver = entity_db_utils.get_historical_entity(v.history_id
                                        , highlight_result = [False, True][entity_db_utils.is_referred_from_search_page(request)]
                                        , q_highlight = entity_db_utils.get_q_highlight(request, request.session.get('generic_entity_search', ''))
                                        , include_template_data = False  
                                        )
        
        if ver['owner_id'] is not None:
            ver['owner'] = User.objects.get(id=int(ver['owner_id']))

        if ver['created_by_id'] is not None:
            ver['created_by'] = User.objects.get(id=int(ver['created_by_id']))

        ver['updated_by'] = None
        if ver['updated_by_id'] is not None:
            ver['updated_by'] = User.objects.get(pk=ver['updated_by_id'])

        is_this_version_published = False
        is_this_version_published = checkIfPublished(GenericEntity, ver['id'], ver['history_id'])

        if is_this_version_published:
            ver['publish_date'] = PublishedGenericEntity.objects.get(entity_id=ver['id'], entity_history_id=ver['history_id'], approval_status=2).created
        else:
            ver['publish_date'] = None

        ver['approval_status'] = -1
        ver['approval_status_label'] = ''
        if PublishedGenericEntity.objects.filter(entity_id=ver['id'], entity_history_id=ver['history_id']).exists():
            ver['approval_status'] = PublishedGenericEntity.objects.get(entity_id=ver['id'], entity_history_id=ver['history_id']).approval_status
            ver['approval_status_label'] = APPROVED_STATUS[ver['approval_status']][1]        
        
        
        if request.user.is_authenticated:
            if allowed_to_edit(request, GenericEntity, pk) or allowed_to_view(request, GenericEntity, pk):
                historical_versions.append(ver)
            else:
                if is_this_version_published:
                    historical_versions.append(ver)
        else:
            if is_this_version_published:
                historical_versions.append(ver)
                
    return historical_versions
   
   
def get_concept_data(request, pk, history_id, generic_entity, is_latest_version, children_permitted_and_not_deleted):
    """
    get concept data from concept_informations
    """
    error_dict = {}
    are_concepts_latest_version = True
    
    concept_id_list = []
    concept_hisoryid_list = []
    concepts = Concept.history.filter(pk=-1).values('id', 'history_id', 'name', 'group')

    if generic_entity['fields_data']['concept_information']:
        concept_information = generic_entity['fields_data']['concept_information']['value']
        concept_id_list = [x['concept_id'] for x in concept_information]
        concept_hisoryid_list = [x['concept_version_id'] for x in concept_information]
        concepts = Concept.history.filter(id__in=concept_id_list, history_id__in=concept_hisoryid_list).values('id', 'history_id', 'name', 'group')

    concepts_id_name = json.dumps(list(concepts))
    
    if request.user.is_authenticated:
        if is_latest_version:
            are_concepts_latest_version, version_alerts = check_concept_version_is_the_latest(pk)
    
    # how to show codelist tab
    if request.user.is_authenticated:
        component_tab_active = "active"
        codelist_tab_active = ""
        codelist = []
        codelist_loaded = 0
    else:
        # published
        component_tab_active = "active"  # ""
        codelist_tab_active = ""  # "active"
        codelist = entity_db_utils.get_phenotype_concept_codes_by_version(request, pk, history_id) ## change
        codelist_loaded = 1
        
    # codelist = entity_db_utils.get_phenotype_concept_codes_by_version(request, pk, history_id)
    # codelist_loaded = 1    
    
    conceptBrands = entity_db_utils.getConceptBrands(request, concept_id_list)
    concept_data = []
    if concept_information:
        for c in concept_information:
            c['codingsystem'] = CodingSystem.objects.get(pk=Concept.history.get(id=c['concept_id'], history_id=c['concept_version_id']).coding_system_id).name
            c['code_attribute_header'] = Concept.history.get(id=c['concept_id'], history_id=c['concept_version_id']).code_attribute_header

            c['alerts'] = ''
            if not are_concepts_latest_version:
                if c['concept_version_id'] in version_alerts:
                    c['alerts'] = version_alerts[c['concept_version_id']]

            if not children_permitted_and_not_deleted:
                if c['concept_id'] in error_dict:
                    c['alerts'] += "<BR>- " + "<BR>- ".join(error_dict[c['concept_id']])

            c['alerts'] = re.sub("Child ", "", c['alerts'], flags=re.IGNORECASE)

            c['brands'] = ''
            if c['concept_id'] in conceptBrands:
                for brand in conceptBrands[c['concept_id']]:
                    c['brands'] += "<img src='" + static('img/brands/' + brand + '/logo.png') + "' height='10px' title='" + brand + "' alt='" + brand + "' /> "

            c['is_published'] = checkIfPublished(Concept, c['concept_id'], c['concept_version_id'])
            c['name'] = concepts.get(id=c['concept_id'], history_id=c['concept_version_id'])['name']

            c['codesCount'] = 0
            if codelist:
                c['codesCount'] = len([x['code'] for x in codelist if x['concept_id'] == 'C' + str(c['concept_id']) and x['concept_version_id'] == c['concept_version_id'] ])

            c['concept_friendly_id'] = 'C' + str(c['concept_id'])
            concept_data.append(c)

    ret_dict = {        
        #'concept_information': json.dumps(concept_information),
        'component_tab_active': component_tab_active,
        'codelist_tab_active': codelist_tab_active,
        'codelist': codelist,  # json.dumps(codelist)
        'codelist_loaded': codelist_loaded,
        'concepts_id_name': concepts_id_name,
        'concept_data': concept_data,
        }
    
    return ret_dict
   
@login_required
# phenotype_conceptcodesByVersion
def phenotype_concept_codes_by_version(request,
                                    pk,
                                    history_id,
                                    target_concept_id = None,
                                    target_concept_history_id = None):
    '''
        Get the codes of the phenotype concepts
        for a specific version
        for a specific concept
        Parameters:     request    The request.
                        pk         The phenotype id.
                        history_id  The version id
                        target_concept_id
                        target_concept_history_id
        Returns:        data       Dict with the codes. 
    '''

    validate_access_to_view(request,
                            GenericEntity,
                            pk,
                            set_history_id=history_id)

    # here, check live version
    current_ph = GenericEntity.objects.get(pk=pk)

    #     children_permitted_and_not_deleted, error_dict = db_utils.chk_children_permission_and_deletion(request,
    #                                                                                                 GenericEntity, pk,
    #                                                                                                 set_history_id=history_id)
    #     if not children_permitted_and_not_deleted:
    #         raise PermissionDenied

    if current_ph.is_deleted == True:
        raise PermissionDenied

    # --------------------------------------------------

    codes = entity_db_utils.get_phenotype_concept_codes_by_version(request, pk, history_id, target_concept_id, target_concept_history_id)

    data = dict()
    data['form_is_valid'] = True


    # Get the list of concepts in the phenotype data
    concept_ids_historyIDs = entity_db_utils.get_concept_ids_versions_of_historical_phenotype(pk, history_id)

    concept_codes_html = []
    for concept in concept_ids_historyIDs:
        concept_id = concept[0]
        concept_version_id = concept[1]

        # check if the sent concept id/ver are valid
        if (target_concept_id is not None and target_concept_history_id is not None):
            if target_concept_id != str(concept_id) and target_concept_history_id != str(concept_version_id):
                continue

        c_codes = []

        c_codes = codes

        c_codes_count = "0"
        try:
            c_codes_count = str(len(c_codes))
        except:
            c_codes_count = "0"

        # c_codes_count_2 = len([c['code'] for c in codes if c['concept_id'] == concept_id and c['concept_version_id'] == concept_version_id ])

        c_code_attribute_header = Concept.history.get(id=concept_id, history_id=concept_version_id).code_attribute_header
        concept_codes_html.append({
            'concept_id': concept_id,
            'concept_version_id': concept_version_id,
            'c_codes_count': c_codes_count,
            'c_html': render_to_string(
                                        'clinicalcode/phenotype/get_concept_codes.html', {
                                            'codes': c_codes,
                                            'code_attribute_header': c_code_attribute_header,
                                            'showConcept': False,
                                            'q': ['', request.session.get('phenotype_search', '')][request.GET.get('highlight','0')=='1']
                                        })
        })

    data['concept_codes_html'] = concept_codes_html

    # data['codes'] = codes

    return JsonResponse(data)


def check_concept_version_is_the_latest(phenotypeID):
    """
    check live version of concepts in a phenotype concept_information
    """

    phenotype = GenericEntity.objects.get(pk=phenotypeID)

    is_ok = True
    version_alerts = {}

    if not phenotype.template_data['concept_information']:
        return is_ok, version_alerts

    concepts_id_versionID = phenotype.template_data['concept_information']

    # loop for concept versions
    for c in concepts_id_versionID:
        c_id = c['concept_id']
        c_ver_id = c['concept_version_id']
        latest_history_id = Concept.objects.get(pk=c_id).history.latest('history_id').history_id
        if latest_history_id != c_ver_id:
            version_alerts[c_ver_id] = "newer version available"
            is_ok = False
    #         else:
    #             version_alerts[c_id] = ""
    return is_ok, version_alerts




@login_required
def Entity_Create(request):
    """
        create an antity
    """
    # TODO: implement this
    pass


class Entity_Update(LoginRequiredMixin, HasAccessToEditPhenotypeCheckMixin, UpdateView):
    """
        Update the current entity.
    """
    # ToDo
    pass


class PhenotypeDelete(LoginRequiredMixin, HasAccessToEditPhenotypeCheckMixin, TemplateResponseMixin, View):
    """
        Delete an entity.
    """
    # ToDo
    pass



def history_phenotype_codes_to_csv(request, pk, history_id=None):
    """
        Return a csv file of codes for a phenotype for a specific historical version.
    """
    if history_id is None:
        # get the latest version/ or latest published version
        history_id = try_get_valid_history_id(request, GenericEntity, pk)        
        
    # validate access for login and public site
    validate_access_to_view(request,
                            GenericEntity,
                            pk,
                            set_history_id=history_id)

    is_published = checkIfPublished(GenericEntity, pk, history_id)

    # ----------------------------------------------------------------------

    # exclude(is_deleted=True)
    if GenericEntity.objects.filter(id=pk).count() == 0:
        return HttpResponseNotFound("Not found.")
        # raise permission_denied # although 404 is more relevant

    # exclude(is_deleted=True)
    if GenericEntity.history.filter(id=pk, history_id=history_id).count() == 0:
        return HttpResponseNotFound("Not found.")
        # raise permission_denied # although 404 is more relevant

    # here, check live version
    current_ph = GenericEntity.objects.get(pk=pk)

    # if not is_published:
    #     children_permitted_and_not_deleted, error_dict = db_utils.chk_children_permission_and_deletion(request, GenericEntity, pk, set_history_id=history_id)
    #     if not children_permitted_and_not_deleted:
    #         raise PermissionDenied

    if current_ph.is_deleted == True:
        raise PermissionDenied

    current_ph_version = GenericEntity.history.get(id=pk, history_id=history_id)

    # Get the list of concepts in the phenotype data
    concept_ids_historyIDs = entity_db_utils.get_concept_ids_versions_of_historical_phenotype(pk, history_id)

    my_params = {
        'phenotype_id': pk,
        'history_id': history_id,
        'creation_date': time.strftime("%Y%m%dT%H%M%S")
    }
    response = HttpResponse(content_type='text/csv')
    response['Content-Disposition'] = ('attachment; filename="phenotype_%(phenotype_id)s_ver_%(history_id)s_concepts_%(creation_date)s.csv"' % my_params)

    writer = csv.writer(response)

    final_titles = ([
        'code', 'description', 'coding_system', 
        'concept_id', 'concept_version_id', 'concept_name',
        'phenotype_id', 'phenotype_version_id', 'phenotype_name'
        ])
    # if the phenotype contains only one concept, write titles in the loop below
    if len(concept_ids_historyIDs) != 1:
        final_titles = final_titles + ["code_attributes"]
        writer.writerow(final_titles)
        

    for concept in concept_ids_historyIDs:
        concept_id = concept[0]
        concept_version_id = concept[1]
        current_concept_version = Concept.history.get(id=concept_id, history_id=concept_version_id)
        concept_coding_system = current_concept_version.coding_system.name
        concept_name = current_concept_version.name
        code_attribute_header = current_concept_version.code_attribute_header
        concept_history_date = current_concept_version.history_date
        
        rows_no = 0
        codes = db_utils.getGroupOfCodesByConceptId_HISTORICAL(concept_id, concept_version_id)

        #---------------------------------------------
        #  code attributes  ---
        codes_with_attributes = []
        if code_attribute_header:
            codes_with_attributes = db_utils.getConceptCodes_withAttributes_HISTORICAL(concept_id=concept_id,
                                                                                    concept_history_date=concept_history_date,
                                                                                    allCodes=codes,
                                                                                    code_attribute_header=code_attribute_header)
        
            codes = codes_with_attributes
            
        # if the phenotype contains only one concept
        if len(concept_ids_historyIDs) == 1:
            if code_attribute_header:
                final_titles = final_titles + code_attribute_header
                
            writer.writerow(final_titles)
    
        #---------------------------------------------

        
        for cc in codes:
            rows_no += 1
                         
            #---------------------------------------------   
            code_attributes = []
            # if the phenotype contains only one concept
            if len(concept_ids_historyIDs) == 1:
                if code_attribute_header:
                    for a in code_attribute_header:
                        code_attributes.append(cc[a])
            else:
                code_attributes_dict = OrderedDict([])
                if code_attribute_header:
                    for a in code_attribute_header:
                        code_attributes_dict[a] = cc[a]
                    code_attributes.append(dict(code_attributes_dict))
            #---------------------------------------------
            
            
            writer.writerow([
                cc['code'], 
                cc['description'].encode('ascii', 'ignore').decode('ascii'), 
                concept_coding_system, 
                'C' + str(concept_id), 
                concept_version_id,
                concept_name,
                current_ph_version.id, 
                current_ph_version.history_id,
                current_ph_version.name
            ] + code_attributes)

        if rows_no == 0:
            writer.writerow([
                '', 
                '', 
                concept_coding_system, 
                'C' + str(concept_id), 
                concept_version_id,
                concept_name,
                current_ph_version.id, 
                current_ph_version.history_id,
                current_ph_version.name
            ])

    return response




<|MERGE_RESOLUTION|>--- conflicted
+++ resolved
@@ -3,17 +3,7 @@
     GGENERIC-ENTITY VIEW
     ---------------------------------------------------------------------------
 '''
-<<<<<<< HEAD
 from django.urls import reverse
-=======
-import csv
-#from html import entities
-import json
-import logging
-import re
-import time
-from collections import OrderedDict
->>>>>>> 86f06af2
 from django.conf import settings
 from django.contrib import messages
 from django.core.exceptions import BadRequest
