--- conflicted
+++ resolved
@@ -513,16 +513,6 @@
                 from_email = form.cleaned_data['from_email']
                 message = form.cleaned_data['message']
                 category = form.cleaned_data['categories']
-<<<<<<< HEAD
-                email_subject = ('Concept Library - New Message From ' + name)
-                try:
-                    html_content = '<strong>New Message from Concept Library Website</strong> <br><br> <strong>Name:</strong><br>' + name + '<br><br> <strong>Email:</strong><br>' + from_email + '<br><br> <strong>Issue Type:</strong><br>' + category + '<br><br><strong> Tell us about your Enquiry: </strong><br>' + message
-                    msg = EmailMultiAlternatives(
-                        email_subject,
-                        html_content,
-                        from_email, ['christopher.green@swansea.ac.uk'],
-                        cc=[from_email])
-=======
                 email_subject = ('Concept Library - New Message From ' +name)
                 
                 try:
@@ -534,7 +524,6 @@
                         to=[settings.EMAIL_HOST_USER], 
                         cc=[from_email]
                     )
->>>>>>> 8d709148
                     msg.content_subtype = "html"  # Main content is now text/html
                     msg.send()
                     status = 'Issue Reported Successfully.'
