--- conflicted
+++ resolved
@@ -490,7 +490,6 @@
     """
         privacy and cookie policy page
     """
-<<<<<<< HEAD
     return render(request,
                 'cl-docs/privacy-cookie-policy.html',
                 {}
@@ -505,9 +504,6 @@
                   'clinicalcode/brand/HDRUK/about/technical-details.html',
                   {}
                   )
-=======
-    return render(request, 'cl-docs/privacy-cookie-policy.html', {})
->>>>>>> ed8ed52e
 
 
 def cookies_settings(request):
