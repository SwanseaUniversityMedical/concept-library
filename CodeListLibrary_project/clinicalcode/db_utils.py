''' 
    --------------------------------------------------------------------------
    DB Utilities

    --------------------------------------------------------------------------
'''
import ast
import datetime
import json
import re
from collections import OrderedDict
from collections import OrderedDict as ordr
from itertools import *

import numpy as np
import pandas as pd
from django.conf import settings
from django.contrib.auth.models import Group, User
from django.core.exceptions import ObjectDoesNotExist  # , PermissionDenied
from django.core.validators import URLValidator
#from dateutil.parser import parse
from django.db import connection, connections  # , transaction
from django.db.models import Q
from django.utils.timezone import now
from psycopg2.errorcodes import INVALID_PARAMETER_VALUE
from simple_history.utils import update_change_reason
from django.core.mail import BadHeaderError, EmailMultiAlternatives
from django.db.models.functions import Lower

from . import utils, tasks
from .models import *
from .permissions import *
<<<<<<< HEAD
from .constants import *
=======

#--------- Filter queries --------------
filter_queries = {
    'tags': 0,
    'collections': 0,
    'clinical_terminologies': 0,
    'data_sources': 0,
    'coding_system_id': 1,
    'phenotype_type': 2,
    'workingset_type': 3,
    'daterange': 4
}

filter_query_model = {
    'tags': Tag,
    'collections': Tag,
    'clinical_terminologies': CodingSystem,
    'coding_system_id': CodingSystem,
    'data_sources': DataSource
}

#---------------------------------------
>>>>>>> 2c31bba3

#--------- Order queries ---------------
def get_order_from_parameter(parameter):
    if parameter in concept_order_queries:
        return concept_order_queries[parameter]
    return concept_order_default

#---------------------------------------

#------------ pagination lims ----------
page_size_limits = [20, 50, 100]
#---------------------------------------

#------------ phenotype gender ---------

def try_parse_phenotype_gender(gender):
    """ Attempts to parse the gender of a phenotype into an array
        Required as the sex of a phenotype has no definitive deliminator

        Returns:
            1. Array [string, string] e.g. ['Female', 'Male']
    
    """
    gender = '/'.join(gender.split(',')).split('/')
    gender = [''.join(e for e in x.lower() if e.isalpha()).capitalize() for x in gender]
    return gender


#---------------------------------------


#------------ API data validation-------
def validate_api_entry(item, data, expected_type=str):
    """ Attempts to parse the item in data as the expected type
    
        Returns:
            1. any[true, false, none]
                -> True if successful
                -> False if unable to parse
                -> None if item[data] is not indexable
            2. result
                -> returns parsed value if successful
                -> returns a description of the error if failure occurs
    """
    if item in data:
        try:
            datapoint = data[item]
            datapoint = expected_type(datapoint)
            return True, datapoint
        except Exception as e:
            return False, f"Item '{item}' with value '{data[item]}' could not be parsed as type {expected_type}"
    return None, f"Item '{item}' was null"

def apply_entry_if_valid(element, key, data, item, expected_type=str, predicate=None, errors_dict=None):
    """ If the data[item] is a valid type, will set the attribute of the object
        If a predicate is given as a parameter, the data[item] must also pass the defined clause
        If an error_dict is passed, the ValueError will be added to the dict

        Returns:
            1. boolean
                -> describes the success state of the method
            2. any[value, ValueError]
                -> returns the value if successful
                -> returns a descriptive value error on failure
    """
    success, res = validate_api_entry(item, data, expected_type)
    if success is True:
        if predicate is None or predicate(res):
            setattr(element, key, data[item])
            return True, res
        else:
            issue = ValueError(f"Item '{item}' with value '{data[item]}' failed predicate clause")
            if errors_dict is not None:
                errors_dict[key] = str(issue)
            return False, issue
    elif success is False:
        if errors_dict is not None:
            errors_dict[key] = res
        return False, ValueError(res)
    else:
        if errors_dict is not None:
            errors_dict[key] = res
        return False, ValueError(res)

#---------------------------------------


#--- phenotypeworkingset validation ----
def validate_phenotype_workingset_attribute(attribute):
    """ Attempts to parse the given attribute's value as it's given datatype
    
        Returns:
            1. boolean
                -> describes success state
            2. any[value, string]
                -> returns value as the proposed datatype if successful
                -> returns a description of the error if failure occurs
    """
    from clinicalcode.constants import PWS_ATTRIBUTE_TYPE_DATATYPE

    proposed_type = attribute['type']
    proposed_value = attribute['value']
    
    if proposed_type in PWS_ATTRIBUTE_TYPE_DATATYPE:
        expected_type = PWS_ATTRIBUTE_TYPE_DATATYPE[proposed_type]
        try:
            value = expected_type(proposed_value)
            return True, value
        except:
            return False, f"Attribute error: '{proposed_value}' could not be parsed as type '{proposed_type}', expected {expected_type}"
    
    is_case_issue = proposed_type.upper() in PWS_ATTRIBUTE_TYPE_DATATYPE
    issue = f"Attribute error: Unknown type '{proposed_type}'"
    if is_case_issue:
        issue += f". Did you mean '{proposed_type.upper()}'?"
        
    return False, issue


def validate_phenotype_workingset_attribute_group(attributes, errors_dict):
    """
        Iterates through the phenotypes_concepts_data (expects list as attribute group)
        
        Validates:
            1. Concept_id and concept_version_id
            2. Phenotype_id and phenotype_version_id
            3. That each assoc. attribute is a dict of [name (str), type (str), value (str)]
            4. That each value of each attribute can be parsed as the value of type
        
        Returns:
            1. boolean
                -> Describes success/validation state of the method call
    """
    import string
    parse_ident = lambda x: int(str(x).strip(string.ascii_letters))

    for element in attributes:
        data = {
            'concept_id': validate_api_entry('concept_id', element, str),
            'concept_version_id': validate_api_entry('concept_version_id', element, int),
            'phenotype_id': validate_api_entry('phenotype_id', element, str),
            'phenotype_version_id': validate_api_entry('phenotype_version_id', element, int),
            'attributes': validate_api_entry('Attributes', element, list),
        }
        
        valid = [e[0] for e in data.values()]
        data = {k: e[1] for k, e in data.items()}
        if not all(valid):
            issues = [list(data.values())[j] for j, v in enumerate(valid) if not v]
            errors_dict['phenotypes_concepts_data'] = (
                (errors_dict['phenotypes_concepts_data'] if 'phenotypes_concepts_data' in errors_dict else [])
                + issues
            )

            continue

        # validate pk and version id of both phenotype & concept
        concept_id = parse_ident(data["concept_id"])
        concept_version = parse_ident(data["concept_version_id"])
        try:
            concept = Concept.history.get(id=concept_id, history_id=concept_version)
        except:
            concept = None

        if concept is None:
            errors_dict['phenotypes_concepts_data'] = (
                (errors_dict['phenotypes_concepts_data'] if 'phenotypes_concepts_data' in errors_dict else [])
                + [f"Unable to find concept, concept_id and concept_version_id was invalid - ID: {data['concept_id']}, Version Id: {data['concept_version_id']}"]
            )
        
        phenotype_id = parse_ident(data["phenotype_id"])
        phenotype_version = parse_ident(data["phenotype_version_id"])
        try:
            phenotype = Phenotype.history.get(id=phenotype_id, history_id=phenotype_version)
        except:
            phenotype = None

        if phenotype is None:
            errors_dict['phenotypes_concepts_data'] = (
                (errors_dict['phenotypes_concepts_data'] if 'phenotypes_concepts_data' in errors_dict else [])
                + [f"Unable to find phenotype, phenotype_id and phenotype_version_id was invalid - ID: {data['phenotype_id']}, Version Id: {data['phenotype_version_id']}"]
            )

        # validate attributes
        for attribute in data['attributes']:
            attr = {
                'name': validate_api_entry('name', attribute, str),
                'type': validate_api_entry('type', attribute, str),
                'value': validate_api_entry('value', attribute, str),
            }

            valid = [e[0] for e in attr.values()]
            attr = {k: e[1] for k, e in attr.items()}
            if not all(valid):
                issues = [('Invalid attribute: ' + list(attr.values())[j]) for j, v in enumerate(valid) if not v]
                errors_dict['phenotypes_concepts_data'] = (
                    (errors_dict['phenotypes_concepts_data'] if 'phenotypes_concepts_data' in errors_dict else [])
                    + issues
                )

                continue
            
            # validate the attribute value by its proposed type
            is_typed_correctly, val = validate_phenotype_workingset_attribute(attribute)
            if not is_typed_correctly:
                errors_dict['phenotypes_concepts_data'] = (
                    (errors_dict['phenotypes_concepts_data'] if 'phenotypes_concepts_data' in errors_dict else [])
                    + [val]
                )
    
    if not 'phenotypes_concepts_data' in errors_dict:
        return True
    
    return False

#---------------------------------------

# pandas needs to be installed by "pip2"
# pip2 install pandas


def deleteConcept(pk, user):
    ''' Delete a concept based on a concept id '''
    # get selected concept
    concept = Concept.objects.get(pk=pk)
    concept.is_deleted = True
    concept.deleted = datetime.datetime.now()
    concept.deleted_by = user
    concept.changeReason = standardiseChangeReason("Deleted")
    concept.save()


def restoreConcept(pk, user):
    ''' Restore a concept '''
    # get selected concept
    concept = Concept.objects.get(pk=pk)
    concept.is_deleted = False
    concept.deleted = None
    concept.deleted_by = None
    concept.changeReason = standardiseChangeReason("restored")
    concept.save()


def format_sql_parameter(param):
    # add a '' around parameter if the parameter is of type unicode
    if utils.isDateTime(param):
        return "'{}'".format(str(param))
    elif utils.isInt(param) or utils.isFloat(param):
        return "{}".format(str(param))
    elif type(param) is str:
        return "UPPER('{}')".format(str(param))

    return param


def deleteConceptRelatedObjects(pk):
    ''' Delete a concept components based on a concept id '''
    # get selected concept
    concept = Concept.objects.get(pk=pk)

    # get all the ConceptCodeAttribute attached to the concept
    concept_ConceptCodeAttributes = concept.conceptcodeattribute_set.all()

    for cca in concept_ConceptCodeAttributes:
        if cca:
            cca.delete()

    # need to save root concept to have proper date-time stamp for retrieving history data
    if concept and concept_ConceptCodeAttributes:
        #concept.changeReason = "ConceptCodeAttributes deleted"
        #concept.save()
        concept.save_without_historical_record()

    # get all the components attached to the concept
    components = concept.component_set.all()

    # for all components delete the expression, query builder, individually select codes and codes
    for com in components:
        codelist = None
        coderegex = None

        has_codelist = hasattr(com, 'codelist')
        has_coderegex = hasattr(com, 'coderegex')

        if has_codelist:
            codelist = com.codelist
        if has_coderegex:
            coderegex = com.coderegex

        if has_coderegex:
            has_codelist = hasattr(coderegex, 'code_list')

            if has_codelist:
                codelist = coderegex.code_list

                codes = None

                if hasattr(codelist, 'codes'):
                    codes = codelist.codes.all()

                    for code in codes:
                        if code:
                            code.delete()

                if codelist:
                    codelist.delete()
            if coderegex:
                coderegex.delete()
        else:
            if has_codelist:
                codes = None

                if hasattr(codelist, 'codes'):
                    codes = codelist.codes.all()

                if hasattr(codelist, 'codes'):
                    for code in codes:
                        if code:
                            code.delete()
                if codelist:
                    codelist.delete()
        if com:
            com.delete()

    if concept and components:
        #concept.changeReason = "Components deleted"
        #concept.save()
        concept.save_without_historical_record()


def fork(pk, user):
    '''
        Create a copy of a concept.
        Creates a new concept and recreates any attached coderegex, codelist
        and codes.
    '''
    has_components = False
    has_ConceptCodeAttributes = False
    concept = Concept.objects.get(pk=pk)
    old_ConceptCodeAttributes = concept.conceptcodeattribute_set.all()
    old_components = concept.component_set.all()
    # Reset the concept primary key to none so that it is treated as a new
    # concept.
    concept.pk = None
    concept.owner_id = user.id
    concept.owner_access = Permissions.EDIT
    concept.modified_by_id = user.id
    #concept.changeReason = "Forked root from concept %s" % pk
    concept.save()
    #     #concept.save_without_historical_record()
    concept.history.latest().delete()

    for cca in old_ConceptCodeAttributes:
        cca.pk = None
        cca.created_by = user
        cca.concept = concept
        cca.save()

    # For all components reset the coderegex, codelist and codes. This will
    # ensure that they are treated as new entities and are attached to the
    # newly forked concept.
    for com in old_components:
        has_components = True
        old_codelist = None
        old_coderegex = None
        # Check if it is a codelist or coderegex.
        has_codelist = hasattr(com, 'codelist')
        has_coderegex = hasattr(com, 'coderegex')
        if has_codelist:
            old_codelist = com.codelist
        if has_coderegex:
            old_coderegex = com.coderegex
        # Reset the component primary key to none so that it is treated as a
        # new component.
        com.pk = None
        com.created_by = user
        # Attached the forked concept to the component.
        com.concept = concept
        com.save()
        # If it is a coderegex then we must check if a code list is attached.
        # if the component is a code list then we must get the attached code
        # list and codes
        if has_coderegex:
            has_codelist = hasattr(old_coderegex, 'code_list')
            if has_codelist:
                old_codelist = old_coderegex.code_list
                if old_codelist:
                    old_codes = None
                    # get all the codes attached to the code list
                    if hasattr(old_codelist, 'codes'):
                        old_codes = old_codelist.codes.all()
                    # reset code list primary key to None and attach the newly forked component
                    old_codelist.pk = None
                    old_codelist.component = com
                    old_codelist.save()
                    # check if we have codes attached to the codelist
                    if hasattr(old_codelist, 'codes'):
                        for code in old_codes:
                            # for each code reset the code primary key and attach the newly forked codelist
                            code.pk = None
                            code.codelist = old_codelist
                            code.save()
            # reset the code regex primary key to None and attach the newly forked component and codelist
            old_coderegex.pk = None
            old_coderegex.component = com
            old_coderegex.code_list = old_codelist
            old_coderegex.save()
        elif has_codelist:
            old_codes = None
            # get all the codes that are attached to the code list
            if hasattr(old_codelist, 'codes'):
                old_codes = old_codelist.codes.all()
            if old_codelist:
                # reset the code list primary key and attach the newly forked component
                old_codelist.pk = None
                old_codelist.component = com
                old_codelist.save()
                # check if we have codes attached to the code list
                if hasattr(old_codelist, 'codes'):
                    # for each code reset the primary key to none and attach the newly forked code list
                    for code in old_codes:
                        code.pk = None
                        code.codelist = old_codelist
                        code.save()
    # Save the concept again because the code lists, code regexes and codes get
    # saved after the concept is saved so we need to reflect these added
    # components in the history.
    if has_components or has_ConceptCodeAttributes:
        #concept.changeReason = "Forked components"
        #concept.save()
        concept.save_without_historical_record()

    # Return the new concept primary key.
    return concept.pk


def forkHistoryConcept(user, concept_history_id):
    '''
        Fork an historical concept as a new concept with a new id.
    '''
    has_components = False
    has_ConceptCodeAttribute = False
    concept = getHistoryConcept(concept_history_id)
    # Recreate the historical concept. Note that we do use create here since
    # that will create and save the concept and we will not be able to set
    # the changeReason resulting in two entries in the history for the same
    # process.
    concept_obj = Concept(
        name=concept['name'],
        description=concept['description'],
        created_by=User.objects.filter(pk=concept['created_by_id']).first(),
        author=concept['author'],
        entry_date=concept['entry_date'],
        modified_by=User.objects.filter(pk=user.id).first(),
        validation_performed=concept['validation_performed'],
        validation_description=concept['validation_description'],
        publication_doi=concept['publication_doi'],
        publication_link=concept['publication_link'],
        secondary_publication_links=concept['secondary_publication_links'],
        paper_published=concept['paper_published'],
        source_reference=concept['source_reference'],
        citation_requirements=concept['citation_requirements'],
        coding_system=CodingSystem.objects.filter(pk=concept['coding_system_id']).first(),
        created=concept['created'],
        modified=concept['modified'],
        owner_id=user.id,
        group_id=concept['group_id'],
        owner_access=Permissions.EDIT,
        group_access=concept['group_access'],
        world_access=concept['world_access'],
        tags=concept['tags'],
        code_attribute_header=concept['code_attribute_header'])
    concept_obj.changeReason = "Forked root from concept %s/%s/%s" % (concept['id'], concept_history_id, concept['entry_date'])
    concept_obj.save()
    concept_obj.history.latest().delete()

    if concept_obj:
        # get the historic date this was effective from
        concept_history_date = concept['history_date']

        # get concept ConceptCodeAttributes  that were active from the time of the concepts effective date
        concept_ConceptCodeAttributes = getHistory_ConceptCodeAttribute(
            concept_id=concept['id'],
            concept_history_date=concept_history_date,
            code_attribute_header=concept['code_attribute_header'],
            expand_attrs_into_cols=False)

        for cca in concept_ConceptCodeAttributes:
            has_ConceptCodeAttribute = True
            cca_obj = ConceptCodeAttribute.objects.create(
                concept=concept_obj,
                code=cca['code'],
                attributes=cca['attributes'],
                created_by=User.objects.filter(pk=cca['created_by_id']).first(), created=cca['created'], modified=cca['modified']
                )

        # get components that were active from the time of the concepts effective date
        components = getHistoryComponents(concept['id'],
                                          concept_history_date,
                                          skip_codes=True)

        for com in components:
            has_components = True

            # recreate the historical component
            concept_ref = Concept.objects.filter(pk=com['concept_ref_id']).first()
            concept_ref_history_id = com['concept_ref_history_id']
            # stop FORK from automatically referring to the latest version of child concepts
            #if(concept_ref is not None):
            #   concept_ref_history_id = Concept.objects.get(id=com['concept_ref_id']).history.latest().pk

            com_obj = Component.objects.create(
                comment=com['comment'],
                component_type=com['component_type'],
                concept=concept_obj,
                concept_ref=concept_ref,
                created_by=User.objects.filter(pk=com['created_by_id']).first(),
                logical_type=com['logical_type'],
                modified_by=User.objects.filter(pk=com['modified_by_id']).first(),
                name=com['name'],
                created=com['created'],
                modified=com['modified'],
                concept_ref_history_id=concept_ref_history_id)

            # check if the historical component was created
            if com_obj:
                # check if it is a code list component
                if com['component_type'] == 1 or com['component_type'] == 2:
                    # get historical code list that was active from the time of the concepts effective date
                    codelist = getHistoryCodeListByComponentId(com['id'], concept_history_date)

                    # recreate historical code list
                    codelist_obj = CodeList.objects.create(
                        component=com_obj,
                        description=codelist['description'],
                        sql_rules=codelist['sql_rules'],
                        created=codelist['created'],
                        modified=codelist['modified'])

                    # check if the historical code list was created
                    if codelist_obj:
                        # get historical codes that were active from the time of the concepts effective date
                        codes = getHistoryCodes(codelist['id'], concept_history_date)

                        for code in codes:
                            # recreate historical code
                            Code.objects.create(
                                code_list=codelist_obj,
                                code=code['code'],
                                description=code['description'])

                # check if it is a Code regex component
                elif com['component_type'] == 3 or com['component_type'] == 4:
                    codelist_obj = None

                    # get historical code regex that was active from the time of the concepts effective date
                    coderegex = getHistoryCodeRegex(com['id'], concept_history_date)

                    if coderegex['code_list_id'] is not None:
                        # get historical code list that was active from the time of the concepts effective date
                        codelist = getHistoryCodeListById(coderegex['code_list_id'], concept_history_date)

                        # recreate historical code list
                        codelist_obj = CodeList.objects.create(
                            component=com_obj,
                            description=codelist['description'],
                            sql_rules=codelist['sql_rules'],
                            created=codelist['created'],
                            modified=codelist['modified'])

                        if codelist_obj:
                            # get historical codes that were active from the time of the concepts effective date
                            codes = getHistoryCodes(codelist['id'], concept_history_date)

                            for code in codes:
                                # recreate historical code
                                Code.objects.create(
                                    code_list=codelist_obj,
                                    code=code['code'],
                                    description=code['description'])

                    # recreate historical code regex
                    CodeRegex.objects.create(
                        component=com_obj,
                        regex_type=coderegex['regex_type'],
                        regex_code=coderegex['regex_code'],
                        sql_rules=coderegex['sql_rules'],
                        code_list=codelist_obj)
    # Save the concept again because the code lists, code regexes and codes get
    # saved after the concept is saved so we need to reflect these added
    # components in the history.
    if has_components or has_ConceptCodeAttribute:
        #concept_obj.changeReason = "Forked historic components"
        #concept_obj.save()
        concept_obj.save_without_historical_record()

    # Return the new concept primary key.
    return concept_obj.pk, "Forked from concept %s/%s/%s" % (concept['id'], concept_history_id, concept['entry_date'])



def getConceptTreeByConceptId(concept_id):
    '''
        get concept tree based on a supplied concept id
    '''
    with connection.cursor() as cursor:

        cursor.execute("SELECT * FROM get_concept_tree_by_concept_id(%s);", [concept_id])

        columns = [col[0] for col in cursor.description]

        return [dict(list(zip(columns, row))) for row in cursor.fetchall()]


def getParentConceptTreeByConceptId(concept_id):
    '''
        starting at the child concept we work our way through to the parents concepts
    '''
    with connection.cursor() as cursor:

        cursor.execute("SELECT * FROM get_parent_concept_tree_by_concept_id(%s);", [concept_id])

        columns = [col[0] for col in cursor.description]

        return [dict(list(zip(columns, row))) for row in cursor.fetchall()]


def getGroupOfCodesByConceptId(concept_id):
    '''
        get unique set of codes for a concept (its children concepts contain code directly stored)
    '''

    with connection.cursor() as cursor:
        #cursor.execute("SELECT * FROM get_concept_unique_codes_live_v2(%s);" , [concept_id])

        # The codes export must have only one row per unique code.
        # That is a hard requirement. Event with different descriptions
        cursor.execute('''SELECT 
                            DISTINCT c.code code, MAX(c.description) description
                        FROM get_concept_unique_codes_live_v2(%s) c
                        GROUP BY c.code
                        ORDER BY c.code
                        ;                        
                        ''', [concept_id])

        columns = [col[0] for col in cursor.description]

        return [dict(list(zip(columns, row))) for row in cursor.fetchall()]


def getGroupOfCodesByConceptId_xxx(concept_id):
    '''
        get unique set of codes for a concept and all of its children concepts
    '''

    return getConceptUniqueCodesLive(concept_id)


def getGroupOfConceptsByWorkingsetId_historical(workingset_id, workingset_history_id=None):
    '''
        get concept_informations of the specified working set 
        - from a specific version (or live version if workingset_history_id is None) 

    '''

    if workingset_history_id is None:
        workingset_history_id = WorkingSet.objects.get(pk=workingset_id).history.latest('history_id').history_id

    concepts = OrderedDict([])
    # concept_informations = json.loads(WorkingSet.history.get(id=workingset_id, history_id=workingset_history_id).concept_informations
    #                                   , object_pairs_hook=OrderedDict
    #                                   )
    concept_informations = WorkingSet.history.get(id=workingset_id, history_id=workingset_history_id).concept_informations

    c = OrderedDict([])
    for c in concept_informations:
        concepts.update(c)

    return concepts


def get_concept_versions_in_workingset(workingset_id,
                                       workingset_history_id=None):
    '''
        get concept_version of the specified working set 
        - from a specific version (or live if workingset_history_id is None)
    '''

    #with connection.cursor() as cursor:
    if workingset_history_id is None:
        concept_version = WorkingSet.objects.get(id=workingset_id).concept_version
    else:
        concept_version = WorkingSet.history.get(id=workingset_id, history_id=workingset_history_id).concept_version

    return concept_version


def getHistoryCodeListByComponentId(component_id, concept_history_date):
    '''
        return a list of code list components from a point in time
    '''
    my_params = {
        'component_id': component_id,
        'concept_history_date': concept_history_date
    }

    with connection.cursor() as cursor:
        cursor.execute(
            '''SELECT hcl.id,
        hcl.history_id,
        hcl.history_date,
        hcl.history_change_reason,
        hcl.history_type,
        hcl.component_id,
        hcl.history_user_id,
        hcl.created,
        hcl.modified,
        hcl.description,
        hcl.sql_rules
        FROM public.clinicalcode_historicalcodelist hcl
        WHERE (hcl.component_id = %(component_id)s and hcl.history_date <= %(concept_history_date)s::timestamptz AND hcl.history_type <> '-')
        ORDER BY hcl.history_date DESC, hcl.history_id DESC LIMIT 1;''',
            my_params)

        col_names = [col[0] for col in cursor.description]
        row = cursor.fetchone()

        if row is None:
            return None

        row_dict = dict(zip(col_names, row))

        return row_dict


def getHistoryCodeListById(code_list_id, concept_history_date):
    ''' Get historic code regex attached to a component that was effective from a point in time based on concept history date '''

    if code_list_id is None:
        return

    my_params = {
        'code_list_id': code_list_id,
        'concept_history_date': concept_history_date
    }

    with connection.cursor() as cursor:
        cursor.execute(
            '''SELECT hcl.id,
        hcl.history_id,
        hcl.history_date,
        hcl.history_change_reason,
        hcl.history_type,
        hcl.component_id,
        hcl.history_user_id,
        hcl.created,
        hcl.modified,
        hcl.description,
        hcl.sql_rules
        FROM public.clinicalcode_historicalcodelist hcl
        WHERE (hcl.id = %(code_list_id)s and hcl.history_date <= %(concept_history_date)s::timestamptz AND hcl.history_type <> '-')
        ORDER BY hcl.history_date DESC, hcl.history_id DESC LIMIT 1;''',
            my_params)

        col_names = [col[0] for col in cursor.description]
        row = cursor.fetchone()
        row_dict = dict(zip(col_names, row))

        return row_dict


def getHistoryCodeRegex(component_id, concept_history_date):
    ''' Get historic code regex attached to a component that was effective from a point in time based on concept history date '''

    my_params = {
        'component_id': component_id,
        'concept_history_date': concept_history_date
    }

    with connection.cursor() as cursor:
        cursor.execute(
            '''SELECT hcr.id,
        hcr.regex_type,
        hcr.regex_code,
        hcr.column_search,
        hcr.sql_rules,
        hcr.history_id,
        hcr.history_date,
        hcr.history_change_reason,
        hcr.history_type,
        hcr.component_id,
        hcr.history_user_id,
        hcr.code_list_id
        FROM clinicalcode_historicalcoderegex AS hcr
        WHERE (hcr.component_id = %(component_id)s AND hcr.history_date <= %(concept_history_date)s::timestamptz AND hcr.history_type <> '-')
        ORDER BY hcr.history_date DESC, hcr.history_id DESC LIMIT 1;''',
            my_params)

        col_names = [col[0] for col in cursor.description]
        row = cursor.fetchone()
        row_dict = dict(zip(col_names, row))

        return row_dict


def getHistoryCodes(code_list_id, concept_history_date):
    '''
        Get historic codes attached to a code list that were effective from a
        point in time based on concept effective date.
    '''
    my_params = {
        'code_list_id': code_list_id,
        'concept_history_date': concept_history_date
    }
    with connection.cursor() as cursor:
        cursor.execute(
            '''
        -- Select all the data from the code historical record for all
        -- the entries that are contained in the JOIN which produces a list of
        -- the latest history IDs for all codes that don't have a
        -- delete event by the specified date.
        SELECT 
            c.id,
            c.code,
            c.description,
            c.history_id,
            c.history_change_reason,
            c.history_type,
            c.code_list_id,
            c.history_user_id
        FROM clinicalcode_historicalcode AS c
        INNER JOIN (
            SELECT a.id, a.history_id
            FROM (
                -- Get the list of all the codes for this component codelist and
                -- before the timestamp and return the latest history ID.
                SELECT id, MAX(history_id) AS history_id
                FROM   clinicalcode_historicalcode
                WHERE  (code_list_id = %(code_list_id)s AND 
                        history_date <= %(concept_history_date)s::timestamptz)
                GROUP BY id
            ) AS a
            LEFT JOIN (
                -- Get the list of all the codes that have been deleted
                -- for this component codelist.
                SELECT DISTINCT id
                FROM   clinicalcode_historicalcode
                WHERE  (code_list_id = %(code_list_id)s AND 
                        history_date <= %(concept_history_date)s::timestamptz AND
                        history_type = '-')
            ) AS b
            -- Join only those from the first group that are not in the deleted
            -- group.
            ON a.id = b.id
            WHERE b.id IS NULL
        ) AS d
        ON c.history_id = d.history_id
        ORDER BY c.id
        ''', my_params)
        col_names = [col[0] for col in cursor.description]
        return [dict(list(zip(col_names, row))) for row in cursor.fetchall()]


def getHistoryComponentByHistoryId(component_history_id):
    '''
        Get historic component based on a component history id.
    '''
    with connection.cursor() as cursor:
        cursor.execute(
            '''SELECT hc.id,
        hc.created,
        hc.modified,
        hc.comment,
        hc.component_type,
        hc.name,
        hc.history_id,
        hc.history_date,
        hc.history_change_reason,
        hc.history_type,
        hc.concept_id,
        hc.concept_ref_id,
        hc.concept_ref_history_id,
        COALESCE(rcon.name, '') as concept_name,
        ucb.username as created_by_username,
        hc.history_user_id,
        umb.username as modified_by_username,
        hc.logical_type
        FROM public.clinicalcode_historicalcomponent AS hc
        LEFT OUTER JOIN clinicalcode_concept AS rcon ON rcon.id = hc.concept_ref_id
        LEFT OUTER JOIN auth_user AS ucb on ucb.id = hc.created_by_id
        LEFT OUTER JOIN auth_user AS umb on umb.id = hc.modified_by_id
        WHERE (hc.history_id = %s)''', [component_history_id])

        col_names = [col[0] for col in cursor.description]
        row = cursor.fetchone()
        component = dict(zip(col_names, row))

        types = list(t[0] for t in Component.LOGICAL_TYPES)
        logical_type = int(component['logical_type'])
        if logical_type in types:
            logical_type = Component.LOGICAL_TYPES[logical_type - 1][1]
        else:
            logical_type = 'n/a'
        component['get_logical_type_display'] = logical_type

        return component


def getHistoryConcept(concept_history_id, highlight_result=False, q_highlight=None):
    ''' Get historic concept based on a concept history id '''

    sql_params = []
  
    highlight_columns = ""
    if highlight_result and q_highlight is not None:
        # for highlighting
        if str(q_highlight).strip() != '':
            sql_params += [str(q_highlight)] * 6
            highlight_columns += """ 
                ts_headline('english', coalesce(hc.name, '')
                        , websearch_to_tsquery('english', %s)
                        , 'HighlightAll=TRUE, StartSel="<b class=''hightlight-txt''>", StopSel="</b>"') as name_highlighted,  

                ts_headline('english', coalesce(hc.author, '')
                        , websearch_to_tsquery('english', %s)
                        , 'HighlightAll=TRUE, StartSel="<b class=''hightlight-txt''>", StopSel="</b>"') as author_highlighted,                                              
               
                ts_headline('english', coalesce(hc.description, '')
                        , websearch_to_tsquery('english', %s)
                        , 'HighlightAll=TRUE, StartSel="<b class=hightlight-txt > ", StopSel="</b>"') as description_highlighted,                                              
                               
                ts_headline('english', coalesce(hc.publication_doi, '')
                        , websearch_to_tsquery('english', %s)
                        , 'HighlightAll=TRUE, StartSel="<b class=''hightlight-txt''>", StopSel="</b>"') as publication_doi_highlighted,                                              
                                                              
                ts_headline('english', coalesce(hc.publication_link, '')
                        , websearch_to_tsquery('english', %s)
                        , 'HighlightAll=TRUE, StartSel="<b class=''hightlight-txt''>", StopSel="</b>"') as publication_link_highlighted,                                              
                    
                ts_headline('english', coalesce(hc.secondary_publication_links, '')
                        , websearch_to_tsquery('english', %s)
                        , 'HighlightAll=TRUE, StartSel="<b class=''hightlight-txt''>", StopSel="</b>"') as secondary_publication_links_highlighted,                                              
                    
                """
                     
    sql_params.append(concept_history_id)
    
    with connection.cursor() as cursor:
        cursor.execute("""
        SELECT
        """ + highlight_columns + """
        hc.created,
        hc.modified,
        hc.id,
        hc.name,
        hc.description,
        hc.author,
        hc.entry_date,
        hc.validation_performed,
        hc.validation_description,
        hc.publication_doi,
        hc.publication_link,
        hc.secondary_publication_links,
        hc.paper_published,
        hc.source_reference,
        hc.citation_requirements,
        hc.created_by_id,
        hc.modified_by_id,
        hc.owner_id,
        hc.group_id,
        hc.owner_access,
        hc.group_access,
        hc.world_access,
        ucb.username as created_by_username,
        umb.username as modified_by_username,
        hc.coding_system_id,
        cs.name as coding_system_name,
        hc.history_id,
        hc.history_date,
        hc.history_change_reason,
        hc.history_user_id,
        uhu.username as history_user,
        hc.history_type,
        hc.is_deleted,
        hc.deleted,
        hc.deleted_by_id,
        hc.tags,
        hc.code_attribute_header,
        hc.friendly_id
        FROM clinicalcode_historicalconcept AS hc
        JOIN clinicalcode_codingsystem AS cs ON hc.coding_system_id = cs.id
        LEFT OUTER JOIN auth_user AS ucb on ucb.id = hc.created_by_id
        LEFT OUTER JOIN auth_user AS umb on umb.id = hc.modified_by_id
        LEFT OUTER JOIN auth_user AS uhu on uhu.id = hc.history_user_id
        WHERE (hc.history_id = %s)
        """, sql_params)

        col_names = [col[0] for col in cursor.description]
        row = cursor.fetchone()
        row_dict = dict(zip(col_names, row))

        if highlight_columns == '':
            row_dict['name_highlighted'] = row_dict['name']
            row_dict['author_highlighted'] = row_dict['author']
            row_dict['description_highlighted'] = row_dict['description']
            row_dict['publication_doi_highlighted'] = row_dict['publication_doi']
            row_dict['publication_link_highlighted'] = row_dict['publication_link']
            row_dict['secondary_publication_links_highlighted'] = row_dict['secondary_publication_links']
            
        return row_dict


def getHistoryPhenotypeWorkingset(workingset_history_id):
    ''' Get historic phenotypeworkingset based on a workingset history id '''

    with connection.cursor() as cursor:
        cursor.execute(
            '''SELECT hw.created,
        hw.modified,
        hw.id,
        hw.name,
        hw.description,
        hw.author,
        hw.publications,
        hw.citation_requirements,
        hw.owner_id,
        hw.group_id,
        hw.tags,
        hw.collections,
        hw.owner_access,
        hw.group_access,
        hw.world_access,
        hw.phenotypes_concepts_data,
        hw.created_by_id,
        hw.updated_by_id,
        ucb.username as created_by_username,
        umb.username as modified_by_username,
        hw.history_id,
        hw.history_date,
        hw.history_change_reason,
        hw.history_user_id,
        uhu.username as history_user,
        hw.history_type,
        hw.is_deleted,
        hw.deleted,
        hw.deleted_by_id
        FROM clinicalcode_historicalphenotypeworkingset AS hw
        LEFT OUTER JOIN auth_user AS ucb on ucb.id = hw.created_by_id
        LEFT OUTER JOIN auth_user AS umb on umb.id = hw.updated_by_id
        LEFT OUTER JOIN auth_user AS uhu on uhu.id = hw.history_user_id
        WHERE (hw.history_id = %s)''', [workingset_history_id])

        col_names = [col[0] for col in cursor.description]
        row = cursor.fetchone()
        row_dict = dict(zip(col_names, row))

        return row_dict

def getHistoryWorkingset(workingset_history_id):
    ''' Get historic workingset based on a workingset history id '''

    with connection.cursor() as cursor:
        cursor.execute(
            '''SELECT hw.created,
        hw.modified,
        hw.id,
        hw.name,
        hw.description,
        hw.author,
        hw.publication,
        hw.publication_doi,
        hw.publication_link,
        hw.secondary_publication_links,
        hw.source_reference,
        hw.citation_requirements,
        hw.owner_id,
        hw.group_id,
        hw.owner_access,
        hw.group_access,
        hw.world_access,
        hw.concept_informations::json,
        hw.concept_version::json,
        hw.created_by_id,
        hw.updated_by_id,
        ucb.username as created_by_username,
        umb.username as modified_by_username,
        hw.history_id,
        hw.history_date,
        hw.history_change_reason,
        hw.history_user_id,
        uhu.username as history_user,
        hw.history_type,
        hw.is_deleted,
        hw.deleted,
        hw.deleted_by_id,
        hw.friendly_id    
        FROM clinicalcode_historicalworkingset AS hw
        LEFT OUTER JOIN auth_user AS ucb on ucb.id = hw.created_by_id
        LEFT OUTER JOIN auth_user AS umb on umb.id = hw.updated_by_id
        LEFT OUTER JOIN auth_user AS uhu on uhu.id = hw.history_user_id
        WHERE (hw.history_id = %s)''', [workingset_history_id])

        col_names = [col[0] for col in cursor.description]
        row = cursor.fetchone()
        row_dict = dict(zip(col_names, row))

        return row_dict


def getHistoryWorkingsetTagMaps(workingset_id, workingset_history_date):
    ''' Get historic workingset tag maps that are attached to a workingset that were effective from a point in time '''

    my_params = {
        'workingset_id': workingset_id,
        'workingset_history_date': workingset_history_date
    }

    with connection.cursor() as cursor:
        cursor.execute(
            '''
        -- Select all the data from the tags historical record for all
        -- the entries that are contained in the JOIN which produces a list of
        -- the latest history IDs for all codes that don't have a
        -- delete event by the specified date.
        SELECT 
            hw.id,
            hw.created,
            hw.modified,
            hw.history_id,
            hw.history_date,
            hw.history_change_reason,
            hw.history_type,
            hw.workingset_id,
            hw.created_by_id,
            hw.history_user_id,
            hw.tag_id
        FROM clinicalcode_historicalworkingsettagmap AS hw
        INNER JOIN (
            SELECT a.id, a.history_id
            FROM (
                -- Get the list of all the tags for this working set and
                -- before the timestamp and return the latest history ID.
                SELECT id, MAX(history_id) AS history_id
                FROM   clinicalcode_historicalworkingsettagmap
                WHERE  (workingset_id = %(workingset_id)s AND 
                        history_date <= %(workingset_history_date)s::timestamptz)
                GROUP BY id
            ) AS a
            LEFT JOIN (
                -- Get the list of all the tags that have been deleted
                -- for this WS.
                SELECT DISTINCT id
                FROM   clinicalcode_historicalworkingsettagmap
                WHERE  (workingset_id = %(workingset_id)s AND 
                        history_date <= %(workingset_history_date)s::timestamptz AND
                        history_type = '-')
            ) AS b
            -- Join only those from the first group that are not in the deleted
            -- group.
            ON a.id = b.id
            WHERE b.id IS NULL
        ) AS d
        ON hw.history_id = d.history_id
        ORDER BY hw.id
        ''', my_params)

        col_names = [col[0] for col in cursor.description]
        return [dict(list(zip(col_names, row))) for row in cursor.fetchall()]


def getConceptsFromJSON(pk="", concepts_json=[]):
    '''
        Extract concept the ids from a workingset's JSON field.
    '''

    conceptIDs = []
    if pk.strip() != "":
        rows = getGroupOfConceptsByWorkingsetId_historical(pk)
        conceptIDs = list(rows.keys())
    elif concepts_json:
        conceptIDs = [k for d in concepts_json for k in list(d.keys())]

    return conceptIDs


def getConceptBrands(request, concept_list):
    '''
        return concept brands 
    '''
    conceptBrands = {}
    concepts = Concept.objects.filter(id__in=concept_list).values('id', 'name', 'group')

    for c in concepts:
        conceptBrands[c['id']] = []  
        if c['group'] != None:
            g = Group.objects.get(pk=c['group'])
            for item in request.BRAND_GROUPS:
                for brand, groups in item.items():
                    if g.name in groups:
                        #conceptBrands[c['id']].append('<img src="{% static "img/brands/' + brand + '/logo.png %}" height="10px" title="' + brand + '" alt="' + brand + '" />')
                        conceptBrands[c['id']].append(brand)

    return conceptBrands


def chkListIsAllIntegers(lst):
    '''
        Check all elements of a list are integers.
    '''
    try:
        return all(type(int(x)) is int for x in lst)
    except:
        return False


def revertHistoryWorkingset(user, workingset_history_id):
    ''' Revert a selected historical working set and create it as a new working set using an existing working set id '''
    #has_components = False
    workingset = getHistoryWorkingset(workingset_history_id)

    # get selected working set
    workingset_obj = WorkingSet.objects.get(pk=workingset['id'])

    # Don't allow revert if the active object is deleted
    if workingset_obj.is_deleted: raise PermissionDenied

    # update working set with historical information
    workingset_obj.name = workingset['name']
    workingset_obj.author = workingset['author']
    workingset_obj.description = workingset['description']
    workingset_obj.publication = workingset['publication']

    workingset_obj.created_by = User.objects.filter(pk=workingset['created_by_id']).first()

    workingset_obj.updated_by = User.objects.filter(pk=user.id).first()

    workingset_obj.publication_doi = workingset['publication_doi']
    workingset_obj.publication_link = workingset['publication_link']
    workingset_obj.secondary_publication_links = workingset['secondary_publication_links']
    workingset_obj.source_reference = workingset['source_reference']
    workingset_obj.citation_requirements = workingset['citation_requirements']
    workingset_obj.owner = User.objects.filter(pk=workingset['owner_id']).first()
    workingset_obj.group = Group.objects.filter(pk=workingset['group_id']).first()
    workingset_obj.owner_access = workingset['owner_access']
    workingset_obj.group_access = workingset['group_access']
    workingset_obj.world_access = workingset['world_access']
    workingset_obj.created = workingset['created']
    workingset_obj.modified = workingset['modified']
    workingset_obj.concept_informations = workingset['concept_informations']

    workingset_obj.concept_version = workingset['concept_version']
    ##The concepts will automatically refer to the latest version.
    #workingset_obj.concept_version = getWSConceptsHistoryIDs(str(workingset['concept_informations']))

    workingset_obj.changeReason = "Working set reverted from version " + str(workingset_history_id) + ""

    if workingset_obj:
        # get the historic date this was effective from
        workingset_history_date = workingset['history_date']
        #workingset_obj.save()

        # get tags that were active from the time of the working set effective date
        workingset_tag_maps = getHistoryWorkingsetTagMaps(workingset['id'], workingset_history_date)

        for wtm in workingset_tag_maps:
            has_tags = True

            wtm_obj = WorkingSetTagMap.objects.create(
                workingset=workingset_obj,
                tag=Tag.objects.filter(pk=wtm['tag_id']).first(),
                created_by=User.objects.filter(pk=wtm['created_by_id']).first(),
                created=wtm['created'],
                modified=wtm['modified'])

        #save_Entity_With_ChangeReason(WorkingSet, workingset_obj.pk, "Working set reverted from version " + str(workingset_history_id))
        workingset_obj.save()
        modify_Entity_ChangeReason(WorkingSet, workingset_obj.pk, "Working set reverted from version " + str(workingset_history_id))


def deleteWorkingset(pk, user):
    ''' Delete a working set based on a working set id '''
    # get selected concept
    workingset = WorkingSet.objects.get(pk=pk)
    workingset.is_deleted = True
    workingset.deleted = datetime.datetime.now()
    workingset.deleted_by = user
    workingset.changeReason = standardiseChangeReason("Deleted")
    workingset.save()


def deleteWorkingsetRelatedObjects(pk):
    ''' Delete a working set components and tags based on a working set id '''
    # get selected workingset
    workingset = WorkingSet.objects.get(pk=pk)

    # get all the tags attached to the workingset
    workingset_tag_maps = workingset.workingsettagmap_set.all()

    for wtm in workingset_tag_maps:
        if wtm:
            wtm.delete()

    if workingset and workingset_tag_maps:
        #workingset.changeReason = "Tags deleted"
        #workingset.save()
        workingset.save_without_historical_record()


def standardiseChangeReason(reason):
    reason = (reason[:98] + '..') if len(reason) > 98 else reason
    return reason


""" NOT USED.
def saveWorkingsetChangeReason(id, reason):
    workingset = WorkingSet.objects.get(pk=id)
    workingset.changeReason = standardiseChangeReason(reason)
    workingset.save()
"""

# def modifyConceptChangeReason(id, reason):
#     '''
#         Save a historical reason for a concept change.
#         By using update_change_reason() we avoid having two saves when the first
#         derives from a form (i.e. form.save()) which will not save any
#         changeReason value. Using another concept.save() after that produces
#         two entries in the history, the first with no reason and the second
#         with the specified reason.
#         This will modify the current history entry and does not increment
#         the sequence number.
#     '''
#     concept = Concept.objects.get(id=id)
#     update_change_reason(concept, standardiseChangeReason(reason))
#
#
# def saveConceptWithChangeReason(id, reason, modified_by_user=None):
#     '''
#         Save the concept with the specified reason.
#     '''
#     concept = Concept.objects.get(id=id)
#     if modified_by_user != None:
#         concept.modified_by = modified_by_user
#
#     concept.changeReason = standardiseChangeReason(reason)
#     concept.save()
#
#     # fix for Django 2
#     modifyConceptChangeReason(id, reason)


#------------------------------------------------------------------------------------
def modify_Entity_ChangeReason(set_class, id, reason):
    '''
        Save a historical reason for an entity change.
        By using update_change_reason() we avoid having two saves when the first
        derives from a form (i.e. form.save()) which will not save any
        changeReason value. Using another obj.save() after that produces
        two entries in the history, the first with no reason and the second
        with the specified reason.
        This will modify the current history entry and does not increment
        the sequence number.
    '''
    entity = set_class.objects.get(id=id)
    update_change_reason(entity, standardiseChangeReason(reason))


def save_Entity_With_ChangeReason(set_class,
                                  id,
                                  reason,
                                  modified_by_user=None):
    '''
        Save the entity with the specified reason.
    '''
    entity = set_class.objects.get(id=id)
    if modified_by_user != None:
        entity.modified_by = modified_by_user

    entity.changeReason = standardiseChangeReason(reason)
    entity.save()

    # fix for Django 2
    modify_Entity_ChangeReason(set_class, id, reason)


#------------------------------------------------------------------------------------


def saveDependentConceptsChangeReason(concept_ref_id, reason):
    # Not used after stopping update propagation
    # We can send emails - later - to notify users
    # about changes
    # (care not to send multiple emails for a single update)
    return
    ############################################




def saveDependentConceptsChangeReason_OLD(concept_ref_id, reason):
    #self.kwargs['pk'], "Updated component concept #" + self.kwargs['pk'])
    '''
        Save an historical reason for concepts that are affected by a concept
        change.
        This will modify the current history entry and does not increment
        the sequence number.
    '''
    # Get all the dependent concepts.
    concepts = getParentConceptTreeByConceptId(concept_ref_id)
    for concept_id in concepts:
        # The initial concept is already saved, so skip to component save.
        if concept_id['concept_id'] != int(concept_ref_id):
            concept = Concept.objects.get(id=concept_id['concept_id'])
            try:
                concept.modified_by = User.objects.get(username__iexact='system')
            except:
                concept.modified_by = None
            concept.changeReason = standardiseChangeReason(reason)
            concept.save()

        # >>>>>>>>>>>>>>>>>

        # Now need to get all components which have this concept with the new
        # version number; concepts only.

        version = Concept.objects.get(id=concept_id['concept_id']).history.latest()
        # concept-components only
        components = Component.objects.filter(concept_ref=concept_id['concept_id']).filter(component_type=1)
        for component in components:
            component.concept_ref_history_id = version.pk
            component.save()
            #----------------------------------------------
            # UPDATE codelist/codes under the child concept component directly
            updateChildConceptCodes(
                concept_id=component.concept_id,
                component_id=component.pk,
                referenced_concept_id=concept_id['concept_id'],
                concept_ref_history_id=version.pk,
                insert_or_update='update')
            #----------------------------------------------

    # working set's functions must be called after concept's ones finish
    # Save a history entry for affected working sets
    saveDependentWorkingsetChangeReason(id, concepts, reason)


def updateChildConceptCodes(concept_id, component_id, referenced_concept_id,
                            concept_ref_history_id, insert_or_update):
    # UPDATE codelist/codes under the child concept component directly
    save_child_concept_codes(
        concept_id=concept_id,
        component_id=component_id,
        referenced_concept_id=referenced_concept_id,
        concept_ref_history_id=concept_ref_history_id,
        insert_or_update='update'  # insert_or_update
    )


def saveDependentWorkingsetChangeReason(id, parent_concepts, reason):
    # Not used after stopping update propagation
    #return
    ############################################
    '''
        Save an historical reason for working set that are affected by a concept
        change.
    '''

    parent_concepts_ids = [d['concept_id'] for d in parent_concepts]

    #we should use filter here, bypassed for now!!
    #workingsets = WorkingSet.objects.filter(concept_informations__has_any_keys = parent_concepts_ids)
    workingsets = WorkingSet.objects.all()

    # check workingset if has any of the concepts ids
    # Save a history entry for each workingset.
    workingsets_ids = []
    for workingset in workingsets:
        ws_conceptIDs = getConceptsFromJSON(concepts_json=workingset.concept_informations)
        ws_conceptIDs = [int(x) for x in ws_conceptIDs]
        if any((True for x in parent_concepts_ids if x in ws_conceptIDs)):
            workingsets_ids.append(workingset.pk)
            try:
                workingset.updated_by = User.objects.get(username__iexact='system')
            except:
                workingset.updated_by = None
            workingset.concept_version = getWSConceptsHistoryIDs(workingset.concept_informations,
                                                                saved_concept_version=workingset.concept_version,
                                                                concepts_to_update=list(set(ws_conceptIDs) & set(parent_concepts_ids))
                                                                )
            workingset.changeReason = standardiseChangeReason(reason)
            workingset.save()


def hasCircularReference(child_concept_id, parent_concept_id):
    '''
        Check Circular Reference when adding a child concept.
    '''
    # Get all the dependent concepts.
    concepts = getParentConceptTreeByConceptId(parent_concept_id)
    for concept_id in concepts:
        if concept_id['concept_id'] == child_concept_id:
            return True

    return False


def hasConcurrentUdates(concept_id, shown_version_id):
    '''
        Check concurrent updates of a concept.
    '''

    # disable for now
    return False
    #############################

    latest_history_id = Concept.objects.get(pk=concept_id).history.latest('history_id').history_id

    if shown_version_id != latest_history_id:
        return True
    else:
        return False


def getWSConceptsHistoryIDs(concept_informations,
                            saved_concept_version={},
                            concepts_to_update=[],
                            concept_ids_list=[]):
    '''
        get Concept latest history ID to json field in the Workingset.
        you can specify a list of concepts to update and ignore the rest
        saved_concept_version=[], concepts_to_update=[] Both should be empty or assigned
    '''
    if not concept_informations:
        return {}

    if len(concept_ids_list) == 0:
        concepIDs = getConceptsFromJSON(concepts_json=concept_informations)
        if len(concepIDs) == 0:
            return {}
    else:
        concepIDs = concept_ids_list

    #stored_concepts = json.loads(concept_informations, object_pairs_hook=OrderedDict)
    stored_concepts = concept_informations 

    new_concept_version = OrderedDict([])

    # loop for concept info
    for concept_info in stored_concepts:
        for key, value in concept_info.items():
            latest_history_id = Concept.objects.get(pk=key).history.latest('history_id').history_id
            if (len(concepts_to_update) > 0 and saved_concept_version):
                if (int(key) in concepts_to_update):
                    new_concept_version[key] = latest_history_id
                else:
                    new_concept_version[key] = saved_concept_version[key]
            else:
                new_concept_version[key] = latest_history_id

    return dict(new_concept_version)


def getWSConceptsVersionsData(concept_informations, submitted_concept_version):
    '''
        prepare Concepts versions.
    '''
    if not concept_informations:
        return {}

    concepIDs = getConceptsFromJSON(concepts_json=concept_informations)
    if len(concepIDs) == 0:
        return {}

    #stored_concepts = json.loads(concept_informations, object_pairs_hook=OrderedDict)
    stored_concepts = concept_informations

    new_concept_version = OrderedDict([])

    # loop for concept info
    for concept_info in stored_concepts:
        for key, value in concept_info.items():
            if (submitted_concept_version[key] == "latest"):
                latest_history_id = Concept.objects.get(pk=key).history.latest('history_id').history_id
                new_concept_version[key] = latest_history_id
            else:
                new_concept_version[key] = int(submitted_concept_version[key])

    return dict(new_concept_version)


def restoreWorkingset(pk, user):
    ''' Restore a working set '''
    # get selected working set
    workingset = WorkingSet.objects.get(pk=pk)
    workingset.is_deleted = False
    workingset.deleted = None
    workingset.deleted_by = None
    workingset.changeReason = standardiseChangeReason("Restored")
    workingset.save()


def getHistoryComponents(concept_id,
                         concept_history_date,
                         skip_codes=False,
                         check_published_child_concept=False):
    '''
        Get historic components attached to a concept that were effective from
        a point in time.
    '''
    my_params = {
        'concept_id': concept_id,
        'concept_history_date': concept_history_date
    }
    with connection.cursor() as cursor:
        cursor.execute(
            '''
        -- Select all the data from the component historical record for all
        -- the entries that are contained in the JOIN which produces a list of
        -- the latest history IDs for all components that don't have a
        -- delete event by the specified date.
        SELECT *
        FROM clinicalcode_historicalcomponent AS c
        INNER JOIN (
            SELECT a.id, a.history_id
            FROM (
                -- Get the list of all the components for this concept and
                -- before the timestamp and return the latest history ID.
                SELECT id, MAX(history_id) AS history_id
                FROM   clinicalcode_historicalcomponent
                WHERE  (concept_id = %(concept_id)s AND 
                        history_date <= %(concept_history_date)s::timestamptz)
                GROUP BY id
            ) AS a
            LEFT JOIN (
                -- Get the list of all the components that have been deleted
                -- for this concept/timestamp.
                SELECT DISTINCT id
                FROM   clinicalcode_historicalcomponent
                WHERE  (concept_id = %(concept_id)s AND 
                        history_date <= %(concept_history_date)s::timestamptz AND
                        history_type = '-')
            ) AS b
            -- Join only those from the first group that are not in the deleted
            -- group.
            ON a.id = b.id
            WHERE b.id IS NULL
        ) AS d
        ON c.history_id = d.history_id
        ORDER BY c.id
        ''', my_params)
        columns = [col[0] for col in cursor.description]
        components = [
            dict(list(zip(columns, row))) for row in cursor.fetchall()
        ]
        # Modify the logical_type data with the display data in Component.
        # This allows the component display to look the same as on the other
        # pages.
        types = list(t[0] for t in Component.LOGICAL_TYPES)
        for component in components:
            if component['component_type'] in [3, 4]:
                coderegex = getHistoryCodeRegex(component['id'], concept_history_date)
                component['regex_code'] = coderegex['regex_code']

            if component['component_type'] == 1:  # concept
                # Adding extra data here to indicate which group the component
                # belongs to (only for concepts).
                component_group_id = Concept.objects.get(id=component['concept_ref_id']).group_id
                if component_group_id is not None:
                    component['group'] = Group.objects.get(id=component_group_id).name

                # if child concept, check if this version is published
                if check_published_child_concept:
                    component['is_published'] = checkIfPublished(Concept, component['concept_ref_id'], component['concept_ref_history_id'])

            logical_type = int(component['logical_type'])
            if logical_type in types:
                logical_type = Component.LOGICAL_TYPES[logical_type - 1][1]
            else:
                logical_type = 'n/a'
            #component['logical_type'] = logical_type
            component['get_logical_type_display'] = logical_type
            #get_logical_type_display

            # If we wish to include the popover display of codes available, we will
            # need to add the codelist.codes.all data here for each component.
            if not skip_codes:
                codelist = getHistoryCodeListByComponentId(component['id'], concept_history_date)
                if codelist is not None:
                    codes = getHistoryCodes(codelist['id'], concept_history_date)
                else:
                    codes = []

                component['codes'] = codes

        return components


def getHistoryTags(concept_id, concept_history_date):
    ''' Get historic tags attached to a concept that were effective from a point in time '''

    my_params = {
        'concept_id': concept_id,
        'concept_history_date': concept_history_date
    }

    with connection.cursor() as cursor:
        cursor.execute(
            '''
        -- Select all the data from the tags historical record for all
        -- the entries that are contained in the JOIN which produces a list of
        -- the latest history IDs for all codes that don't have a
        -- delete event by the specified date.
        SELECT 
            hc.id,
            hc.created,
            hc.modified,
            hc.history_id,
            hc.history_date,
            hc.history_change_reason,
            hc.history_type,
            hc.concept_id,
            hc.created_by_id,
            hc.history_user_id,
            hc.tag_id
        FROM clinicalcode_historicalconcepttagmap AS hc
        INNER JOIN (
            SELECT a.id, a.history_id
            FROM (
                -- Get the list of all the tags for this concept and
                -- before the timestamp and return the latest history ID.
                SELECT id, MAX(history_id) AS history_id
                FROM   clinicalcode_historicalconcepttagmap
                WHERE  (concept_id = %(concept_id)s AND 
                        history_date <= %(concept_history_date)s::timestamptz)
                GROUP BY id
            ) AS a
            LEFT JOIN (
                -- Get the list of all the tags that have been deleted
                -- for this concept.
                SELECT DISTINCT id
                FROM   clinicalcode_historicalconcepttagmap
                WHERE  (concept_id = %(concept_id)s AND 
                        history_date <= %(concept_history_date)s::timestamptz AND
                        history_type = '-')
            ) AS b
            -- Join only those from the first group that are not in the deleted
            -- group.
            ON a.id = b.id
            WHERE b.id IS NULL
        ) AS d
        ON hc.history_id = d.history_id
        ORDER BY hc.id
        ''', my_params)

        columns = [col[0] for col in cursor.description]

        return [dict(list(zip(columns, row))) for row in cursor.fetchall()]


def getHistoryTags_Workingset(workingset_id, workingset_history_date):
    ''' Get historic tags attached to a workingset that were effective from a point in time '''

    my_params = {
        'workingset_id': workingset_id,
        'workingset_history_date': workingset_history_date
    }

    with connection.cursor() as cursor:
        cursor.execute(
            '''
        -- Select all the data from the tags historical record for all
        -- the entries that are contained in the JOIN which produces a list of
        -- the latest history IDs for all codes that don't have a
        -- delete event by the specified date.
        SELECT 
            hc.id,
            hc.created,
            hc.modified,
            hc.history_id,
            hc.history_date,
            hc.history_change_reason,
            hc.history_type,
            hc.workingset_id,
            hc.created_by_id,
            hc.history_user_id,
            hc.tag_id
        FROM clinicalcode_historicalworkingsettagmap AS hc
        INNER JOIN (
            SELECT a.id, a.history_id
            FROM (
                -- Get the list of all the tags for this concept and
                -- before the timestamp and return the latest history ID.
                SELECT id, MAX(history_id) AS history_id
                FROM   clinicalcode_historicalworkingsettagmap
                WHERE  (workingset_id = %(workingset_id)s AND 
                        history_date <= %(workingset_history_date)s::timestamptz)
                GROUP BY id
            ) AS a
            LEFT JOIN (
                -- Get the list of all the tags that have been deleted
                -- for this concept.
                SELECT DISTINCT id
                FROM   clinicalcode_historicalworkingsettagmap
                WHERE  (workingset_id = %(workingset_id)s AND 
                        history_date <= %(workingset_history_date)s::timestamptz AND
                        history_type = '-')
            ) AS b
            -- Join only those from the first group that are not in the deleted
            -- group.
            ON a.id = b.id
            WHERE b.id IS NULL
        ) AS d
        ON hc.history_id = d.history_id
        ORDER BY hc.id
        ''', my_params)

        columns = [col[0] for col in cursor.description]

        return [dict(list(zip(columns, row))) for row in cursor.fetchall()]


def revertHistoryConcept(user, concept_history_id):
    ''' Revert a selected historical concept and create it as a new concept using an existing concept id '''
    has_components = False
    has_ConceptCodeAttributes = False
    concept = getHistoryConcept(concept_history_id)

    # get selected concept
    concept_obj = Concept.objects.get(pk=concept['id'])

    # Don't allow revert if the active object is deleted
    if concept_obj.is_deleted: raise PermissionDenied

    # update concept with historical information
    concept_obj.name = concept['name']
    concept_obj.description = concept['description']
    concept_obj.created_by = User.objects.filter(pk=concept['created_by_id']).first()
    concept_obj.author = concept['author']
    concept_obj.entry_date = concept['entry_date']
    concept_obj.modified_by = User.objects.filter(pk=user.id).first()
    concept_obj.validation_performed = concept['validation_performed']
    concept_obj.validation_description = concept['validation_description']
    concept_obj.publication_doi = concept['publication_doi']
    concept_obj.publication_link = concept['publication_link']
    concept_obj.secondary_publication_links = concept['secondary_publication_links']
    concept_obj.paper_published = concept['paper_published']
    concept_obj.source_reference = concept['source_reference']
    concept_obj.citation_requirements = concept['citation_requirements']
    concept_obj.coding_system = CodingSystem.objects.filter(pk=concept['coding_system_id']).first()
    concept_obj.created = concept['created']
    concept_obj.modified = concept['modified']
    concept_obj.owner = User.objects.filter(pk=concept['owner_id']).first()
    concept_obj.group = Group.objects.filter(pk=concept['group_id']).first()
    concept_obj.owner_access = concept['owner_access']
    concept_obj.group_access = concept['group_access']
    concept_obj.world_access = concept['world_access']
    concept_obj.tags = concept['tags']
    concept_obj.code_attribute_header = concept['code_attribute_header']
    concept_obj.changeReason = "Reverted root historic concept"
    concept_obj.save()

    if concept_obj:
        # get the historic date this was effective from
        concept_history_date = concept['history_date']

        # get ConceptCodeAttributes that were active from the time of the concepts effective date
        concept_ConceptCodeAttributes = getHistory_ConceptCodeAttribute(concept_id=concept['id'],
                                                                        concept_history_date=concept_history_date,
                                                                        code_attribute_header=concept['code_attribute_header'],
                                                                        expand_attrs_into_cols=False)

        for cca in concept_ConceptCodeAttributes:
            has_ConceptCodeAttributes = True

            cca_obj = ConceptCodeAttribute.objects.create(concept=concept_obj,
                                                        code=cca['code'],
                                                        attributes=cca['attributes'],
                                                        created_by=User.objects.filter(pk=cca['created_by_id']).first(),
                                                        created=cca['created'],
                                                        modified=cca['modified'])

        # get components that were active from the time of the concepts effective date
        components = getHistoryComponents(concept['id'],
                                          concept_history_date,
                                          skip_codes=True)

        for com in components:
            has_components = True

            # recreate the historical component
            concept_ref = Concept.objects.filter(pk=com['concept_ref_id']).first()
            concept_ref_history_id = com['concept_ref_history_id']
            # stop REVERT from automatically referring to the latest version of child concepts
            #if(concept_ref is not None):
            #    concept_ref_history_id = Concept.objects.get(id=com['concept_ref_id']).history.latest().pk

            com_obj = Component.objects.create(
                comment=com['comment'],
                component_type=com['component_type'],
                concept=concept_obj,
                concept_ref=
                concept_ref,  #Concept.objects.filter(pk=com['concept_ref_id']).first(),
                created_by=User.objects.filter(pk=com['created_by_id']).first(),
                logical_type=com['logical_type'],
                modified_by=User.objects.filter(pk=com['modified_by_id']).first(),
                name=com['name'],
                created=com['created'],
                modified=com['modified'],
                concept_ref_history_id=
                concept_ref_history_id  #com['concept_ref_history_id']  
            )

            # check if the historical component was created
            if com_obj:
                # check if it is a code list component
                if com['component_type'] == 1 or com['component_type'] == 2:
                    # get historical code list that was active from the time of the concepts effective date
                    codelist = getHistoryCodeListByComponentId(com['id'], concept_history_date)

                    # recreate historical code list
                    codelist_obj = CodeList.objects.create(
                        component=com_obj,
                        description=codelist['description'],
                        sql_rules=codelist['sql_rules'],
                        created=codelist['created'],
                        modified=codelist['modified'])

                    # check if the historical code list was created
                    if codelist_obj:
                        # get historical codes that were active from the time of the concepts effective date
                        codes = getHistoryCodes(codelist['id'], concept_history_date)

                        for code in codes:
                            # recreate historical code
                            Code.objects.create(
                                code_list=codelist_obj,
                                code=code['code'],
                                description=code['description'])

                # check if it is a Code Regex component
                elif com['component_type'] == 3 or com['component_type'] == 4:
                    codelist_obj = None

                    # get historical code regex that was active from the time of the concepts effective date
                    coderegex = getHistoryCodeRegex(com['id'], concept_history_date)

                    if coderegex['code_list_id'] is not None:
                        # get historical code list that was active from the time of the concepts effective date
                        codelist = getHistoryCodeListById(coderegex['code_list_id'], concept_history_date)

                        # recreate historical code list
                        codelist_obj = CodeList.objects.create(
                            component=com_obj,
                            description=codelist['description'],
                            sql_rules=codelist['sql_rules'],
                            created=codelist['created'],
                            modified=codelist['modified'])

                        if codelist_obj:
                            # get historical codes that were active from the time of the concepts effective date
                            codes = getHistoryCodes(codelist['id'], concept_history_date)

                            for code in codes:
                                # recreate historical code
                                Code.objects.create(
                                    code_list=codelist_obj,
                                    code=code['code'],
                                    description=code['description'])

                    # recreate historical coderegex
                    CodeRegex.objects.create(
                        component=com_obj,
                        regex_type=coderegex['regex_type'],
                        regex_code=coderegex['regex_code'],
                        sql_rules=coderegex['sql_rules'],
                        code_list=codelist_obj)

    # save the concept again because the code lists, code regexes and codes get saved after the concept is saved
    # so we need to reflect these added components in the history
    if has_components or has_ConceptCodeAttributes:
        concept_obj.history.latest().delete()
        concept_obj.changeReason = "Reverted historic components"
        concept_obj.save()


#====================================================================


def build_sql_parameters(rules):
    # NOT USED ???
    ''' based on rules supplied by jquery querybuilder we need to format the condition value
        strings need '' attached
        dates need to be formatted
        integers left alone'''

    cond_list = []

    for cond in rules['rules']:

        if 'condition' not in cond:
            if cond['operator'] == 'is_null' or cond['operator'] == 'is_not_null' or cond['operator'] == 'is_empty' or cond['operator'] == 'is_not_empty':
                continue
            elif cond['type'] == 'string':
                cond_list.append("'{}'".format(cond['value']))
            elif cond['type'] == 'date':
                if cond['operator'] == 'between' or cond['operator'] == 'not_between':
                    cond_list.append("to_date('{}', 'YYYY-MM-DD')".format(cond['value'][0]))
                    cond_list.append("to_date('{}', 'YYYY-MM-DD')".format(cond['value'][1]))
                else:
                    cond_list.append("to_date('{}', 'YYYY-MM-DD')".format(cond['value']))
            elif cond['type'] == 'datetime':
                if cond['operator'] == 'between' or cond['operator'] == 'not_between':
                    cond_list.append("to_date('{}', 'YYYY-MM-DD')".format(cond['value'][0]))
                    cond_list.append("to_date('{}', 'YYYY-MM-DD')".format(cond['value'][1]))
                else:
                    cond_list.append("to_date('{}', 'YYYY-MM-DD')".format(cond['value']))
            elif cond['type'] == 'integer':
                if cond['operator'] == 'between' or cond['operator'] == 'not_between':
                    cond_list.append(cond['value'][0])
                    cond_list.append(cond['value'][1])
                else:
                    cond_list.append(cond['value'])
            elif cond['type'] == 'double':
                if cond['operator'] == 'between' or cond['operator'] == 'not_between':
                    cond_list.append(cond['value'][0])
                    cond_list.append(cond['value'][1])
                else:
                    cond_list.append(cond['value'])
            else:
                cond_list.append("'{}'".format(cond['value']))
        else:
            cond_list = cond_list + build_sql_parameters(cond)

    return cond_list


def is_valid_column_name(name):
    is_valid = False

    #t.READ_CODE)
    name = name.replace("t.", "")

    try:
        # re.match("^[A-Za-z0-9_-]+$"
        if re.match(r'[\w-]+$', name):
            is_valid = True

        if len(name) <= 1:
            is_valid = False

        if not is_valid:
            raise NameError('NOT is_valid_column_name() error (' + str(name).replace("'", "\'") + ').')

        return is_valid
    except Exception as e:
        is_valid = False
        #print(('NOT is_valid_column_name() error (' + str(e).replace("'", "\'") + ').'))
        raise
        return is_valid


def get_where_query(component_type, code_field, desc_field, search_text,
                    search_params, column_search, regex_type, regex_code,
                    filter, case_sensitive_search):
    # to return string and param list
    '''
        Format a WHERE query from the given parameters.
        Assume that the parameters have already been checked for validity.
        !!! This should not UPPER a standard filter - Y% and y% should produce
            a different set of codes.
    '''

    if not is_valid_column_name(code_field):
        raise NameError('NOT is_valid_column_name() error (' + str(code_field).replace("'", "\'") + ').')

    if not is_valid_column_name(desc_field):
        raise NameError('NOT is_valid_column_name() error (' + str(desc_field).replace("'", "\'") + ').')

    strSQL = ""
    paramList = []
    if regex_type == CodeRegex.SIMPLE:
        if component_type == Component.COMPONENT_TYPE_QUERY_BUILDER:
            # the search here case-insensitive always
            # assume search_text s safe since it was checked against injection before
            strSQL = " WHERE ( %s )" % (search_text)
            strSQL = strSQL.format(search_params)  # seems does nothing ?
            strSQL = strSQL.replace("?", "%s")
            strSQL = strSQL % tuple((get_placeholder(item) for item in search_params))
            paramList.extend(search_params)

        elif component_type in (Component.COMPONENT_TYPE_EXPRESSION_SELECT, Component.COMPONENT_TYPE_EXPRESSION):
            if column_search == CodeRegex.CODE:
                # check user choice of case-sensitive
                strSQL = " WHERE %s " % (code_field) if case_sensitive_search else " WHERE UPPER(%s) " % (code_field)
                strSQL = strSQL + " LIKE  %s " if case_sensitive_search else strSQL + " LIKE  UPPER(%s) "

                paramList.append(regex_code)
            elif column_search == CodeRegex.DESCRIPTION:
                # check user choice of case-sensitive
                strSQL = " WHERE %s " % (desc_field) if case_sensitive_search else " WHERE UPPER(%s) " % (desc_field)
                strSQL = strSQL + " LIKE  %s " if case_sensitive_search else strSQL + " LIKE  UPPER(%s) "
                paramList.append(regex_code)

    elif regex_type == CodeRegex.POSIX:
        if column_search == CodeRegex.CODE:
            strSQL = " WHERE %s " % (code_field)
            strSQL = strSQL + " ~  %s " if case_sensitive_search else strSQL + " ~*  %s "
            paramList.append(regex_code)
        elif column_search == CodeRegex.DESCRIPTION:
            strSQL = " WHERE %s " % (desc_field)
            strSQL = strSQL + " ~  %s " if case_sensitive_search else strSQL + " ~*  %s "
            paramList.append(regex_code)

    if filter:  #???
        strSQL += filter

    return {'strSQL': strSQL, 'paramList': paramList}


def get_placeholder(param):
    if type(param) is str:
        return "UPPER(%s)"
    else:
        return "%s"


def create_codelist_codes(component_type,
                          database_connection_name,
                          table_name,
                          code_field,
                          desc_field,
                          search_text,
                          search_params,
                          column_search,
                          regex_type,
                          regex_code,
                          code_list_id,
                          user_id,
                          filter,
                          case_sensitive_search=False):
    # for Query Builder

    # get where query
    where_sql = get_where_query(component_type, "t." + code_field,
                                "t." + desc_field, search_text, search_params,
                                column_search, regex_type, regex_code, filter,
                                case_sensitive_search)

    current_date = now()

    insert_historical_sql = get_codes_insert_query(code_field, code_list_id,
                                                   desc_field, table_name,
                                                   where_sql, current_date,
                                                   user_id)

    with connections[database_connection_name].cursor() as cursor:
        #cursor.execute(insert_historical_sql)
        cursor.execute(insert_historical_sql['strSQL'],
                       insert_historical_sql['paramList'])


def update_codelist_codes(component_type,
                          database_connection_name,
                          table_name,
                          code_field,
                          desc_field,
                          search_text,
                          search_params,
                          column_search,
                          regex_type,
                          regex_code,
                          code_list_id,
                          user_id,
                          filter,
                          case_sensitive_search=False):
    # for Query Builder

    paramList = []
    # get where query
    where_sql_dic = get_where_query(component_type, "t." + code_field,
                                    "t." + desc_field, search_text,
                                    search_params, column_search, regex_type,
                                    regex_code, filter, case_sensitive_search)

    current_date = now()

    update_sql1 = "with deleted_rows AS ( "
    update_sql2 = "DELETE FROM public.clinicalcode_code c WHERE code_list_id = %s AND NOT EXISTS( " % (str(code_list_id))
    update_sql3 = "SELECT 1 FROM %s t " % (table_name)
    #update_sql4= "%s AND c.code = t."+code_field+" and c.description = t."+desc_field+") " % (where_sql)
    update_sql4 = where_sql_dic['strSQL'] + " AND c.code = t." + code_field + " and c.description = t." + desc_field + ") "
    paramList.extend(where_sql_dic['paramList'])
    update_sql5 = "RETURNING * ) "
    update_sql6 = "INSERT INTO public.clinicalcode_historicalcode(id, code, description, history_date, history_type, code_list_id, history_user_id) "
    update_sql7 = "SELECT id, code, description, '%s', '-', code_list_id, %s FROM deleted_rows; " % (str(current_date), str(user_id))
    update_sql8_dic = get_codes_insert_query(code_field, code_list_id,
                                             desc_field, table_name,
                                             where_sql_dic, current_date,
                                             user_id)
    paramList.extend(update_sql8_dic['paramList'])

    update_sql = update_sql1 + update_sql2 + update_sql3 + update_sql4 + update_sql5 + update_sql6 + update_sql7 + update_sql8_dic['strSQL']

    with connections[database_connection_name].cursor() as cursor:
        #cursor.execute(update_sql)
        cursor.execute(update_sql, paramList)


def create_expression_codes(component_type, database_connection_name,
                            table_name, code_field, desc_field, search_text,
                            search_params, column_search, regex_type,
                            regex_code, code_list_id, user_id, filter,
                            case_sensitive_search):

    # get where query
    where_sql = get_where_query(component_type, "t." + code_field,
                                "t." + desc_field, '', '', column_search,
                                regex_type, regex_code, filter,
                                case_sensitive_search)

    current_date = now()

    insert_historical_sql = get_codes_insert_query(code_field, code_list_id,
                                                   desc_field, table_name,
                                                   where_sql, current_date,
                                                   user_id)

    with connections[database_connection_name].cursor() as cursor:
        #cursor.execute(insert_historical_sql)
        cursor.execute(insert_historical_sql['strSQL'],
                       insert_historical_sql['paramList'])


def get_codes_insert_query(code_field, code_list_id, desc_field, table_name,
                           where_sql, current_date, user_id):

    paramList = []

    select_sql = "SELECT t.%s as code, %s as code_list_id, t.%s as description FROM %s t " % (code_field, str(code_list_id), desc_field, table_name)
    select_sql += " LEFT OUTER JOIN public.clinicalcode_code cc ON cc.code = t." + code_field + " and cc.description = t." + desc_field
    select_sql += " AND cc.code_list_id = %s "
    paramList.append(str(code_list_id))
    #select_sql += "%s " % (where_sql['strSQL'])
    select_sql += where_sql['strSQL']
    paramList.extend(where_sql['paramList'])

    insert_sql = "with saved_rows AS ("
    insert_sql += "INSERT INTO public.clinicalcode_code(code, code_list_id, description) %s and cc.code IS NULL " % (select_sql)
    insert_sql += "RETURNING * ) "
    insert_sql += "INSERT INTO public.clinicalcode_historicalcode(id, code, description, history_date, history_type, code_list_id, history_user_id) "
    insert_sql += "SELECT id, code, description, '%s', '+', code_list_id, %s FROM saved_rows;" % (str(current_date), str(user_id))

    return {'strSQL': insert_sql, 'paramList': paramList}


def update_expression_codes(component_type, database_connection_name,
                            table_name, code_field, desc_field, search_text,
                            search_params, column_search, regex_type,
                            regex_code, code_list_id, user_id, filter,
                            case_sensitive_search):

    paramList = []

    # get where query
    where_sql_dic = get_where_query(component_type, "t." + code_field,
                                    "t." + desc_field, '', '', column_search,
                                    regex_type, regex_code, filter,
                                    case_sensitive_search)

    current_date = now()

    update_sql = "with deleted_rows AS ( "
    update_sql += "DELETE FROM public.clinicalcode_code c WHERE code_list_id = %s AND NOT EXISTS( " % (str(code_list_id))
    update_sql += "SELECT 1 FROM %s t " % (table_name)
    #update_sql += "%s AND c.code = t."+code_field+" and c.description = t."+desc_field+") " % (where_sql)
    update_sql += where_sql_dic['strSQL'] + " AND c.code = t." + code_field + " and c.description = t." + desc_field + ") "
    paramList.extend(where_sql_dic['paramList'])
    update_sql += "RETURNING * ) "
    update_sql += "INSERT INTO public.clinicalcode_historicalcode(id, code, description, history_date, history_type, code_list_id, history_user_id) "
    update_sql += "SELECT id, code, description, '%s', '-', code_list_id, %s FROM deleted_rows; " % (str(current_date), str(user_id))

    #update_sql += get_codes_insert_query(code_field, code_list_id, desc_field, table_name, where_sql_dic, current_date, user_id)
    sql_1 = get_codes_insert_query(code_field, code_list_id, desc_field,
                                   table_name, where_sql_dic, current_date,
                                   user_id)
    update_sql += sql_1['strSQL']
    paramList.extend(sql_1['paramList'])

    with connections[database_connection_name].cursor() as cursor:
        #cursor.execute(update_sql)
        #         print(update_sql)
        #         print(paramList)
        cursor.execute(update_sql, paramList)


def search_codes(component_type,
                 database_connection_name,
                 table_name,
                 code_field,
                 desc_field,
                 search_text,
                 search_params,
                 column_search,
                 logical_type,
                 regex_type,
                 regex_code='',
                 filter='',
                 case_sensitive_search=False):
    '''
        Search code based on SQL LIKE or regex.
    '''
    strSQL = "SELECT DISTINCT %s AS code, %s AS description FROM %s t " % (code_field, desc_field, table_name)
    with connections[database_connection_name].cursor() as cursor:
        paramList = []
        get_where_query_dic = get_where_query(component_type, code_field,
                                              desc_field, search_text,
                                              search_params, column_search,
                                              regex_type, regex_code, filter,
                                              case_sensitive_search)
        strSQL += get_where_query_dic['strSQL']
        strSQL += ' ORDER BY t.%s ' % (code_field)
        paramList.extend(get_where_query_dic['paramList'])
        #         print(strSQL)
        #         print(paramList)
        cursor.execute(strSQL, paramList)

        columns = [col[0] for col in cursor.description]
        return [dict(list(zip(columns, row))) for row in cursor.fetchall()]


def chk_deleted_children(request,
                         set_class,
                         set_id,
                         returnErrors=True,
                         WS_concepts_json="",
                         WS_concept_version="",
                         set_history_id=None):
    '''
        check if there are any deleted children of a concept or a working set
        THIS DOES NOT CHECK PRMISSIONS
    '''

    user = request.user
    errors = dict()

    concepts = []
    permitted = False
    isDeleted = False
    # The Working Set and Concept systems are fundamentally different, so we
    # need to check that here. Why?
    if (set_class == WorkingSet):
        permitted = allowed_to_view(request,
                                    WorkingSet,
                                    set_id,
                                    set_history_id=set_history_id)
        if (not permitted):
            errors[set_id] = 'Working set not permitted.'
        # Need to parse the concept_informations section of the database and use
        # the concepts here to form a list of concept_ref_ids.
        if WS_concepts_json:
            concepts = getConceptsFromJSON(concepts_json=WS_concepts_json)
        else:
            concepts = getGroupOfConceptsByWorkingsetId_historical(set_id, set_history_id)

        unique_concepts = set()
        for concept in concepts:
            unique_concepts.add(int(concept))
        
    elif set_class == Phenotype:
        permitted = allowed_to_view(request, Phenotype, set_id)
        if (not permitted):
            errors[set_id] = 'Phenotype not permitted.'
            # Need to parse the concept_informations section of the database and use
            # the concepts here to form a list of concept_ref_ids.
<<<<<<< HEAD
        if WS_concepts_json:
            concepts = [x['concept_id'] for x in WS_concepts_json]  
=======
        if WS_concepts_json.strip() != "":
            concepts = [x['concept_id'] for x in json.loads(WS_concepts_json)]
>>>>>>> 2c31bba3
        else:
            concepts = getGroupOfConceptsByPhenotypeId_historical(set_id, set_history_id)

        unique_concepts = set()
        for concept in concepts:
            unique_concepts.add(concept[0])
        
    elif set_class == PhenotypeWorkingset:
        permitted = allowed_to_view(request, PhenotypeWorkingset, set_id)
        if (not permitted):
            errors[set_id] = 'working set not permitted.'

        if WS_concepts_json:
            concepts = [(int(x['concept_id'].replace('C', '')), x['concept_version_id'], int(x['phenotype_id'].replace('PH', '')), x['phenotype_version_id']) for x in WS_concepts_json]  
        else:
            concepts = get_concept_data_of_historical_phenotypeWorkingset(set_id, set_history_id)

        unique_concepts = set()
        for concept in concepts:
            # add all data
            unique_concepts.add(concept)
        
                
    elif (set_class == Concept):
        permitted = allowed_to_view(request,
                                    Concept,
                                    set_id,
                                    set_history_id=set_history_id)
        if (not permitted):
            errors[set_id] = 'Concept not permitted.'

        # Now, with no sync propagation, we check only one level for permissions
        concepts = get_history_child_concept_components(set_id, concept_history_id=set_history_id)
        unique_concepts = set()
        for concept in concepts:
            unique_concepts.add(concept['concept_ref_id'])


#         # Need to refer to all the components that have this id as its concept_id.
#         # For each of these we need to create a list of concept ids from the
#         # concept_ref_ids.
#         # Basically, we need the ConceptTree table from concept_unique_codes(SQL).
#         # At the moment we need to extract both the id and ref_id values from
#         # what is a complete list but incomplete tree.
#         concepts = getConceptTreeByConceptId(set_id)
#         unique_concepts = set()
#         for concept in concepts:
#             unique_concepts.add(concept['concept_idx'])     #concept_id
#             unique_concepts.add(concept['concept_ref_id'])
    else:
        pass
    # In both cases, we end up with a list of concept_ref_ids to which we need
    # view permission to all in order to grant permission.

    # Now check all the unique Concepts for deletion (live version).
    AllnotDeleted = True
    for concept in unique_concepts:
        isDeleted = False
        
        if set_class == PhenotypeWorkingset:
            isDeleted = (Phenotype.objects.filter(Q(id=concept[2])).exclude(is_deleted=True).count() == 0)
            if (isDeleted):
                errors[concept[2]] = 'Child phenotype deleted.'
                AllnotDeleted = False
        else:
            isDeleted = (Concept.objects.filter(Q(id=concept)).exclude(is_deleted=True).count() == 0)   
            if (isDeleted):
                errors[concept] = 'Child concept deleted.'
                AllnotDeleted = False

    if returnErrors:
        return AllnotDeleted, errors
    else:
        return AllnotDeleted


def chk_children_permission_and_deletion(request,
                                         set_class,
                                         set_id,
                                         WS_concepts_json="",
                                         set_history_id=None,
                                         submitted_concept_version=None):
    '''
        check if there are any deleted/ or not permitted children
            of a concept or a working set.
        Regardless of being superuser.
    '''

    from collections import defaultdict

    is_ok = False
    error_dict = {}

    is_permitted_to_all, error_perms = allowed_to_view_children(request,
                                                                set_class,
                                                                set_id,
                                                                returnErrors=True,
                                                                WS_concepts_json=WS_concepts_json,
                                                                WS_concept_version=submitted_concept_version,
                                                                set_history_id=set_history_id)
    
    children_not_deleted, error_del = chk_deleted_children(request,
                                                            set_class,
                                                            set_id,
                                                            returnErrors=True,
                                                            WS_concepts_json=WS_concepts_json,
                                                            WS_concept_version=submitted_concept_version,
                                                            set_history_id=set_history_id)

    is_ok = (is_permitted_to_all & children_not_deleted)

    dd = defaultdict(list)

    for d in (error_perms, error_del):  # you can list as many input dicts as you want here
        for key, value in d.items():
            dd[key].append(value)

    error_dict = dict(dd)

    return is_ok, error_dict


##########################################################
def get_concept_structure_Live(concept_id):
    '''
        get_concept_structure_Live
    '''
    with connection.cursor() as cursor:

        cursor.execute("SELECT * FROM get_concept_structure_Live(%s);", [concept_id])

        columns = [col[0] for col in cursor.description]

        return [dict(list(zip(columns, row))) for row in cursor.fetchall()]


def getConceptUniqueCodesLive(concept_id):
    concept_id = int(concept_id)

    concept_code_structure = get_concept_structure_Live(concept_id)
    df = pd.DataFrame.from_dict(concept_code_structure)

    if df.empty:
        columns = ['code', 'description']
        rows = [tuple(r) for r in df.to_numpy()]
        net_output = [dict(list(zip(columns, row))) for row in rows]
        return net_output

    #max_depth = df["level_depth"].max()

    df2 = get_all_levels_codes(df, concept_id)

    return_codes = df2[['code', 'description']]
    return_codes.drop_duplicates(['code', 'description'])
    return_codes = return_codes[(return_codes['code'] != '')]
    final_code_list = return_codes.sort_values(by=['code'])

    #   columns = list(final_code_list.columns.values)

    columns = ['code', 'description']
    rows = [tuple(r) for r in final_code_list.to_numpy()]
    net_output = [dict(list(zip(columns, row))) for row in rows]

    return net_output


def get_all_levels_codes(df1, concept_id, level=1, includeExclude=None):

    df = df1
    #max_depth = df["level_depth"].max()

    level_codes = df[(df['component_type'] != 1) & (df['level_depth'] == level) & (df['concept_id'] == concept_id)]  # & (df['code'] != '')

    #-------------------
    child_concepts = df[(df['component_type'] == 1) & (df['level_depth'] == level) & (df['concept_id'] == concept_id)]  # & (df['code'] != '')

    if not child_concepts.empty:
        for c in child_concepts.itertuples():
            next_level_codes = get_all_levels_codes(df1,
                                                    concept_id = c.concept_ref_id,
                                                    level = c.level_depth + 1  # go to next level
                                                    , includeExclude=c.logical_type)

            level_codes = pd.concat([level_codes, next_level_codes], ignore_index=True)
    #-------------------

    return_codes = get_net_codes(level_codes)

    # mask the net codes with their parent include/Exclude flag
    if includeExclude != None:
        return_codes['logical_type'] = [includeExclude] * len(return_codes.index)

    return return_codes


#---------------------------------------------------------------------------
def get_net_codes(dfi):
    '''
        returns includes codes and after removing excluded codes
    '''

    x_codes = dfi[(dfi['logical_type'] == 2)]  # & (dfi['code'] != '')
    exclude_codes = x_codes.drop_duplicates(['code'])[['code']]

    i_codes = dfi[(dfi['logical_type'] == 1) & (~dfi['code'].isin(exclude_codes['code']))]  # & (dfi['code'] != '')

    include_codes = i_codes.drop_duplicates(['code', 'description'])

    return include_codes


#---------------------------------------------------------------------------
def save_child_concept_codes(concept_id, component_id, referenced_concept_id,
                             concept_ref_history_id, insert_or_update):
    # everything is synced to live version
    componentObj = Component.objects.get(pk=component_id)
    if insert_or_update.lower() == 'insert':
        # create codelist obj.
        code_list = CodeList.objects.create(component=componentObj, description='child-concept')

        # create code objects
        # get codes of the re. concept  / for chosen version
        if Concept.objects.get(pk=referenced_concept_id).history.latest().pk == concept_ref_history_id:
            codes = getGroupOfCodesByConceptId(referenced_concept_id)
        else:
            codes = getGroupOfCodesByConceptId_HISTORICAL(concept_id=referenced_concept_id, concept_history_id=concept_ref_history_id)

        for row in codes:
            obj, created = Code.objects.get_or_create(code_list=code_list,
                                                      code=row['code'],
                                                      defaults={'description': row['description']})

    elif insert_or_update.lower() == 'update':
        # should be 1 codelist
        code_list = CodeList.objects.get(component=componentObj)

        # find the add and remove codes
        if Concept.objects.get(pk=referenced_concept_id).history.latest().pk == concept_ref_history_id:
            new_codes = getGroupOfCodesByConceptId(referenced_concept_id)
        else:
            new_codes = getGroupOfCodesByConceptId_HISTORICAL(concept_id=referenced_concept_id, concept_history_id=concept_ref_history_id)

        new_codes_lst = [d['code'] for d in new_codes]
        # old saved codes
        existing_codes = code_list.codes.order_by('code')
        old_codes = list(existing_codes.values('code'))
        old_codes_lst = [d['code'] for d in old_codes]

        # added_codes are in new_codes but not in old_codes
        added_codes = list(set(new_codes_lst) - set(old_codes_lst))
        # deleted_codes are in old_codes but not in new_codes
        deleted_codes = list(set(old_codes_lst) - set(new_codes_lst))

        # delete old codes
        for code in deleted_codes:
            codes_to_del = Code.objects.filter(code_list_id=code_list.pk, code=code)

            for code_to_del in codes_to_del:
                try:
                    code_to_del.delete()
                except ObjectDoesNotExist:
                    code_to_del = None

        # add new codes
        for code in added_codes:
            # check it doesn't already exist
            codes_to_add = Code.objects.filter(code_list_id=code_list.pk, code=code)

            if not codes_to_add:
                Code.objects.create(code_list=code_list,
                                    code=code,
                                    description=next(item for item in new_codes if item["code"] == code)['description']
                                    )


#---------------------------------------------------------------------------
def getGroupOfCodesByConceptId_HISTORICAL(concept_id, concept_history_id):
    '''
        get unique set of codes for a concept of a specific version id
    '''
    df = pd.DataFrame(columns=['logical_type', 'code', 'description', 'component_name', 'component_id', 'component_type'])

    history_concept = getHistoryConcept(concept_history_id)
    concept_history_date = history_concept['history_date']

    # get historical components
    components = getHistoryComponents(concept_id, concept_history_date)
    has_components = False
    has_codes = False

    i = -1
    for com in components:
        has_components = True
        # each component already contains the logical_type and codes
        codes = com['codes']

        # This loop is slow for very long list !!!
        for code in codes:
            has_codes = True
            i = i + 1
            df.loc[i] = [
                com['logical_type'],
                code['code'],
                code['description'],  # current code
                com['name'],
                com['id'],
                com['component_type']
            ]

    #------------------------------------------------
    if df.empty:
        columns = ['code', 'description']
        rows = [tuple(r) for r in df.to_numpy()]
        net_output = [dict(list(zip(columns, row))) for row in rows]
        return net_output
    #------------------------------------------------

    uniqueCodes = get_net_codes(df)
    return_codes = uniqueCodes[['code', 'description']]
    return_codes.drop_duplicates(['code', 'description'])
    return_codes = return_codes[(return_codes['code'] != '')]
    final_code_list = return_codes.sort_values(by=['code'])

    # The codes export must have only one row per unique code.
    # That is a hard requirement. Event with different descriptions
    final_code_list = final_code_list.groupby('code', as_index=False).max()
    final_code_list = final_code_list.sort_values(by=['code'])

    columns = ['code', 'description']
    rows = [tuple(r) for r in final_code_list.to_numpy()]
    net_output = [dict(list(zip(columns, row))) for row in rows]

    return net_output


#---------------------------------------------------------------------------
############################################################################
def convert_concept_ids_to_WSjson(concept_ids_list, no_attributes=True):
    ret_val = []
    for c in concept_ids_list:
        c_dict = {}
        c_dict[str(c)] = {"": ""}
        ret_val.append(c_dict)

    return ret_val


#---------------------------------------------------------------------------
def isValidWorkingSet(request, working_set):
    '''
        Check that the Working-Set data is valid.
        
        MUST have the first parameter as a request for the @login_required decorator.
    '''
    is_valid = True
    concept_keys = []
    errors = {}
    attribute_names = {}

    if working_set.name.isspace() or len(working_set.name) < 3 or working_set.name is None:
        errors['name'] = "Workingset name should be at least 3 characters"
        is_valid = False

    if working_set.author.isspace() or len(working_set.author) < 3 or working_set.author is None:
        errors['author'] = "Author should be at least 3 characters"
        is_valid = False

#     if context['publication'].isspace() or len(context['publication']) < 10 or context['publication'] is None:
#         errors['publication'] = "Workingset publication should be at least 10 characters"
#         is_valid = False

    if working_set.description.isspace() or len(working_set.description) < 10 or working_set.description is None:
        errors['description'] = "Workingset description should be at least 10 characters"
        is_valid = False

    if not working_set.publication_link.isspace() and len(working_set.publication_link) > 0 and not working_set.publication_link is None:
        # if publication_link is given, it must be a valid URL
        validate = URLValidator()

        try:
            validate(working_set.publication_link)
            #print("String is a valid URL")
        except Exception as exc:
            #print("String is not valid URL")
            errors['publication_link'] = "working_set publication_link is not valid URL"
            is_valid = False

    if working_set.concept_informations is not None and len(working_set.concept_informations) > 0:
        if not chkListIsAllIntegers(getConceptsFromJSON(concepts_json=working_set.concept_informations)):
            errors['wrong_concept_id'] = "You must choose a concept from the search dropdown list."
            is_valid = False

        #decoded_concepts = json.loads(working_set.concept_informations)
        decoded_concepts = working_set.concept_informations

        # validation the type of input for attributes
        for data in decoded_concepts:
            for key, value in data.items():
                attribute_names[key] = []

                for header, concept_data in value.items():
                    #Allow Working sets with zero attributes
                    if len(value) == 1 and header == "" and concept_data == "":
                        continue

                    header_type = header.split("|")
                    header = header_type[0]
                    type = header_type[1]

                    if header.strip() == "":
                        errors['header'] = "Specify names of all attributes"
                        is_valid = False

                    if not header in attribute_names[key]:
                        attribute_names[key].append(header)
                    else:
                        errors['attributes'] = "Attributes name must not repeat (" + header + ")"
                        is_valid = False

                    #verify that the attribute name starts with a character
                    if not re.match("^[A-Za-z]", header):
                        errors['attributes_start'] = "Attribute name must start with a character (" + header + ")"
                        is_valid = False

                    #verify that the attribute name contains only letters, numbers and underscores
                    if not re.match("^[A-Za-z0-9_]*$", header):
                        errors['attributes_name'] = "Attribute name must contain only alphabet/numbers and underscores (" + header + ")"
                        is_valid = False

                    #----------------------------------------------------------------------------------------------
                    if type == "1":  # INT
                        if concept_data != "":  # allows empty values
                            try:
                                int(concept_data)
                            except ValueError:
                                errors['type'] = "The values of attribute(" + header + ") should be integer"
                                is_valid = False
                    elif type == "2":  # FLOAT
                        if concept_data != "":  # allows empty values
                            try:
                                float(concept_data)
                            except ValueError:
                                errors['type'] = "The values of attribute(" + header + ") should be float"
                                is_valid = False
                    elif type.lower() == "type":  # check type is selected
                        errors['type'] = "Choose a type of the attribute"
                        is_valid = False

            if (list(data.keys())[0] and list(data.keys())[0].strip() != ""):
                concept_keys.append(list(data.keys())[0])
            else:
                errors['empty_id'] = "Fill in concepts inputs by clicking on autocomplete prompt"
                is_valid = False

    if len(set(concept_keys)) != len(concept_keys):
        errors['repeated_id'] = "The concepts should not repeat!"
        is_valid = False

    return is_valid, errors


#---------------------------------------------------------------------------
def get_history_child_concept_components(concept_id, concept_history_id=None):
    '''
        Get historic components of type=concept 
        attached to a concept for a specific version or live one.
    '''

    if concept_history_id is None:
        # live version
        conceptComp = Component.objects.filter(concept_id=concept_id, component_type=1).values('concept_ref_id', 'concept_ref_history_id')
        childConcepts = list(conceptComp)
        return childConcepts
    else:
        # old version
        concept_history = getHistoryConcept(concept_history_id)
        concept_history_date = concept_history['history_date']

        my_params = {
            'concept_id': concept_id,
            'concept_history_date': concept_history_date
        }

        with connection.cursor() as cursor:
            cursor.execute(
                '''
                -- Select all the data from the component historical record for all
                -- the entries that are contained in the JOIN which produces a list of
                -- the latest history IDs for all components that don't have a
                -- delete event by the specified date.
                SELECT c.concept_ref_id, c.concept_ref_history_id
                FROM clinicalcode_historicalcomponent AS c
                INNER JOIN (
                    SELECT a.id, a.history_id
                    FROM (
                        -- Get the list of all the components for this concept and
                        -- before the timestamp and return the latest history ID.
                        SELECT id, MAX(history_id) AS history_id
                        FROM   clinicalcode_historicalcomponent
                        WHERE  (concept_id = %(concept_id)s AND 
                                history_date <= %(concept_history_date)s::timestamptz AND
                                component_type = 1)
                        GROUP BY id
                    ) AS a 
                    LEFT JOIN (
                        -- Get the list of all the components that have been deleted
                        -- for this concept/timestamp.
                        SELECT DISTINCT id
                        FROM   clinicalcode_historicalcomponent
                        WHERE  (concept_id = %(concept_id)s AND 
                                history_date <= %(concept_history_date)s::timestamptz AND
                                history_type = '-' AND
                                component_type = 1)
                    ) AS b
                    -- Join only those from the first group that are not in the deleted
                    -- group.
                    ON a.id = b.id
                    WHERE b.id IS NULL
                ) AS d
                ON c.history_id = d.history_id  AND  c.component_type = 1
                ORDER BY c.id
            ''', my_params)

            columns = [col[0] for col in cursor.description]
            #columns = ['concept_ref_id' , 'concept_ref_history_id']
            childConcepts = [
                dict(list(zip(columns, row))) for row in cursor.fetchall()
            ]

            return childConcepts


def get_can_edit_subquery(request):
    # check can_edit in SQl - faster way

    can_edit_subquery = ""
    if not request.user.is_authenticated:
        can_edit_subquery = " ( FALSE ) can_edit , "  #    2= published only
    else:
        if settings.CLL_READ_ONLY:
            can_edit_subquery = " ( FALSE ) can_edit , "
        else:
            if request.user.is_superuser:
                # can_edit_subquery = " ( TRUE ) can_edit , "
                can_edit_subquery = ''' (CASE WHEN rn=1 AND
                                                (
                                                    COALESCE(is_deleted, FALSE) IS NOT TRUE 
                                                )
                                        THEN TRUE 
                                        ELSE FALSE 
                                        END
                                        ) can_edit ,
                                    '''
            else:
                user_groups = list(request.user.groups.all().values_list('id', flat=True))
                group_access_cond = ""
                if user_groups:
                    group_access_cond = " OR (group_id IN(" + ', '.join(map(str, user_groups)) + ") AND group_access = 3) "

                # since all params here are derived from user object, no need for parameterising here.
                can_edit_subquery = ''' (CASE WHEN rn=1 AND
                                                (
                                                    owner_id=%s
                                                    OR world_access = 3
                                                    %s
                                                )
                                        THEN TRUE 
                                        ELSE FALSE 
                                        END
                                        ) can_edit ,

                            ''' % (str(request.user.id), group_access_cond)
    return can_edit_subquery


def get_visible_live_or_published_concept_versions(request,
                                                    get_live_and_or_published_ver=3,  # 1= live only, 2= published only, 3= live+published
                                                    search="",
                                                    author="",
                                                    concept_id_to_exclude=0,
                                                    exclude_deleted=True,
                                                    filter_cond="",
                                                    show_top_version_only=False,
                                                    force_brand=None,
                                                    force_get_live_and_or_published_ver=None,  # used only with no login
                                                    search_name_only = True,
                                                    highlight_result = False,
                                                    do_not_use_FTS = False,
                                                    order_by = None,
                                                    date_range_cond = ""
                                                ):

    ''' Get all visible live or published concept versions 
    - return all columns
    '''

    search = re.sub(' +', ' ', search.strip()) 
    
    sql_params = []

    user_cond = ""
    if not request.user.is_authenticated:
        get_live_and_or_published_ver = 2  #    2= published only
        if force_get_live_and_or_published_ver is not None:
            get_live_and_or_published_ver = force_get_live_and_or_published_ver
    else:
        if request.user.is_superuser:
            user_cond = ""
        else:
            user_groups = list(request.user.groups.all().values_list('id', flat=True))
            group_access_cond = ""
            if user_groups:
                group_access_cond = " OR (group_id IN(" + ', '.join(map(str, user_groups)) + ") AND group_access IN(2,3)) "

            # since all params here are derived from user object, no need for parameterising here.
            user_cond = ''' AND (
                                    owner_id=%s 
                                    OR world_access IN(2,3)
                                    %s
                                )
                    ''' % (str(request.user.id), group_access_cond)

        #sql_params.append(user_cond)

    can_edit_subquery = get_can_edit_subquery(request)
    
    
    
    highlight_columns = ""
    if highlight_result:
        # for highlighting
        if search != '':
            sql_params += [str(search)] * 2
            highlight_columns += """ ts_headline('english', coalesce(name, '')
                                            , websearch_to_tsquery('english', %s)
                                            , 'HighlightAll=TRUE, StartSel="<b class=''hightlight-txt''>", StopSel="</b>"') as name_highlighted,  
                
                                    ts_headline('english', coalesce(author, '')
                                            , websearch_to_tsquery('english', %s)
                                            , 'HighlightAll=TRUE, StartSel="<b class=''hightlight-txt''>", StopSel="</b>"') as author_highlighted,                                              
                                """ 
        else:
            highlight_columns += """ name as name_highlighted,              
                                    author as author_highlighted,                                              
                                """ 
                                
    
        
    rank_select = " "
    if search != '':                    
        if search_name_only:
            # search name field only
            sql_params += [str(search)]
            rank_select += """ 
                        ts_rank(to_tsvector(coalesce(name, '')), websearch_to_tsquery('english', %s)) AS rank_name,
                        """
        else:
            # search all related fields
            sql_params += [str(search)] * 3
            rank_select += """  
                        ts_rank(to_tsvector('english', coalesce(name, '')), websearch_to_tsquery('english', %s)) AS rank_name,            
                        ts_rank(to_tsvector('english', coalesce(author, '')), websearch_to_tsquery('english', %s)) AS rank_author,
                        ts_rank(to_tsvector('english', coalesce(name, '') 
                                            || ' ' || coalesce(author, '') 
                                            || ' ' || coalesce(description, '') 
                                            || ' ' || coalesce(publication_doi, '') 
                                            || ' ' || coalesce(publication_link, '') 
                                            || ' ' || coalesce(secondary_publication_links, '') 
                                            )
                                     , websearch_to_tsquery('english', %s)
                                     ) AS rank_all,
        
                            """
                            


    where_clause = " WHERE 1=1 "

    if concept_id_to_exclude > 0:
        sql_params.append(str(concept_id_to_exclude))
        where_clause += " AND id NOT IN (%s) "

    if search != '':
        if do_not_use_FTS:  # normal search  
            #note: we use iLike here for case-insensitive 
            if search_name_only: 
                sql_params.append("%" + str(search) + "%")
                where_clause += " AND name ILIKE %s "
            else:
                sql_params += ["%" + str(search) + "%"] * 6
                where_clause += """ AND (name ILIKE %s OR 
                                        author ILIKE %s OR 
                                        description ILIKE %s OR 
                                        publication_doi ILIKE %s OR
                                        publication_link ILIKE %s OR
                                        secondary_publication_links ILIKE %s                                 
                                        )  
                                """
        else:       # Full-Text-Search (FTS)
            if search_name_only:
                # search name field only
                sql_params += [str(search)]
                where_clause += """ AND (to_tsvector('english',
                                                    coalesce(name, '') 
                                                   ) @@ websearch_to_tsquery('english', %s)                              
                                        )  
                                """                            
            else:
                # search all related fields
                sql_params += [str(search)]
                where_clause += """ AND (to_tsvector('english', coalesce(name, '') 
                                                    || ' ' || coalesce(author, '') 
                                                    || ' ' || coalesce(description, '') 
                                                    || ' ' || coalesce(publication_doi, '') 
                                                    || ' ' || coalesce(publication_link, '') 
                                                    || ' ' || coalesce(secondary_publication_links, '') 
                                                   ) @@ websearch_to_tsquery('english', %s)                              
                                        )  
                                """
                            
    if author != '':
        sql_params.append("%" + str(author) + "%")
        where_clause += " AND upper(author) like upper(%s) "

    if exclude_deleted:
        where_clause += " AND COALESCE(is_deleted, FALSE) IS NOT TRUE "

    if filter_cond.strip() != "":
        where_clause += " AND " + filter_cond

    # --- second where clause  ---
    if get_live_and_or_published_ver == 1:  # 1= live only
        where_clause_2 = " AND  (rn=1 " + user_cond + " ) "
    elif get_live_and_or_published_ver == 2:  # 2= published only
        where_clause_2 = " AND (is_published=1) "
    elif get_live_and_or_published_ver == 3:  # 3= live+published
        where_clause_2 = " AND (is_published=1 OR  (rn=1 " + user_cond + " )) "
    else:
        raise INVALID_PARAMETER_VALUE

    # --- third where clause  ---
    where_clause_3 = ""
    if show_top_version_only:
        where_clause_3 = " WHERE rn_res = 1 "
    if date_range_cond.strip() != "":
        where_clause_3 += date_range_cond

    # --- when in a brand, show only this brand's data
    brand_filter_cond = " "
    brand = request.CURRENT_BRAND
    if force_brand is not None:
        brand = force_brand

    if brand != "":
        brand_collection_ids = get_brand_collection_ids(brand)
        brand_collection_ids = [str(i) for i in brand_collection_ids]

        if brand_collection_ids:
            brand_filter_cond = " WHERE tags && '{" + ','.join(brand_collection_ids) + "}' "


    # order by clause
    order_by = " ORDER BY id, history_id desc " if order_by is None else order_by
    if search != '':
        if search_name_only:
            # search name field only
            order_by =  """ 
                            ORDER BY rank_name DESC
                                    , """ + order_by.replace(' ORDER BY ', '')
        else:
            # search all related fields
            if order_by != concept_order_default:
                order_by =  """
                                /*ORDER BY rank_all DESC, rank_name DESC, rank_author DESC*/ 
                                ORDER BY rank_name DESC, rank_author DESC , rank_all DESC, """ + order_by.replace(' ORDER BY ', '')
            else:
                order_by =  """
                                /*ORDER BY rank_all DESC, rank_name DESC, rank_author DESC*/ 
                                ORDER BY rank_name DESC, rank_author DESC , rank_all DESC
                            """
                    
    with connection.cursor() as cursor:
        cursor.execute(
            """
                        SELECT 
                        """ + highlight_columns + """ 
                        """ + rank_select + """   
                        *
                        FROM
                        (
                            SELECT 
                                """ + can_edit_subquery + """
                                *
                                , ROW_NUMBER () OVER (PARTITION BY id ORDER BY history_id desc) rn_res
                                , (CASE WHEN is_published=1 THEN 'published' ELSE 'not published' END) published
                                , (SELECT name FROM clinicalcode_codingsystem WHERE id=r.coding_system_id ) coding_system_name
                                , (SELECT username FROM auth_user WHERE id=r.owner_id ) owner_name
                                , (SELECT username FROM auth_user WHERE id=r.created_by_id ) created_by_username
                                , (SELECT username FROM auth_user WHERE id=r.modified_by_id ) modified_by_username
                                , (SELECT username FROM auth_user WHERE id=r.deleted_by_id ) deleted_by_username
                                , (SELECT name FROM auth_group WHERE id=r.group_id ) group_name
                                , (SELECT created FROM clinicalcode_publishedconcept WHERE concept_id=r.id and concept_history_id=r.history_id ) publish_date
                            FROM
                            (
                            SELECT 
                               ROW_NUMBER () OVER (PARTITION BY id ORDER BY history_id desc) rn,
                               (SELECT count(*) 
                                   FROM clinicalcode_publishedconcept 
                                   WHERE concept_id=t.id and concept_history_id=t.history_id 
                               ) is_published,
                               created, modified, id, name, description, author, entry_date, 
                               validation_performed, validation_description, publication_doi, 
                               publication_link, secondary_publication_links, paper_published, 
                               source_reference, citation_requirements, is_deleted, deleted, 
                               owner_access, group_access, world_access, history_id, history_date, 
                               history_change_reason, history_type, coding_system_id, created_by_id, 
                               deleted_by_id, group_id, history_user_id, modified_by_id, owner_id,
                               tags, code_attribute_header, friendly_id
                            FROM clinicalcode_historicalconcept t
                                """ + brand_filter_cond + """
                            ) r
                            """ + where_clause + where_clause_2 + """
                        ) rr
                        """ + where_clause_3 + """
                        """ + order_by 
                        , sql_params)
        col_names = [col[0] for col in cursor.description]

        return [dict(list(zip(col_names, row))) for row in cursor.fetchall()]


def get_list_of_visible_entity_ids(data, return_id_or_history_id="both"):
    ''' return list of visible concept/(or phenotypes) ids/versions 
    - data: list of dic is the output of get_visible_live_or_published_concept_versions()
                                    or get_visible_live_or_published_phenotype_versions()
    '''

    if return_id_or_history_id.lower().strip() == "id":
        return list(set([c['id'] for c in data]))
    elif return_id_or_history_id.lower().strip() == "history_id":
        return list(set([c['history_id'] for c in data]))
    else:  #    both
        return [(c['id'], c['history_id']) for c in data]


#=============================================================================
def get_visible_live_or_published_phenotype_versions(request,
                                                    get_live_and_or_published_ver = 3,  # 1= live only, 2= published only, 3= live+published
                                                    search = "",
                                                    author = "",
                                                    phenotype_id_to_exclude = 0,
                                                    approved_status = None,
                                                    exclude_deleted = True,
                                                    filter_cond = "",
                                                    show_top_version_only = False,
                                                    force_brand = None,
                                                    force_get_live_and_or_published_ver = None,  # used only with no login
                                                    search_name_only = True,
                                                    highlight_result = False,
                                                    do_not_use_FTS = False,
                                                    order_by = None,
                                                    date_range_cond = ""                                           
                                                    ):
    ''' Get all visible live or published phenotype versions 
    - return all columns
    '''

    search = re.sub(' +', ' ', search.strip()) 

    sql_params = []

    user_cond = ""
    if not request.user.is_authenticated:
        get_live_and_or_published_ver = 2  #    2= published only
        if force_get_live_and_or_published_ver is not None:
            get_live_and_or_published_ver = force_get_live_and_or_published_ver
    else:
        if request.user.is_superuser:
            user_cond = ""
        else:
            user_groups = list(request.user.groups.all().values_list('id', flat=True))
            group_access_cond = ""
            if user_groups:
                group_access_cond = " OR (group_id IN(" + ', '.join(map(str, user_groups)) + ") AND group_access IN(2,3)) "

            # since all params here are derived from user object, no need for parameterising here.
            user_cond = ''' AND (
                                    owner_id=%s 
                                    OR world_access IN(2,3)
                                    %s
                                )
                    ''' % (str(request.user.id), group_access_cond)

        #sql_params.append(user_cond)
    can_edit_subquery = get_can_edit_subquery(request)


    highlight_columns = ""
    if highlight_result:
        # for highlighting
        if search != '':
            sql_params += [str(search)] * 2
            highlight_columns += """ ts_headline('english', coalesce(name, '')
                                            , websearch_to_tsquery('english', %s)
                                            , 'HighlightAll=TRUE, StartSel="<b class=''hightlight-txt''>", StopSel="</b>"') as name_highlighted,  
                
                                    ts_headline('english', coalesce(author, '')
                                            , websearch_to_tsquery('english', %s)
                                            , 'HighlightAll=TRUE, StartSel="<b class=''hightlight-txt''>", StopSel="</b>"') as author_highlighted,                                              
                                """ 
        else:
            highlight_columns += """ name as name_highlighted,              
                                    author as author_highlighted,                                              
                                """ 
                                
                                
                                
    rank_select = " "
    if search != '':               
        if search_name_only:
            # search name field only
            sql_params += [str(search)]
            rank_select += """ 
                        ts_rank(to_tsvector(coalesce(name, '')), websearch_to_tsquery('english', %s)) AS rank_name,
                        """
        else:
            # search all related fields
            sql_params += [str(search)] * 3
            rank_select += """  
                        ts_rank(to_tsvector('english', coalesce(name, '')), websearch_to_tsquery('english', %s)) AS rank_name,            
                        ts_rank(to_tsvector('english', coalesce(author, '')), websearch_to_tsquery('english', %s)) AS rank_author,
                        ts_rank(to_tsvector('english', coalesce(name, '') 
                                            || ' ' || coalesce(author, '') 
                                            || ' ' || coalesce(description, '') 
                                            || ' ' || coalesce(implementation, '') 
                                            || ' ' || coalesce(array_to_string(publications, ','), '') 
                                            )
                                     , websearch_to_tsquery('english', %s)
                                     ) AS rank_all,
                            """



    where_clause = " WHERE 1=1 "

    if phenotype_id_to_exclude > 0:
        sql_params.append(str(phenotype_id_to_exclude))
        where_clause += " AND id NOT IN (%s) "

    if search != '':
        if do_not_use_FTS:  # normal search   
            #note: we use iLike here for case-insensitive
            if search_name_only: 
                sql_params.append("%" + str(search) + "%")
                where_clause += " AND name ILIKE %s "
            else:
                sql_params += ["%" + str(search) + "%"] * 5
                where_clause += """ AND (name ILIKE %s OR 
                                        author ILIKE %s OR 
                                        description ILIKE %s OR 
                                        implementation ILIKE %s OR
                                        array_to_string(publications , ',') ILIKE %s                                 
                                        )  
                                """
            
        else:       # Full-Text-Search (FTS)
            if search_name_only:
                # search name field only
                sql_params += [str(search)] 
                where_clause += """ AND (to_tsvector('english',
                                                    coalesce(name, '') 
                                                   ) @@ websearch_to_tsquery('english', %s)                              
                                        )  
                                """                            
            else:
                # search all related fields
                sql_params += [str(search)] 
                where_clause += """ AND (to_tsvector('english', coalesce(name, '') 
                                                    || ' ' || coalesce(author, '') 
                                                    || ' ' || coalesce(description, '') 
                                                    || ' ' || coalesce(implementation, '') 
                                                    || ' ' || coalesce(array_to_string(publications, ','), '') 
                                                   ) @@ websearch_to_tsquery('english', %s)                              
                                        )  
                                """


    if author != '':
        sql_params.append("%" + str(author) + "%")
        where_clause += " AND upper(author) like upper(%s) "

    if exclude_deleted:
        where_clause += " AND COALESCE(is_deleted, FALSE) IS NOT TRUE "

    if filter_cond.strip() != "":
        where_clause += " AND " + filter_cond




    # --- second where clause  ---
    if get_live_and_or_published_ver == 1:  # 1= live only
        where_clause_2 = " AND  (rn=1 " + user_cond + " ) "
    elif get_live_and_or_published_ver == 2:  # 2= published only
        where_clause_2 = " AND (is_published=1) "
    elif get_live_and_or_published_ver == 3:  # 3= live+published
        where_clause_2 = " AND (is_published=1 OR  (rn=1 " + user_cond + " )) "
    else:
        raise INVALID_PARAMETER_VALUE


    # --- third where clause  ---
    where_clause_3 = " WHERE 1=1 "
    if show_top_version_only:
        where_clause_3 += " AND rn_res = 1 "
    if date_range_cond.strip() != "":
        where_clause_3 += date_range_cond


    # --- where clause (publish approval)  ---
    approval_where_clause = " "
    if approved_status:
        approval_where_clause = " AND (approval_status IN(" + ', '.join(map(str, approved_status)) + ")) "  
        


    # --- when in a brand, show only this brand's data
    brand_filter_cond = " "
    brand = request.CURRENT_BRAND
    if force_brand is not None:
        brand = force_brand

    if brand != "":
        brand_collection_ids = get_brand_collection_ids(brand)
        brand_collection_ids = [str(i) for i in brand_collection_ids]

        if brand_collection_ids:
            brand_filter_cond = " WHERE tags && '{" + ','.join(brand_collection_ids) + "}' "


    # order by clause
    order_by = " ORDER BY id, history_id desc " if order_by is None else order_by
    if search != '':
        if search_name_only:
            # search name field only
            order_by =  """ 
                            ORDER BY rank_name DESC
                                    , """ + order_by.replace(' ORDER BY ', '')
        else:
            # search all related fields
            if order_by != concept_order_default:
                order_by =  """
                                /*ORDER BY rank_all DESC, rank_name DESC, rank_author DESC*/ 
                                ORDER BY rank_name DESC, rank_author DESC , rank_all DESC, """ + order_by.replace(' ORDER BY ', '')
            else:
                order_by =  """
                                /*ORDER BY rank_all DESC, rank_name DESC, rank_author DESC*/ 
                                ORDER BY rank_name DESC, rank_author DESC , rank_all DESC
                            """                            
        
    with connection.cursor() as cursor:
        cursor.execute(
            """
                        SELECT
                        """ + highlight_columns + """ 
                        """ + rank_select + """                        
                        *
                        FROM
                        (
                            SELECT 
                                """ + can_edit_subquery + """
                                *
                                , ROW_NUMBER () OVER (PARTITION BY id ORDER BY history_id desc) rn_res
                                , (CASE WHEN is_published=1 THEN 'published' ELSE 'not published' END) published
                                , (SELECT username FROM auth_user WHERE id=r.owner_id ) owner_name
                                , (SELECT username FROM auth_user WHERE id=r.created_by_id ) created_by_username
                                , (SELECT username FROM auth_user WHERE id=r.updated_by_id ) modified_by_username
                                , (SELECT username FROM auth_user WHERE id=r.deleted_by_id ) deleted_by_username
                                , (SELECT name FROM auth_group WHERE id=r.group_id ) group_name
                                , (SELECT created FROM clinicalcode_publishedphenotype WHERE phenotype_id=r.id and phenotype_history_id=r.history_id  and approval_status = 2 ) publish_date
                            FROM
                            (SELECT 
                               ROW_NUMBER () OVER (PARTITION BY id ORDER BY history_id desc) rn,
                               (SELECT count(*) 
                                   FROM clinicalcode_publishedphenotype 
                                   WHERE phenotype_id=t.id and phenotype_history_id=t.history_id and approval_status = 2
                               ) is_published,
                                (SELECT approval_status 
                                   FROM clinicalcode_publishedphenotype 
                                   WHERE phenotype_id=t.id and phenotype_history_id=t.history_id 
                               ) approval_status,
                               
                               id, created, modified, title, name, layout, phenotype_uuid, type, 
                               validation, valid_event_data_range,  
                               sex, author, status, hdr_created_date, hdr_modified_date, description, implementation,
                               concept_informations::json, publication_doi, publication_link, secondary_publication_links, 
                               source_reference, citation_requirements, is_deleted, deleted, 
                               owner_access, group_access, world_access, history_id, history_date, 
                               history_change_reason, history_type, created_by_id, deleted_by_id, 
                               group_id, history_user_id, owner_id, updated_by_id, validation_performed, 
                               phenoflowid, tags, clinical_terminologies, publications,
                               friendly_id, data_sources
                            FROM clinicalcode_historicalphenotype t
                                """ + brand_filter_cond + """
                            ) r
                            """ + where_clause + [where_clause_2 , approval_where_clause][approval_where_clause.strip() !=""] + """
                        ) rr
                        """ + where_clause_3 + """
                        """ + order_by
                        , sql_params)
        
        col_names = [col[0] for col in cursor.description]

        return [dict(list(zip(col_names, row))) for row in cursor.fetchall()]


def getHistoryPhenotype(phenotype_history_id, highlight_result=False, q_highlight=None):
    ''' Get historic phenotype based on a phenotype history id '''

    sql_params = []

    highlight_columns = ""
    if highlight_result and q_highlight is not None:
        # for highlighting
        if str(q_highlight).strip() != '':
            sql_params += [str(q_highlight)] * 5
            highlight_columns += """ 
                ts_headline('english', coalesce(hph.name, '')
                        , websearch_to_tsquery('english', %s)
                        , 'HighlightAll=TRUE, StartSel="<b class=''hightlight-txt''>", StopSel="</b>"') as name_highlighted,  

                ts_headline('english', coalesce(hph.author, '')
                        , websearch_to_tsquery('english', %s)
                        , 'HighlightAll=TRUE, StartSel="<b class=''hightlight-txt''>", StopSel="</b>"') as author_highlighted,                                              
               
                ts_headline('english', coalesce(hph.description, '')
                        , websearch_to_tsquery('english', %s)
                        , 'HighlightAll=TRUE, StartSel="<b class=hightlight-txt > ", StopSel="</b>"') as description_highlighted,                                              
                               
                ts_headline('english', coalesce(hph.implementation, '')
                        , websearch_to_tsquery('english', %s)
                        , 'HighlightAll=TRUE, StartSel="<b class=''hightlight-txt''>", StopSel="</b>"') as implementation_highlighted,                                              
                                                              
                ts_headline('english', coalesce(array_to_string(hph.publications, '^$^'), '')
                        , websearch_to_tsquery('english', %s)
                        , 'HighlightAll=TRUE, StartSel="<b class=''hightlight-txt''>", StopSel="</b>"') as publications_highlighted,                                              
             """
                     
    sql_params.append(phenotype_history_id)
                        
    with connection.cursor() as cursor:
        cursor.execute("""
        SELECT 
        """ + highlight_columns + """
        hph.id,
        hph.created,
        hph.modified,
        hph.title,
        hph.name,
        hph.layout,
        hph.phenotype_uuid,
        hph.type,
        hph.validation,
        hph.valid_event_data_range,
        hph.sex,
        hph.author,
        hph.status,
        hph.hdr_created_date,
        hph.hdr_modified_date,
        hph.description,
        hph.concept_informations::json,
        hph.publication_doi,
        hph.publication_link,
        hph.secondary_publication_links,
        hph.source_reference,
        hph.implementation,
        hph.citation_requirements,
        hph.phenoflowid,
        hph.is_deleted,
        hph.deleted,
        hph.owner_access,
        hph.group_access,
        hph.world_access,
        hph.history_id,
        hph.history_date,
        hph.history_change_reason,
        hph.history_type,
        hph.created_by_id,
        hph.deleted_by_id,
        hph.group_id,
        hph.history_user_id,
        hph.owner_id,
        hph.updated_by_id,
        hph.validation_performed,
        hph.tags,
        hph.clinical_terminologies,
        hph.publications,
        hph.friendly_id,
        hph.data_sources,
        ucb.username as created_by_username,
        umb.username as modified_by_username,
        uhu.username as history_user
        
        FROM clinicalcode_historicalphenotype AS hph
        LEFT OUTER JOIN auth_user AS ucb on ucb.id = hph.created_by_id
        LEFT OUTER JOIN auth_user AS umb on umb.id = hph.updated_by_id
        LEFT OUTER JOIN auth_user AS uhu on uhu.id = hph.history_user_id
        WHERE (hph.history_id = %s)
        """, sql_params)

        col_names = [col[0] for col in cursor.description]
        row = cursor.fetchone()
        row_dict = dict(zip(col_names, row))

        if highlight_columns != '':
            row_dict['publications_highlighted'] = row_dict['publications_highlighted'].split('^$^')
        else:
            row_dict['name_highlighted'] = row_dict['name']
            row_dict['author_highlighted'] = row_dict['author']
            row_dict['description_highlighted'] = row_dict['description']
            row_dict['implementation_highlighted'] = row_dict['implementation']
            row_dict['publications_highlighted'] = row_dict['publications']
            
        return row_dict


def getGroupOfConceptsByPhenotypeId_historical(phenotype_id,
                                               phenotype_history_id=None):
    '''
        get concept_informations of the specified phenotype 
        - from a specific version (or live version if phenotype_history_id is None) 

    '''
    if phenotype_history_id is None:
        phenotype_history_id = Phenotype.objects.get(pk=phenotype_id).history.latest('history_id').history_id

    concept_id_version = []
    concept_informations = Phenotype.history.get(id=phenotype_id, history_id=phenotype_history_id).concept_informations
    if concept_informations:
        for c in concept_informations:
            concept_id_version.append((c['concept_id'], c['concept_version_id']))

    return concept_id_version


def getPhenotypeConceptJson(concept_ids_list):
    if len(concept_ids_list) < 1:
        return []  

    concept_history_ids = getPhenotypeConceptHistoryIDs(concept_ids_list)

    concept_json = []
    for concept_id in concept_ids_list:
        concept_json.append({
                                "concept_id": concept_id,
                                "concept_version_id": concept_history_ids[concept_id],
                                "attributes": []
                            })
    return concept_json
<<<<<<< HEAD
=======
    #return json.dumps(concept_json)
>>>>>>> 2c31bba3


def getPhenotypeConceptHistoryIDs(concept_ids_list):
    concept_history_ids = {}
    for concept_id in concept_ids_list:
        latest_history_id = Concept.objects.get(pk=concept_id).history.latest('history_id').history_id
        concept_history_ids[concept_id] = latest_history_id
    return concept_history_ids


def get_CodingSystems_from_Phenotype_concept_informations(concept_informations):
    if not concept_informations:
        return []

    concept_id_list = [x['concept_id'] for x in concept_informations]
    concept_hisoryid_list = [x['concept_version_id'] for x in concept_informations]
    CodingSystem_ids = Concept.history.filter(id__in=concept_id_list, history_id__in=concept_hisoryid_list).order_by().values('coding_system_id').distinct()

    return list(CodingSystem_ids.values_list('coding_system_id', flat=True))


def getHistoryDataSource_Phenotype(phenotype_id, phenotype_history_date):
    ''' Get historic DataSources attached to a phenotype that were effective from a point in time 
    ( THIS FUNCTION IS NO LONGER USED)
    '''

    my_params = {
        'phenotype_id': phenotype_id,
        'phenotype_history_date': phenotype_history_date
    }

    with connection.cursor() as cursor:
        cursor.execute(
            '''
        -- Select all the data from the DataSources historical record for all
        -- the entries that are contained in the JOIN which produces a list of
        -- the latest history IDs for all DataSources that don't have a
        -- delete event by the specified date.
        SELECT 
            hc.id,
            hc.created,
            hc.modified,
            hc.history_id,
            hc.history_date,
            hc.history_change_reason,
            hc.history_type,
            hc.phenotype_id,
            hc.created_by_id,
            hc.history_user_id,
            hc.datasource_id
        FROM clinicalcode_historicalphenotypedatasourcemap AS hc
        INNER JOIN (
            SELECT a.id, a.history_id
            FROM (
                -- Get the list of all the DataSources for this phenotype and
                -- before the timestamp and return the latest history ID.
                SELECT id, MAX(history_id) AS history_id
                FROM   clinicalcode_historicalphenotypedatasourcemap
                WHERE  (phenotype_id = %(phenotype_id)s AND 
                        history_date <= %(phenotype_history_date)s::timestamptz)
                GROUP BY id
            ) AS a
            LEFT JOIN (
                -- Get the list of all the DataSources that have been deleted
                -- for this phenotype.
                SELECT DISTINCT id
                FROM   clinicalcode_historicalphenotypedatasourcemap
                WHERE  (phenotype_id = %(phenotype_id)s AND 
                        history_date <= %(phenotype_history_date)s::timestamptz AND
                        history_type = '-')
            ) AS b
            -- Join only those from the first group that are not in the deleted
            -- group.
            ON a.id = b.id
            WHERE b.id IS NULL
        ) AS d
        ON hc.history_id = d.history_id
        ORDER BY hc.id
        ''', my_params)

        columns = [col[0] for col in cursor.description]

        return [dict(list(zip(columns, row))) for row in cursor.fetchall()]


def get_phenotype_conceptcodesByVersion(request,
                                        pk,
                                        phenotype_history_id,
                                        target_concept_id=None,
                                        target_concept_history_id=None):
    '''
        Get the codes of the phenotype concepts
        for a specific version
        Parameters:     request    The request.
                        pk         The phenotype id.
                        phenotype_history_id  The version id
        Returns:        list of Dict with the codes. 
    '''

    # here, check live version
    current_ph = Phenotype.objects.get(pk=pk)

    if current_ph.is_deleted == True:
        raise PermissionDenied
    #--------------------------------------------------

    current_ph_version = Phenotype.history.get(id=pk, history_id=phenotype_history_id)

    # Get the list of concepts in the phenotype data
    concept_ids_historyIDs = getGroupOfConceptsByPhenotypeId_historical(pk, phenotype_history_id)

    titles = ([
        'code', 'description', 'code_attributes', 'coding_system',
        'concept_id', 'concept_version_id', 'concept_name', 'phenotype_id',
        'phenotype_version_id', 'phenotype_name'
    ])

    codes = []

    for concept in concept_ids_historyIDs:
        concept_id = concept[0]
        concept_version_id = concept[1]
        concept_ver_name = Concept.history.get(id=concept_id, history_id=concept_version_id).name
        
        if (target_concept_id is not None and target_concept_history_id is not None):
            if target_concept_id != str(concept_id) and target_concept_history_id != str(concept_version_id):
                continue

        concept_coding_system = Concept.history.get(id=concept_id, history_id=concept_version_id).coding_system.name

        rows_no = 0
        concept_codes = getGroupOfCodesByConceptId_HISTORICAL(concept_id, concept_version_id)
        if concept_codes:
            #---------
            code_attribute_header = Concept.history.get(id=concept_id, history_id=concept_version_id).code_attribute_header
            concept_history_date = Concept.history.get(id=concept_id, history_id=concept_version_id).history_date
            codes_with_attributes = []
            if code_attribute_header:
                codes_with_attributes = getConceptCodes_withAttributes_HISTORICAL(concept_id=concept_id,
                                                                                concept_history_date=concept_history_date,
                                                                                allCodes=concept_codes,
                                                                                code_attribute_header=code_attribute_header
                                                                                )

                concept_codes = codes_with_attributes
            #---------

            for cc in concept_codes:
                rows_no += 1
                attributes_dict = {}
                if code_attribute_header:
                    for attr in code_attribute_header:
                        if request.GET.get('format', '').lower() == 'xml':
                            # clean attr names/ remove space, etc
                            attr2 = utils.clean_str_as_db_col_name(attr)
                        else:
                            attr2 = attr
                        attributes_dict[attr2] = cc[attr]

                codes.append(
                    ordr(
                        list(
                            zip(titles, [
                                cc['code'], cc['description'].encode('ascii', 'ignore').decode('ascii')
                            ] + [attributes_dict] + [
                                concept_coding_system, 
                                'C' + str(concept_id),
                                concept_version_id,
                                concept_ver_name,
                                current_ph_version.friendly_id,
                                current_ph_version.history_id,
                                current_ph_version.name
                            ]))))

            if rows_no == 0:
                codes.append(
                    ordr(
                        list(
                            zip(titles, ['', ''] + [attributes_dict] + [
                                concept_coding_system, 
                                'C' + str(concept_id),
                                concept_version_id,
                                concept_ver_name,
                                current_ph_version.friendly_id,
                                current_ph_version.history_id,
                                current_ph_version.name
                            ]))))

    return codes


#---------------------------------------------------------------------------
def isValidDataSource(request, datasource):
    is_valid = True
    errors = {}

    if not datasource.name or len(datasource.name) < 3 or datasource.name is None:  #TODO CHECK UNIQUE
        errors['name'] = "DataSource name should be at least 3 characters"
        is_valid = False

    # Removed for now as not all data sources have uids
    """
    if datasource.uid or len(datasource.uid) < 3 or datasource.uid is None:
        errors['uid'] = "DataSource uid should be at least 3 characters" #TODO CHECK UNIQUE
        is_valid = False
    """
    """if not datasource.description or len(datasource.description) < 3 or datasource.description is None:
        errors['description'] = "DataSource description should be at least 3 characters"
        is_valid = False"""

    # Removed for now as not all data sources have urls
    """ 
    if len(datasource.url) > 0 and not datasource.url is None:
        validate = URLValidator()
    try:
        validate(datasource.url)
    except Exception as exc:
        errors['url'] = "datasource url is not valid URL"
        is_valid = False"""

    return is_valid, errors


#---------------------------------------------------------------------------


#---------------------------------------------------------------------------
def isValidPhenotype(request, phenotype):
    '''
        Check that the Phenotype data is valid.
        
        MUST have the first parameter as a request for the @login_required decorator.
    '''
    is_valid = True
    concept_keys = []
    errors = {}
    attribute_names = {}

    if not phenotype.title or len(phenotype.title) < 3 or phenotype.title is None:
        errors['title'] = "Phenotype title should be at least 3 characters"
        is_valid = False

    if not phenotype.name or len(phenotype.name) < 3 or phenotype.name is None:
        errors['name'] = "Phenotype name should be at least 3 characters"
        is_valid = False

    if not phenotype.author or len(phenotype.author) < 3 or phenotype.author is None:
        errors['author'] = "Phenotype author should be at least 3 characters"
        is_valid = False

    # Removed for now
    """if not phenotype.layout or len(phenotype.layout) < 3 or phenotype.layout is None:
        errors['layout'] = "Phenotype layout should be at least 3 characters"
        is_valid = False"""

    # Removed for now
    """
    if not phenotype.phenotype_uuid or len(phenotype.phenotype_uuid) < 3 or phenotype.phenotype_uuid is None:
        errors['phenotype_uuid'] = "Phenotype phenotype_uuid should be at least 3 characters"
        is_valid = False
    """

    if not phenotype.type or len(phenotype.type) < 3 or phenotype.type is None:
        errors['type'] = "Phenotype type should be at least 3 characters"
        is_valid = False

    if not phenotype.publication_link and len(phenotype.publication_link) > 0 and not phenotype.publication_link is None:
        validate = URLValidator()
        try:
            validate(phenotype.publication_link)
        except Exception as exc:
            errors['publication_link'] = "Phenotype publication_link is not valid URL"
            is_valid = False
    """if phenotype.concept_informations is not None and len(phenotype.concept_informations) > 0:
        if not chkListIsAllIntegers(getConceptsFromJSON(concepts_json=phenotype.concept_informations)):
            errors['wrong_concept_id'] = "You must choose a concept from the search dropdown list."
            is_valid = False

        decoded_concepts = phenotype.concept_informations
        for data in decoded_concepts:
            for key, value in data.iteritems():
                attribute_names[key] = []
                for header, concept_data in value.iteritems():
                    if len(value)==1 and header=="" and concept_data=="":
                        continue
                    
                    header_type = header.split("|")
                    header = header_type[0]
                    type = header_type[1]
                        
                    if header.strip() == "":
                        errors['header'] = "Specify names of all attributes"
                        is_valid = False
                        
                    if not header in attribute_names[key]:
                        attribute_names[key].append(header)
                    else:
                        errors['attributes'] = "Attributes name must not repeat (" + header + ")"
                        is_valid = False
                      
                    if not re.match("^[A-Za-z]", header):
                        errors['attributes_start'] = "Attribute name must start with a character (" + header + ")"
                        is_valid = False 
                        
                    if not re.match("^[A-Za-z0-9_]*$", header):
                        errors['attributes_name'] = "Attribute name must contain only alphabet/numbers and underscores (" + header + ")"
                        is_valid = False      
                  
                    if type == "1":  # INT
                        if concept_data !="":   # allows empty values
                            try:
                                int(concept_data)
                            except ValueError:
                                errors['type'] = "The values of attribute(" + header + ") should be integer"
                                is_valid = False
                    elif type == "2":   # FLOAT
                        if concept_data !="":   # allows empty values
                            try:
                                float(concept_data)
                            except ValueError:
                                errors['type'] = "The values of attribute(" + header + ") should be float"
                                is_valid = False
                    elif type.lower() == "type":    # check type is selected
                        errors['type'] = "Choose a type of the attribute"
                        is_valid = False
                        
            if(data.keys()[0] and data.keys()[0].strip() !=""):
                concept_keys.append(data.keys()[0])
            else: 
                errors['empty_id'] = "Fill in concepts inputs by clicking on autocomplete prompt"
                is_valid = False
        
    if len(set(concept_keys)) != len(concept_keys):
        errors['repeated_id'] = "The concepts should not repeat!"
        is_valid = False"""

    return is_valid, errors


#---------------------------------------------------------------------------
def getHistory_ConceptCodeAttribute(concept_id,
                                    concept_history_date,
                                    code_attribute_header,
                                    expand_attrs_into_cols=False):
    ''' Get historic ConceptCodeAttributes attached to a concept that were effective from a point in time '''

    my_params = {
        'concept_id': concept_id,
        'concept_history_date': concept_history_date
    }

    cols = ''
    if not expand_attrs_into_cols:
        cols = '''
            , hc.id,
            hc.created,
            hc.modified,
            hc.history_id,
            hc.history_date,
            hc.history_change_reason,
            hc.history_type,
            hc.concept_id,
            hc.created_by_id,
            hc.history_user_id
        '''

    with connection.cursor() as cursor:
        cursor.execute(
            '''
        -- Select all the data from the ConceptCodeAttributes historical record for all
        -- the entries that are contained in the JOIN which produces a list of
        -- the latest history IDs for all ConceptCodeAttributes that don't have a
        -- delete event by the specified date.
        SELECT 
            hc.code,
            hc.attributes
           ''' + cols + '''
        FROM clinicalcode_historicalconceptcodeattribute AS hc
        INNER JOIN (
            SELECT a.id, a.history_id
            FROM (
                -- Get the list of all the ConceptCodeAttributes for this concept and
                -- before the timestamp and return the latest history ID.
                SELECT id, MAX(history_id) AS history_id
                FROM   clinicalcode_historicalconceptcodeattribute
                WHERE  (concept_id = %(concept_id)s AND 
                        history_date <= %(concept_history_date)s::timestamptz)
                GROUP BY id
            ) AS a
            LEFT JOIN (
                -- Get the list of all the ConceptCodeAttributes that have been deleted
                -- for this concept.
                SELECT DISTINCT id
                FROM   clinicalcode_historicalconceptcodeattribute
                WHERE  (concept_id = %(concept_id)s AND 
                        history_date <= %(concept_history_date)s::timestamptz AND
                        history_type = '-')
            ) AS b
            -- Join only those from the first group that are not in the deleted
            -- group.
            ON a.id = b.id
            WHERE b.id IS NULL
        ) AS d
        ON hc.history_id = d.history_id
        ORDER BY hc.id
        ''', my_params)

        if not expand_attrs_into_cols:
            columns = [col[0] for col in cursor.description]

            return [dict(list(zip(columns, row))) for row in cursor.fetchall()]
        else:
            columns = ['code'] + [str(a) for a in code_attribute_header]
            return [
                dict(
                    list(
                        zip(columns,
                            tuple([str(row[0])] + [str(a) for a in row[1]]))))
                for row in cursor.fetchall()
            ]


#---------------------------------------------------------------------------
def getConceptCodes_withAttributes_HISTORICAL(concept_id, concept_history_date,
                                              allCodes, code_attribute_header):
    if not code_attribute_header:
        return allCodes

    code_attributes = []
    if code_attribute_header:
        code_attributes = getHistory_ConceptCodeAttribute(  concept_id,
                                                            concept_history_date,
                                                            code_attribute_header,
                                                            expand_attrs_into_cols=True)

    if not code_attributes:
        return allCodes

    allCodes_df = pd.DataFrame.from_dict(allCodes)
    code_attributes_df = pd.DataFrame.from_dict(code_attributes)

    # left_join_df join with the passed code list
    codes_with_attr_df = pd.merge(allCodes_df,
                                  code_attributes_df,
                                  on="code",
                                  how="left",
                                  indicator=True)

    codes_with_attr_df = codes_with_attr_df.sort_values(by=['code'])
    codes_with_attr_df = codes_with_attr_df.replace(np.nan, '', regex=True)
    codes_with_attr_df = codes_with_attr_df.replace(['None'], '', regex=True)

    return codes_with_attr_df.to_dict('records')
#---------------------------------------------------------------------------

#-------------------- Data sources reference data ------------------------#
def apply_filter_condition(query, selected=None, conditions='', data=None, is_authenticated_user=True):
    if query not in filter_queries:
        return None, conditions
    
    qcase = filter_queries[query]
    if qcase == 0:
        # Tags, Collections, Datasource, Clin. Terms (CodingSystem for Pheno)
        if query not in filter_query_model:
            return None, conditions

        sanitised_list = utils.expect_integer_list(selected)
        search_list = [str(i) for i in sanitised_list]
        items = filter_query_model[query].objects.filter(id__in=search_list)
        search_list = list(items.values_list('id', flat=True))
        search_list = [str(i) for i in search_list]

        if len(search_list) > 0:
            conditions += " AND " + query + " && '{" + ','.join(search_list) + "}' "
        return items, conditions
    elif qcase == 1:
        # CodingSystem
        if query not in filter_query_model:
            return None, conditions

        sanitised_list = utils.expect_integer_list(selected)
        search_list = [str(i) for i in sanitised_list]
        items = filter_query_model[query].objects.filter(id__in=search_list)
        search_list = list(items.values_list('id', flat=True))
        search_list = [str(i) for i in search_list]

        if len(search_list) > 0:
            conditions += " AND " + query + " in (" + ','.join(search_list) + ") "
        return items, conditions
    elif qcase == 2:
        # Phenotype type (string field?)
        if data is None:
            return [], conditions

        selected_list = [str(t) for t in selected.split(',')]
        selected_list = list(set(data).intersection(set(selected_list)))
        if len(selected_list) > 0:
            conditions += " AND lower(type) IN('" + "', '".join(selected_list) + "') "
        return selected_list, conditions
    elif qcase == 3:
        # Workingset type (enum, as int field?)
        if data is None:
            return [], conditions
        
        selected_list = utils.expect_integer_list(selected)
        selected_list = [str(i) for i, v in enumerate(data) if v in selected_list]
        if len(selected_list) > 0:
            conditions += " AND type in (" + ','.join(selected_list) + ") "
        return selected_list, conditions
    elif qcase == 4:
        # Daterange
        if isinstance(selected['start'][0], datetime.datetime) and isinstance(selected['end'][0], datetime.datetime):
<<<<<<< HEAD
            if is_authenticated_user:
                date_field = "modified"
            else:  
                date_field = "publish_date"

            conditions += " AND (" + date_field + " >= '" + selected['start'][1] + "' AND " + date_field + " <= '" + selected['end'][1] + "') "
=======
            if selected['start'][0] < selected['end'][0]:
                conditions += " AND (created >= '" + selected['start'][1] + "' AND created <= '" + selected['end'][1] + "') "
>>>>>>> 2c31bba3
        return selected, conditions
    
    return None, conditions

#---------------------------------------------------------------------------

#-------------------- Working set types reference data ------------------------#
def get_brand_associated_workingset_types(request, brand=None):
    """
        Return all workingset types assoc. with each brand from the filter statistics model
    """
    from clinicalcode.constants import Type_status
    ph_workingset_types_list_ids = list(PhenotypeWorkingset.history.values('type').distinct().order_by('type').values_list('type',  flat=True))
    ph_workingset_types_list = [t[1] for t in Type_status if t[0] in ph_workingset_types_list_ids]

    return ph_workingset_types_list_ids, ph_workingset_types_list

    """ Once we finalise field type of types for both pheno and concept & incl. statistics """
    # if brand is None:
    #     brand = request.CURRENT_BRAND if request.CURRENT_BRAND is not None and request.CURRENT_BRAND != '' else 'ALL'
    
    # source = 'all_data' if request.user.is_authenticated else 'published_data'
    # stats = Statistics.objects.get(Q(org__iexact=brand) & Q(type__iexact='phenotype_filters')).stat['workingset_types']
    # stats = [entry for entry in stats if entry['data_scope'] == source][0]['types']

    # available_types = PhenotypeWorkingset.history.annotate(type_lower=Lower('type')).values('type_lower').distinct().order_by('type_lower')    
    # workingset_types = [entry[0] for entry in stats]
    # workingset_types = [x for x in workingset_types if available_types.filter(type_lower=x).exists()]
    # sorted_order = {str(entry[0]): entry[1] for entry in stats}

    # return workingset_types, sorted_order

#-------------------- Pheno types reference data ------------------------#
def get_brand_associated_phenotype_types(request, brand=None):
    """
        Return all phenotype types assoc. with each brand from the filter statistics model
    """
    if brand is None:
        brand = request.CURRENT_BRAND if request.CURRENT_BRAND is not None and request.CURRENT_BRAND != '' else 'ALL'
    
    source = 'all_data' if request.user.is_authenticated else 'published_data'
    stats = Statistics.objects.get(Q(org__iexact=brand) & Q(type__iexact='phenotype_filters')).stat['phenotype_types']
    stats = [entry for entry in stats if entry['data_scope'] == source][0]['types']

    available_types = Phenotype.history.annotate(type_lower=Lower('type')).values('type_lower').distinct().order_by('type_lower')    
    phenotype_types = [entry[0] for entry in stats]
    phenotype_types = [x for x in phenotype_types if available_types.filter(type_lower=x).exists()]
    sorted_order = {str(entry[0]): entry[1] for entry in stats}

    return phenotype_types, sorted_order

#---------------------------------------------------------------------------

#-------------------- Data sources reference data ------------------------#
def get_data_source_reference(request, brand=None):
    """
        Return all data sources assoc. with each brand from the filter statistics model
    """
    if brand is None:
        brand = request.CURRENT_BRAND if request.CURRENT_BRAND is not None and request.CURRENT_BRAND != '' else 'ALL'
    
    source = 'all_data' if request.user.is_authenticated else 'published_data'
    stats = Statistics.objects.get(Q(org__iexact=brand) & Q(type__iexact='phenotype_filters')).stat['data_sources']
    stats = [entry for entry in stats if entry['data_scope'] == source][0]['data_source_ids']
    data_source_ids = [entry[0] for entry in stats]

    data_sources = [DataSource.objects.get(id=x) for x in data_source_ids if DataSource.objects.filter(id=x).exists()]
    sorted_order = {str(entry[0]): entry[1] for entry in stats}
    
    return data_sources, sorted_order

#-------------------- Coding system reference data ------------------------#
def get_coding_system_reference(request, brand=None, concept_or_phenotype="concept"):
    """
        Return all coding systems assoc. with each brand from the filter statistics model
    """
    if brand is None:
        brand = request.CURRENT_BRAND if request.CURRENT_BRAND is not None and request.CURRENT_BRAND != '' else 'ALL'
    
    source = 'all_data' if request.user.is_authenticated else 'published_data'
    stats = Statistics.objects.get(Q(org__iexact=brand) & Q(type__iexact=f"{concept_or_phenotype}_filters")).stat['coding_systems']
    stats = [entry for entry in stats if entry['data_scope'] == source]

    stats = stats[0]['coding_system_ids']
    coding = [entry[0] for entry in stats]
    coding = [CodingSystem.objects.get(id=x) for x in coding if CodingSystem.objects.filter(id=x).exists()]
    sorted_order = {str(entry[0]): entry[1] for entry in stats}
    
    return coding, sorted_order

#----------------------------- Tag reference ------------------------------#
def get_brand_associated_tags(request, excluded_tags=None, brand=None, concept_or_phenotype="concept"):
    """
        Return all tags assoc. with each brand, and exclude those in our list
    """
    if brand is None:
        brand = request.CURRENT_BRAND if request.CURRENT_BRAND is not None and request.CURRENT_BRAND != '' else 'ALL'
    
    source = 'all_data' if request.user.is_authenticated else 'published_data'
    stats = Statistics.objects.get(Q(org__iexact=brand) & Q(type__iexact=f"{concept_or_phenotype}_filters")).stat['tags']
    stats = [entry for entry in stats if entry['data_scope'] == source][0]['tag_ids']
    tags = [entry[0] for entry in stats]
    
    if tags is not None and excluded_tags is not None:
        tags = [x for x in tags if x not in excluded_tags]
    
    descriptors = [Tag.objects.get(id=x) for x in tags if Tag.objects.filter(id=x).exists()]
    sorted_order = {str(entry[0]): entry[1] for entry in stats}
    
    if descriptors is not None:
        result = {}
        for tag in descriptors:
            result[tag.description] = tag.id

        return result, sorted_order
    
    return {}, sorted_order

#---------------------------------------------------------------------------

def get_brand_collection_ids(brand_name):
    """
        returns list of collections (tags) ids associated with the brand
    """

    if Brand.objects.all().filter(name__iexact=brand_name).exists():
        brand = Brand.objects.get(name__iexact=brand_name)
        brand_collection_ids = list(Tag.objects.filter(collection_brand=brand.id).values_list('id', flat=True))

        return brand_collection_ids
    else:
        return [-1]


def get_brand_associated_collections(request, concept_or_phenotype="concept", brand=None, excluded_collections=None):
    """
        If user is authenticated show all collection IDs, including those that are deleted, as filters.
        If not, show only non-deleted/published entities related collection IDs.
    """
    if brand is None:
        brand = request.CURRENT_BRAND if request.CURRENT_BRAND is not None and request.CURRENT_BRAND != '' else 'ALL'
    
    source = 'all_data' if request.user.is_authenticated else 'published_data'
    stats = Statistics.objects.get(Q(org__iexact=brand) & Q(type__iexact=f"{concept_or_phenotype}_filters")).stat['collections']
    stats = [entry for entry in stats if entry['data_scope'] == source][0]['collection_ids']
    collections = [entry[0] for entry in stats]
    
    if collections is not None and excluded_collections is not None:
        collections = [x for x in collections if x not in excluded_collections]
    
    collections = [Tag.objects.get(id=x) for x in collections if Tag.objects.filter(id=x).exists()]
    sorted_order = {str(entry[0]): entry[1] for entry in stats}
    
    return collections, sorted_order


def send_review_email(phenotype, review_decision, review_message):
    phenotype_id = phenotype.id
    phenotype_name = phenotype.title
    phenotype_owner_id = phenotype.owner_id

    owner_email = User.objects.get(id=phenotype_owner_id).email
    if owner_email == '':
        return False

    email_subject = 'Concept Library - Phenotype %s has been %s' % (phenotype_id, review_decision)
    email_content = '''<strong>New Message from Concept Library Website</strong><br><br>
    <strong>Phenotype:</strong><br>PH{id} - {name}<br><br>
    <strong>Decision:</strong><br>{decision}<br><br>
    <strong>Reviewer message:</strong><br>{message}
    '''.format(id=phenotype_id, name=phenotype_name, decision=review_decision, message=review_message)

    if not settings.IS_DEVELOPMENT_PC:
        try:
            msg = EmailMultiAlternatives(email_subject,
                                        email_content,
                                        'Helpdesk <%s>' % settings.DEFAULT_FROM_EMAIL,
                                        to=[owner_email]
                                    )
            msg.content_subtype = 'html'
            msg.send()
            return True
        except BadHeaderError:
            return False
    else:
        #print(email_content)
        return True

def get_scheduled_email_to_send():

    HDRUK_pending_phenotypes =PublishedPhenotype.objects.filter(approval_status=1)
    HDRUK_declined_phenotypes = PublishedPhenotype.objects.filter(approval_status=3)

    combined_list = list(HDRUK_pending_phenotypes.values()) + list(HDRUK_declined_phenotypes.values())
    result = {'date':datetime.datetime.now(),
            'phenotype_count': len(combined_list),
            'data':[]
            }

    for i in range(len(combined_list)):
        data = {
            'id': i+1,
            'phenotype_id':combined_list[i]['phenotype_id'],
            'phenotype_history_id':combined_list[i]['phenotype_history_id'],
            'approval_status':combined_list[i]['approval_status'],
            'owner_id':combined_list[i]['created_by_id'],
        }
        result['data'].append(data)


    email_content = []

    for i in range(len(result['data'])):
        phenotype = Phenotype.objects.get(pk=result['data'][i]['phenotype_id'], owner_id=result['data'][i]['owner_id'])
        phenotype_id = phenotype.id

        phenotype_name = phenotype.title
        phenotype_owner_id = phenotype.owner_id

        review_decision = ''
        review_message = ''
        if result['data'][i]['approval_status'] == 1:
            review_decision = 'Pending'
            review_message = "Phenotype is waiting to be approved"
        elif result['data'][i]['approval_status'] == 3:
            review_decision = 'Declined'
            review_message = 'Phenotype has been declined'

        owner_email = User.objects.get(id=phenotype_owner_id).email
        if owner_email == '':
            return False

        email_message = '''<br><br>
                 <strong>Phenotype:</strong><br>PH{id} - {name}<br><br>
                 <strong>Decision:</strong><br>{decision}<br><br>
                 <strong>Reviewer message:</strong><br>{message}
                 '''.format(id=phenotype_id, name=phenotype_name, decision=review_decision, message=review_message)

        email_content.append({'owner_id': phenotype_owner_id, 'owner_email': owner_email, 'email_content': email_message})

    return email_content



def chk_valid_id(request, set_class, pk, chk_permission=False):
    """
        check for valid id of Concepts / Phenotypes / working sets
        (accepts both integers and with prefixes 'C/PH/WS')
    """
    pk = str(pk)
    int_pk = -1
    
    is_valid_id = True
    err = ""
    ret_int_id = -1

    if str(pk).strip()=='':
        is_valid_id = False
        err = 'ID must be a valid id.'
        
    if not utils.isInt(pk):
        if set_class == Concept and pk[0].upper() == 'C' and utils.isInt(pk[1:]):
            int_pk = int(pk[1:])
        elif set_class == Phenotype and pk[0:2].upper() == 'PH' and utils.isInt(pk[2:]):
            int_pk = int(pk[2:])        
        elif set_class == WorkingSet and pk[0:2].upper() == 'WS' and utils.isInt(pk[2:]):
            int_pk = int(pk[2:])
        elif set_class == PhenotypeWorkingset and pk[0:2].upper() == 'WS' and utils.isInt(pk[2:]):
            int_pk = int(pk[2:])
        else:
            is_valid_id = False
            err = 'ID must be a valid id.'
    else:
        int_pk = int(pk)

    actual_pk = pk if set_class == PhenotypeWorkingset else int_pk
    if set_class.objects.filter(pk=actual_pk).count() == 0:
        is_valid_id = False
        err = 'ID not found.'

    if chk_permission:
        if not allowed_to_edit(request, set_class, actual_pk):
            is_valid_id = False
            err = 'ID must be of a valid accessible entity.'


    if is_valid_id:
        ret_int_id = set_class.objects.get(pk=actual_pk).id

    return is_valid_id, err, ret_int_id



def get_q_highlight(request, q):
    # highlight detail page if only referred from the search page
    
    if is_referred_from_search_page(request):
        return q
    else:
        return ''
    
def is_referred_from_search_page(request):   
    # check if the page is referred from the search page
    
    HTTP_REFERER = request.META.get('HTTP_REFERER')
    if HTTP_REFERER is None:
        return False
    
    url = HTTP_REFERER.split('?')[0]
    url = url.lower()
    if url.endswith('/phenotypes/') or url.endswith('/concepts/'):
        return True
    else:
        return False
    
    
    

#=============================================================================
def get_visible_live_or_published_phenotype_workingset_versions(request,
                                                    get_live_and_or_published_ver = 3,  # 1= live only, 2= published only, 3= live+published
                                                    search = "",
                                                    author = "",
                                                    workingset_id_to_exclude = 0,
                                                    approved_status = None,
                                                    exclude_deleted = True,
                                                    filter_cond = "",
                                                    show_top_version_only = False,
                                                    force_brand = None,
                                                    force_get_live_and_or_published_ver = None,  # used only with no login
                                                    search_name_only = True,
                                                    highlight_result = False,
                                                    do_not_use_FTS = False,
                                                    order_by=None                                              
                                                    ):
    ''' Get all visible live or published workingset versions 
    - return all columns
    '''

    search = re.sub(' +', ' ', search.strip()) 

    sql_params = []

    user_cond = ""
    if not request.user.is_authenticated:
        get_live_and_or_published_ver = 2  #    2= published only
        if force_get_live_and_or_published_ver is not None:
            get_live_and_or_published_ver = force_get_live_and_or_published_ver
    else:
        if request.user.is_superuser:
            user_cond = ""
        else:
            user_groups = list(request.user.groups.all().values_list('id', flat=True))
            group_access_cond = ""
            if user_groups:
                group_access_cond = " OR (group_id IN(" + ', '.join(map(str, user_groups)) + ") AND group_access IN(2,3)) "

            # since all params here are derived from user object, no need for parameterising here.
            user_cond = ''' AND (
                                    owner_id=%s 
                                    OR world_access IN(2,3)
                                    %s
                                )
                    ''' % (str(request.user.id), group_access_cond)

        #sql_params.append(user_cond)
    can_edit_subquery = get_can_edit_subquery(request)


    highlight_columns = ""
    if highlight_result:
        # for highlighting
        if search != '':
            sql_params += [str(search)] * 2
            highlight_columns += """ ts_headline('english', coalesce(name, '')
                                            , websearch_to_tsquery('english', %s)
                                            , 'HighlightAll=TRUE, StartSel="<b class=''hightlight-txt''>", StopSel="</b>"') as name_highlighted,  
                
                                    ts_headline('english', coalesce(author, '')
                                            , websearch_to_tsquery('english', %s)
                                            , 'HighlightAll=TRUE, StartSel="<b class=''hightlight-txt''>", StopSel="</b>"') as author_highlighted,                                              
                                """ 
        else:
            highlight_columns += """ name as name_highlighted,              
                                    author as author_highlighted,                                              
                                """ 
                                
                                
                                
    rank_select = " "
    if search != '':               
        if search_name_only:
            # search name field only
            sql_params += [str(search)]
            rank_select += """ 
                        ts_rank(to_tsvector(coalesce(name, '')), websearch_to_tsquery('english', %s)) AS rank_name,
                        """
        else:
            # search all related fields
            sql_params += [str(search)] * 3
            rank_select += """  
                        ts_rank(to_tsvector('english', coalesce(name, '')), websearch_to_tsquery('english', %s)) AS rank_name,            
                        ts_rank(to_tsvector('english', coalesce(author, '')), websearch_to_tsquery('english', %s)) AS rank_author,
                        ts_rank(to_tsvector('english', coalesce(name, '') 
                                            || ' ' || coalesce(author, '') 
                                            || ' ' || coalesce(description, '') 
                                            || ' ' || coalesce(array_to_string(publications, ','), '') 
                                            )
                                     , websearch_to_tsquery('english', %s)
                                     ) AS rank_all,
                            """



    where_clause = " WHERE 1=1 "

    if workingset_id_to_exclude > 0:
        sql_params.append(str(workingset_id_to_exclude))
        where_clause += " AND id NOT IN (%s) "

    if search != '':
        if do_not_use_FTS:  # normal search   
            #note: we use iLike here for case-insensitive
            if search_name_only: 
                sql_params.append("%" + str(search) + "%")
                where_clause += " AND name ILIKE %s "
            else:
                sql_params += ["%" + str(search) + "%"] * 5
                where_clause += """ AND (name ILIKE %s OR 
                                        author ILIKE %s OR 
                                        description ILIKE %s OR 
                                        array_to_string(publications , ',') ILIKE %s                                 
                                        )  
                                """
            
        else:       # Full-Text-Search (FTS)
            if search_name_only:
                # search name field only
                sql_params += [str(search)] 
                where_clause += """ AND (to_tsvector('english',
                                                    coalesce(name, '') 
                                                   ) @@ websearch_to_tsquery('english', %s)                              
                                        )  
                                """                            
            else:
                # search all related fields
                sql_params += [str(search)] 
                where_clause += """ AND (to_tsvector('english', coalesce(name, '') 
                                                    || ' ' || coalesce(author, '') 
                                                    || ' ' || coalesce(description, '') 
                                                    || ' ' || coalesce(array_to_string(publications, ','), '') 
                                                   ) @@ websearch_to_tsquery('english', %s)                              
                                        )  
                                """


    if author != '':
        sql_params.append("%" + str(author) + "%")
        where_clause += " AND upper(author) like upper(%s) "

    if exclude_deleted:
        where_clause += " AND COALESCE(is_deleted, FALSE) IS NOT TRUE "

    if filter_cond.strip() != "":
        where_clause += " AND " + filter_cond




    # --- second where clause  ---
    if get_live_and_or_published_ver == 1:  # 1= live only
        where_clause_2 = " AND  (rn=1 " + user_cond + " ) "
    elif get_live_and_or_published_ver == 2:  # 2= published only
        where_clause_2 = " AND (is_published=1) "
    elif get_live_and_or_published_ver == 3:  # 3= live+published
        where_clause_2 = " AND (is_published=1 OR  (rn=1 " + user_cond + " )) "
    else:
        raise INVALID_PARAMETER_VALUE


    # --- third where clause  ---
    where_clause_3 = " WHERE 1=1 "
    if show_top_version_only:
        where_clause_3 += " AND rn_res = 1 "


    # --- where clause (publish approval)  ---
    approval_where_clause = " "
    if approved_status:
        approval_where_clause = " AND (approval_status IN(" + ', '.join(map(str, approved_status)) + ")) "  
        


    # --- when in a brand, show only this brand's data
    brand_filter_cond = " "
    brand = request.CURRENT_BRAND
    if force_brand is not None:
        brand = force_brand

    if brand != "":
        brand_collection_ids = get_brand_collection_ids(brand)
        brand_collection_ids = [str(i) for i in brand_collection_ids]

        if brand_collection_ids:
            brand_filter_cond = " WHERE collections && '{" + ','.join(brand_collection_ids) + "}' "

    # order by clause
    order_by = " ORDER BY id, history_id DESC " if order_by is None else order_by
    if search != '':
        if search_name_only:
            # search name field only
            order_by =  """ 
                            ORDER BY rank_name DESC
                                    , """ + order_by.replace(' ORDER BY ', '')
        else:
            # search all related fields
            if order_by != concept_order_default:
                order_by =  """
                                /*ORDER BY rank_all DESC, rank_name DESC, rank_author DESC*/ 
                                ORDER BY rank_name DESC, rank_author DESC , rank_all DESC, """ + order_by.replace(' ORDER BY ', '')
            else:
                order_by =  """
                                /*ORDER BY rank_all DESC, rank_name DESC, rank_author DESC*/ 
                                ORDER BY rank_name DESC, rank_author DESC , rank_all DESC
                            """    
                            
        
    with connection.cursor() as cursor:
        cursor.execute(
            """
                        SELECT
                        """ + highlight_columns + """ 
                        """ + rank_select + """                        
                        *
                        FROM
                        (
                            SELECT 
                                """ + can_edit_subquery + """
                                *
                                , ROW_NUMBER () OVER (PARTITION BY id ORDER BY history_id desc) rn_res
                                , (CASE WHEN is_published=1 THEN 'published' ELSE 'not published' END) published
                                , (SELECT username FROM auth_user WHERE id=r.owner_id ) owner_name
                                , (SELECT username FROM auth_user WHERE id=r.created_by_id ) created_by_username
                                , (SELECT username FROM auth_user WHERE id=r.updated_by_id ) modified_by_username
                                , (SELECT username FROM auth_user WHERE id=r.deleted_by_id ) deleted_by_username
                                , (SELECT name FROM auth_group WHERE id=r.group_id ) group_name
                                , (SELECT created FROM clinicalcode_publishedworkingset WHERE workingset_id=r.id and workingset_history_id=r.history_id  and approval_status = 2 ) publish_date
                            FROM
                            (SELECT 
                               ROW_NUMBER () OVER (PARTITION BY id ORDER BY history_id desc) rn,
                               (SELECT count(*) 
                                   FROM clinicalcode_publishedworkingset 
                                   WHERE workingset_id=t.id and workingset_history_id=t.history_id and approval_status = 2
                               ) is_published,
                                (SELECT approval_status 
                                   FROM clinicalcode_publishedworkingset 
                                   WHERE workingset_id=t.id and workingset_history_id=t.history_id 
                               ) approval_status,
                               
                               id, name, type, tags, collections, publications, author, citation_requirements, description, 
                               data_sources, phenotypes_concepts_data, 
                               is_deleted, deleted, owner_access, group_access, world_access, 
                               created, modified, 
                               history_id, history_date, history_change_reason, history_type, 
                               created_by_id, deleted_by_id, group_id, history_user_id, owner_id, updated_by_id
 
                            FROM clinicalcode_historicalphenotypeworkingset t
                                """ + brand_filter_cond + """
                            ) r
                            """ + where_clause + [where_clause_2 , approval_where_clause][approval_where_clause.strip() !=""] + """
                        ) rr
                        """ + where_clause_3 + """
                        """ + order_by
                        , sql_params)
        
        col_names = [col[0] for col in cursor.description]

        return [dict(list(zip(col_names, row))) for row in cursor.fetchall()]



def get_concept_data_of_historical_phenotypeWorkingset(pk, history_id=None):
    '''
        get concept informations of the specified phenotype working set
        - from a specific version (or live version if history_id is None) 

    '''
    if history_id is None:
        history_id = PhenotypeWorkingset.objects.get(pk=pk).history.latest('history_id').history_id

    concept_id_version = []
    phenotypes_concepts_data = PhenotypeWorkingset.history.get(id=pk, history_id=history_id).phenotypes_concepts_data
    if phenotypes_concepts_data:
        for c in phenotypes_concepts_data:
            concept_id_version.append(
                (int(c['concept_id'].replace('C', '')), c['concept_version_id'], 
                 int(c['phenotype_id'].replace('PH', '')), c['phenotype_version_id'])
                )

    return concept_id_version



    <|MERGE_RESOLUTION|>--- conflicted
+++ resolved
@@ -30,9 +30,19 @@
 from . import utils, tasks
 from .models import *
 from .permissions import *
-<<<<<<< HEAD
 from .constants import *
-=======
+
+#--------- Order queries ---------------
+def get_order_from_parameter(parameter):
+    if parameter in concept_order_queries:
+        return concept_order_queries[parameter]
+    return concept_order_default
+
+#---------------------------------------
+
+#------------ pagination lims ----------
+page_size_limits = [20, 50, 100]
+#---------------------------------------
 
 #--------- Filter queries --------------
 filter_queries = {
@@ -55,9 +65,17 @@
 }
 
 #---------------------------------------
->>>>>>> 2c31bba3
 
 #--------- Order queries ---------------
+concept_order_queries = {
+    'Relevance': ' ORDER BY id, history_id DESC ',
+    'Created (Desc)': ' ORDER BY created DESC ',
+    'Created (Asc)': ' ORDER BY created ASC ',
+    'Last Updated (Desc)': ' ORDER BY modified DESC ',
+    'Last Updated (Asc)': ' ORDER BY modified ASC '
+}
+concept_order_default = list(concept_order_queries.values())[0]
+
 def get_order_from_parameter(parameter):
     if parameter in concept_order_queries:
         return concept_order_queries[parameter]
@@ -2429,13 +2447,9 @@
             errors[set_id] = 'Phenotype not permitted.'
             # Need to parse the concept_informations section of the database and use
             # the concepts here to form a list of concept_ref_ids.
-<<<<<<< HEAD
         if WS_concepts_json:
             concepts = [x['concept_id'] for x in WS_concepts_json]  
-=======
-        if WS_concepts_json.strip() != "":
-            concepts = [x['concept_id'] for x in json.loads(WS_concepts_json)]
->>>>>>> 2c31bba3
+
         else:
             concepts = getGroupOfConceptsByPhenotypeId_historical(set_id, set_history_id)
 
@@ -3695,10 +3709,6 @@
                                 "attributes": []
                             })
     return concept_json
-<<<<<<< HEAD
-=======
-    #return json.dumps(concept_json)
->>>>>>> 2c31bba3
 
 
 def getPhenotypeConceptHistoryIDs(concept_ids_list):
@@ -4156,6 +4166,7 @@
 
 #-------------------- Data sources reference data ------------------------#
 def apply_filter_condition(query, selected=None, conditions='', data=None, is_authenticated_user=True):
+
     if query not in filter_queries:
         return None, conditions
     
@@ -4211,22 +4222,17 @@
     elif qcase == 4:
         # Daterange
         if isinstance(selected['start'][0], datetime.datetime) and isinstance(selected['end'][0], datetime.datetime):
-<<<<<<< HEAD
             if is_authenticated_user:
                 date_field = "modified"
             else:  
                 date_field = "publish_date"
 
             conditions += " AND (" + date_field + " >= '" + selected['start'][1] + "' AND " + date_field + " <= '" + selected['end'][1] + "') "
-=======
-            if selected['start'][0] < selected['end'][0]:
-                conditions += " AND (created >= '" + selected['start'][1] + "' AND created <= '" + selected['end'][1] + "') "
->>>>>>> 2c31bba3
         return selected, conditions
     
     return None, conditions
 
-#---------------------------------------------------------------------------
+#------------------------------------------------------------------------------#
 
 #-------------------- Working set types reference data ------------------------#
 def get_brand_associated_workingset_types(request, brand=None):
@@ -4376,6 +4382,33 @@
     sorted_order = {str(entry[0]): entry[1] for entry in stats}
     
     return collections, sorted_order
+
+def get_brand_associated_collections_dynamic(request, concept_or_phenotype, excluded_collections=None):
+    """
+        get associated collections of the current brand (or all if using default site)
+        dynamically, Not from statistics.
+    """
+
+    if concept_or_phenotype == 'concept':
+        data = get_visible_live_or_published_concept_versions(request
+                                                            , get_live_and_or_published_ver=[2, 3][request.user.is_authenticated]  # 1= live only, 2= published only, 3= live+published
+                                                            , exclude_deleted=[True, False][request.user.is_authenticated]
+                                                            , force_get_live_and_or_published_ver=[2, 3][request.user.is_authenticated]
+                                                            )
+
+    elif concept_or_phenotype == 'phenotype':
+        data = get_visible_live_or_published_phenotype_versions(request
+                                                                , get_live_and_or_published_ver=[2, 3][request.user.is_authenticated]  # 1= live only, 2= published only, 3= live+published 
+                                                                , exclude_deleted=[True, False][request.user.is_authenticated]
+                                                                , force_get_live_and_or_published_ver=[2, 3][request.user.is_authenticated]
+                                                                )
+
+    Tag_List = []
+    for i in data:
+        if i['tags'] is not None:
+            Tag_List = Tag_List + i['tags']
+    unique_tags = []
+    unique_tags = list(set(Tag_List))
 
 
 def send_review_email(phenotype, review_decision, review_message):
