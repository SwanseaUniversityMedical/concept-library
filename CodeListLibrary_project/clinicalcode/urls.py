--- conflicted
+++ resolved
@@ -9,14 +9,8 @@
 from django.views.generic.base import RedirectView
 
 from clinicalcode.views.DocumentationViewer import DocumentationViewer
-<<<<<<< HEAD
-from clinicalcode.views import (View, Admin, adminTemp,
-                                GenericEntity, Profile, Moderation,
-                                Publish, Decline, site, Organisation)
-=======
 from clinicalcode.views import (View, Admin, adminTemp, BrandAdmin, GenericEntity,
                                 Profile, Moderation, Publish, Decline, site, Organisation)
->>>>>>> 1af55ce3
 
 # Main
 urlpatterns = [
@@ -41,43 +35,24 @@
     url(r'^about/(?P<pg_name>([A-Za-z0-9\-\_]+))/$', View.brand_about_index_return, name='about_page'),
 
     ## Moderation
-<<<<<<< HEAD
-    url(r'moderation/$', Moderation.EntityModeration.as_view(), name='moderation_page'),
-=======
     url(r'^moderation/$', Moderation.EntityModeration.as_view(), name='moderation_page'),
->>>>>>> 1af55ce3
 
     ## Contact
     url(r'^contact-us/$', View.contact_us, name='contact_us'),
 
     # User
     ## Profile
-<<<<<<< HEAD
-    url(r'profile/$', Profile.MyCollection.as_view(), name='my_profile'),
-    url(r'profile/collection/$', Profile.MyCollection.as_view(), name='my_collection'),
-=======
     url(r'^profile/$', Profile.MyCollection.as_view(), name='my_profile'),
     url(r'^profile/collection/$', Profile.MyCollection.as_view(), name='my_collection'),
->>>>>>> 1af55ce3
 
     ## Organisation
     url(r'^org/view/(?P<slug>([\w\d\-\_]+))/?$', Organisation.OrganisationView.as_view(), name='view_organisation'),
     url(r'^org/create/?$', Organisation.OrganisationCreateView.as_view(), name='create_organisation'),
     url(r'^org/manage/(?P<slug>([\w\d\-\_]+))/?$', Organisation.OrganisationManageView.as_view(), name='manage_organisation'),
 
-<<<<<<< HEAD
-    ## Changing password(s)
-    url(
-        route='^change-password/$',
-        view=auth_views.PasswordChangeView.as_view(),
-        name='password_change',
-        kwargs={ 'post_change_redirect': 'concept_library_home' }
-    ),
-=======
     # Brand
     ## Brand Administration
     url(r'^dashboard/$', BrandAdmin.BrandDashboard.as_view(), name=BrandAdmin.BrandDashboard.reverse_name),
->>>>>>> 1af55ce3
 
     # GenericEnities (Phenotypes)
     ## Search
