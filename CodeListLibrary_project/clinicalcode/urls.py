--- conflicted
+++ resolved
@@ -11,12 +11,7 @@
 
 from .views import (Admin, ComponentConcept, ComponentExpression,
                     ComponentQueryBuilder, Concept, Phenotype, View,
-<<<<<<< HEAD
-                    WorkingSet, adminTemp, site, PhenotypeWorkingSet)
-
-=======
                     WorkingSet, WorkingSetSelection, PhenotypeWorkingSet, adminTemp, site)
->>>>>>> 76a08abd
 
 from django.urls import path
 from django.views.generic.base import TemplateView
