'''
    URL Configuration for the Clinical-Code application.

    Pages appear as Working-sets, Concepts and Components within a Concept.
'''

#from cll import settings
from django.conf import settings
from django.conf.urls import url  # , include  #, handler400
from django.contrib.auth import views as auth_views

from .views import (Admin, ComponentConcept, ComponentExpression,
                    ComponentQueryBuilder, Concept, Phenotype, View,
                    WorkingSet, adminTemp)

#from django.views.generic import RedirectView
#from django.urls import reverse_lazy, reverse

urlpatterns = [
    url(r'^$', View.index, name='concept_library_home'),
    url(r'^home/$', View.index, name='concept_library_home'),
    url(r'^cookies_settings/?$',
        View.cookies_settings,
        name='cookies_settings'),
    url(r'^concepts/$', Concept.concept_list, name='concept_list'),
    url(r'^workingsets/$', WorkingSet.workingset_list, name='workingset_list'),
    url(r'^phenotypes/$', Phenotype.phenotype_list, name='phenotype_list'),

    #     # redirect api root '/api' to '/api/v1'
    #     #url(r'^api/$', RedirectView.as_view(url= reverse('api:root')) , name='api_root_v1'),
]

# About pages
urlpatterns += [
    # brand/main about pages
    url(r'^about/(?P<pg_name>\w+)/$', View.about_pages, name='about_page'),
]

# HDR-UK portal redirect to CL
urlpatterns += [
    url(r'^old/phenotypes/(?P<unique_url>.+)/$',
        View.HDRUK_portal_redirect,
        name='HDRUK_portal_redirect'),
]

# (terms and conditions) and privacy/cookie policy pages
urlpatterns += [
    url(r'^terms-and-conditions/$', View.termspage, name='terms'),
<<<<<<< HEAD
    url(r'^privacy-and-cookie-policy/$',
        View.cookiespage,
        name='privacy_and_cookie_policy'),
    #url(r'^contact-us/$', View.contact_us, name='contact_us'),
=======
    url(r'^privacy-and-cookie-policy/$', View.cookiespage, name='privacy_and_cookie_policy'),
>>>>>>> 7e2aae85
]

# contact us read only
if not settings.CLL_READ_ONLY:
    urlpatterns += [
        url(r'^contact-us/$', View.contact_us, name='contact_us'),
    ]

#======== Admin ===================================================================================
# for API testing
if not settings.CLL_READ_ONLY:  # and (settings.IS_DEMO or settings.IS_DEVELOPMENT_PC):
    urlpatterns += [
        url(r'^adminTemp/api_remove_data/$',
            adminTemp.api_remove_data,
            name='api_remove_data'),
    ]

# saving statistics
if not settings.CLL_READ_ONLY:
    urlpatterns += [
        url(
            r'^admin/run-stat/$',  # HDRUK stat
            Admin.run_statistics,
            name='HDRUK_run_statistics'),
        url(
            r'^admin/run-stat-collections/$',  # collections filter stat
            Admin.run_statistics_collections,
            name='collections_run_statistics'),
    ]

# check concepts not associated with phenotypes
urlpatterns += [
    url(r'^admin/uc/$',
        adminTemp.check_concepts_not_associated_with_phenotypes,
        name='check_concepts_not_associated_with_phenotypes-uc'),
    url(r'^admin/concepts_not_in_phenotypes/$',
        adminTemp.check_concepts_not_associated_with_phenotypes,
        name='check_concepts_not_associated_with_phenotypes'),
]

# ======== Phenotypes ==============================================================================
# add URLConf to create, update, and delete Phenotypes
urlpatterns += [
    url(r'^phenotypes/PH(?P<pk>\d+)/detail/$',
        Phenotype.PhenotypeDetail_combined,
        name='phenotype_detail'),
    url(r'^phenotypes/PH(?P<pk>\d+)/version/(?P<phenotype_history_id>\d+)/detail/$',
        Phenotype.PhenotypeDetail_combined,
        name='phenotype_history_detail'),
    url(r'^phenotypes/PH(?P<pk>\d+)/version/(?P<phenotype_history_id>\d+)/export/concepts/$',
        Phenotype.history_phenotype_codes_to_csv,
        name='history_phenotype_codes_to_csv'),
    url(r'^phenotypes/PH(?P<pk>\d+)/uniquecodesbyversion/(?P<phenotype_history_id>\d+)/concept/C(?P<target_concept_id>\d+)/(?P<target_concept_history_id>\d+)/$',
        Phenotype.phenotype_conceptcodesByVersion,
        name='phenotype_conceptcodesByVersion'),
]

# if not settings.CLL_READ_ONLY:
#     urlpatterns += [
#         url(r'^phenotypes/create/$',
#             Phenotype.phenotype_create,
#             name='phenotype_create'),
#
#         url(r'^phenotypes/PH(?P<pk>\d+)/update/$',
#             Phenotype.PhenotypeUpdate.as_view(),
#             name='phenotype_update'),
#
#         url(r'^phenotypes/PH(?P<pk>\d+)/delete/$',
#             Phenotype.PhenotypeDelete.as_view(),
#             name='phenotype_delete'),
#
#         # url(r'^phenotypes/PH(?P<pk>\d+)/version/(?P<phenotype_history_id>\d+)/revert/$',
#         #     Phenotype.phenotype_history_revert,
#         #     name='phenotype_history_revert'),
#         #
#         # url(r'^phenotypes/PH(?P<pk>\d+)/restore/$',
#         #     Phenotype.PhenotypeRestore.as_view(),
#         #     name='phenotype_restore'),
#     ]

#======== WorkingSets ==============================================================================
# add URLConf to create, update, and delete working sets
urlpatterns += [
    url(r'^workingsets/WS(?P<pk>\d+)/detail/$',
        WorkingSet.WorkingSetDetail.as_view(),
        name='workingset_detail'),
    url(r'^workingsets/WS(?P<pk>\d+)/version/(?P<workingset_history_id>\d+)/detail/$',
        WorkingSet.workingset_history_detail,
        name='workingset_history_detail'),
    url(r'^workingsets/WS(?P<pk>\d+)/export/codes/$',
        WorkingSet.workingset_to_csv,
        name='workingset_to_csv'),
    url(r'^workingsets/WS(?P<pk>\d+)/version/(?P<workingset_history_id>\d+)/export/codes/$',
        WorkingSet.history_workingset_to_csv,
        name='history_workingset_to_csv'),
]

if not settings.CLL_READ_ONLY:
    urlpatterns += [
        url(r'^workingsets/create/$',
            WorkingSet.workingset_create,
            name='workingset_create'),
        url(r'^workingsets/WS(?P<pk>\d+)/update/$',
            WorkingSet.WorkingSetUpdate.as_view(),
            name='workingset_update'),
        url(r'^workingsets/WS(?P<pk>\d+)/delete/$',
            WorkingSet.WorkingSetDelete.as_view(),
            name='workingset_delete'),
        url(r'^workingsets/WS(?P<pk>\d+)/version/(?P<workingset_history_id>\d+)/revert/$',
            WorkingSet.workingset_history_revert,
            name='workingset_history_revert'),
        url(r'^workingsets/WS(?P<pk>\d+)/restore/$',
            WorkingSet.WorkingSetRestore.as_view(),
            name='workingset_restore'),
    ]

#======== Concepts ==============================================================================
# add URLConf to create, update, and delete concepts
urlpatterns += [
    url(r'^concepts/C(?P<pk>\d+)/detail/$',
        Concept.ConceptDetail_combined,
        name='concept_detail'),
    url(r'^concepts/C(?P<pk>\d+)/version/(?P<concept_history_id>\d+)/detail/$',
        Concept.ConceptDetail_combined,
        name='concept_history_detail'),
    url(r'^concepts/C(?P<pk>\d+)/export/codes/$',
        Concept.concept_codes_to_csv,
        name='concept_codes_to_csv'),
    url(r'^concepts/C(?P<pk>\d+)/version/(?P<concept_history_id>\d+)/export/codes/$',
        Concept.history_concept_codes_to_csv,
        name='history_concept_codes_to_csv'),

    #     url(r'^concepts/C(?P<pk>\d+)/tree/$',
    #         Concept.concept_tree,
    #         name='concept_tree'),
    url(r'^concepts/C(?P<pk>\d+)/components/$',
        Concept.concept_components,
        name='concept_components'),
    url(r'^concepts/C(?P<pk>\d+)/uniquecodes/$',
        Concept.concept_uniquecodes,
        name='concept_uniquecodes'),
    url(r'^concepts/C(?P<pk>\d+)/uniquecodesbyversion/(?P<concept_history_id>\d+)/$',
        Concept.concept_uniquecodesByVersion,
        name='concept_uniquecodesByVersion'),
    url(r'^concepts/choose_concepts_to_compare/$',
        Concept.choose_concepts_to_compare,
        name='choose_concepts_to_compare'),
    url(r'^concepts/C(?P<concept_id>\d+)/(?P<version_id>\d+)/compare/C(?P<concept_ref_id>\d+)/(?P<version_ref_id>\d+)/$',
        Concept.compare_concepts_codes,
        name='compare_concepts_codes'),
    url(r'^concepts/C(?P<pk>\d+)/conceptversions/(?P<concept_history_id>\d+)/(?P<indx>\d+)/$',
        Concept.conceptversions,
        name='conceptversions'),
]

if not settings.CLL_READ_ONLY:
    urlpatterns += [
        url(r'^concepts/create/$',
            Concept.ConceptCreate.as_view(),
            name='concept_create'),
        url(r'^concepts/C(?P<pk>\d+)/update/$',
            Concept.ConceptUpdate.as_view(),
            name='concept_update'),
        url(r'^concepts/C(?P<pk>\d+)/delete/$',
            Concept.ConceptDelete.as_view(),
            name='concept_delete'),
        url(r'^concepts/C(?P<pk>\d+)/fork/$',
            Concept.ConceptFork.as_view(),
            name='concept_fork'),
        url(r'^concepts/C(?P<pk>\d+)/version/(?P<concept_history_id>\d+)/fork/$',
            Concept.concept_history_fork,
            name='concept_history_fork'),
        url(r'^concepts/C(?P<pk>\d+)/restore/$',
            Concept.ConceptRestore.as_view(),
            name='concept_restore'),
        url(r'^concepts/C(?P<pk>\d+)/version/(?P<concept_history_id>\d+)/revert/$',
            Concept.concept_history_revert,
            name='concept_history_revert'),
        url(r'^concepts/C(?P<pk>\d+)/upload/codes/$',
            Concept.concept_upload_codes,
            name='concept_upload_codes'),
    ]

#======== concept component ==============================================================================
# urlConf for concept component
urlpatterns += [
    url(r'^components/C(?P<concept_id>\d+)/version/(?P<concept_history_id>\d+)/historycomponent/(?P<component_history_id>\d+)/concept/(?P<pk>\d+)/detail/$',
        ComponentConcept.component_history_concept_detail_combined,
        name='component_history_concept_detail'),

    #     url(r'^components/C(?P<concept_id>\d+)/concept/(?P<pk>\d+)/detail/$',
    #         ComponentConcept.ComponentConceptDetail.as_view(),
    #         name='component_concept_detail'),

    #     url(r'^components/C(?P<concept_id>\d+)/version/(?P<concept_history_id>\d+)/historycomponent/(?P<component_history_id>\d+)/concept/(?P<pk>\d+)/detail/$',
    #         ComponentConcept.component_history_concept_detail,
    #         name='component_history_concept_detail'),
]

if not settings.CLL_READ_ONLY:
    urlpatterns += [
        url(r'^components/C(?P<concept_id>\d+)/concept/create/$',
            ComponentConcept.ComponentConceptCreate.as_view(),
            name='component_concept_create'),
        url(r'^components/C(?P<concept_id>\d+)/concept/(?P<pk>\d+)/(?P<update_to_latest_version>\d+)/update/$',
            ComponentConcept.ComponentConceptUpdate.as_view(),
            name='component_concept_update'),
        url(r'^components/C(?P<concept_id>\d+)/concept/(?P<pk>\d+)/delete/$',
            ComponentConcept.ComponentConceptDelete.as_view(),
            name='component_concept_delete'),
    ]

#======== query builder component ==============================================================================
# urlConf for query builder component
urlpatterns += [
    url(r'^components/C(?P<concept_id>\d+)/version/(?P<concept_history_id>\d+)/historycomponent/(?P<component_history_id>\d+)/querybuilder/(?P<pk>\d+)/detail/$',
        ComponentQueryBuilder.component_history_querybuilder_detail_combined,
        name='component_history_querybuilder_detail'),

    #     url(r'^components/C(?P<concept_id>\d+)/querybuilder/(?P<pk>\d+)/detail/$',
    #         ComponentQueryBuilder.ComponentQueryBuilderDetail.as_view(),
    #         name='component_querybuilder_detail'),

    #     url(r'^components/C(?P<concept_id>\d+)/version/(?P<concept_history_id>\d+)/historycomponent/(?P<component_history_id>\d+)/querybuilder/(?P<pk>\d+)/detail/$',
    #         ComponentQueryBuilder.component_history_querybuilder_detail,
    #         name='component_history_querybuilder_detail'),
    url(r'^components/C(?P<concept_id>\d+)/querybuilder/search/$',
        ComponentQueryBuilder.component_querybuilder_search,
        name='component_querybuilder_search'),
]

if not settings.CLL_READ_ONLY:
    urlpatterns += [
        url(r'^components/C(?P<concept_id>\d+)/querybuilder/create/$',
            ComponentQueryBuilder.ComponentQueryBuilderCreate.as_view(),
            name='component_querybuilder_create'),
        url(r'^components/C(?P<concept_id>\d+)/querybuilder/(?P<pk>\d+)/update/$',
            ComponentQueryBuilder.ComponentQueryBuilderUpdate.as_view(),
            name='component_querybuilder_update'),
        url(r'^components/C(?P<concept_id>\d+)/querybuilder/(?P<pk>\d+)/delete/$',
            ComponentQueryBuilder.ComponentQueryBuilderDelete.as_view(),
            name='component_querybuilder_delete'),
    ]

#======== Match Code With An Expression Component ==============================================================================
# urlConf for Match Code With An Expression Component
urlpatterns += [
    url(r'^components/C(?P<concept_id>\d+)/version/(?P<concept_history_id>\d+)/historycomponent/(?P<component_history_id>\d+)/expression/(?P<pk>\d+)/detail/$',
        ComponentExpression.component_history_expression_detail_combined,
        name='component_history_expression_detail'),

    #     url(r'^components/C(?P<concept_id>\d+)/expression/(?P<pk>\d+)/detail/$',
    #         ComponentExpression.ComponentExpressionDetail.as_view(),
    #         name='component_expression_detail'),

    #     url(r'^components/C(?P<concept_id>\d+)/version/(?P<concept_history_id>\d+)/historycomponent/(?P<component_history_id>\d+)/expression/(?P<pk>\d+)/detail/$',
    #         ComponentExpression.component_history_expression_detail,
    #         name='component_history_expression_detail'),
    url(r'^components/C(?P<concept_id>\d+)/searchcodes/$',
        ComponentExpression.component_expression_searchcodes,
        name='component_expression_searchcodes'),
]

if not settings.CLL_READ_ONLY:
    urlpatterns += [
        url(r'^components/C(?P<concept_id>\d+)/expression/create/$',
            ComponentExpression.ComponentExpressionCreate.as_view(),
            name='component_expression_create'),
        url(r'^components/C(?P<concept_id>\d+)/expression/(?P<pk>\d+)/update/$',
            ComponentExpression.ComponentExpressionUpdate.as_view(),
            name='component_expression_update'),
        url(r'^components/C(?P<concept_id>\d+)/expression/(?P<pk>\d+)/delete/$',
            ComponentExpression.ComponentExpressionDelete.as_view(),
            name='component_expression_delete'),
    ]

#======== code list component ==============================================================================
# urlConf for code list component
urlpatterns += [
    url(r'^components/C(?P<concept_id>\d+)/version/(?P<concept_history_id>\d+)/historycomponent/(?P<component_history_id>\d+)/expressionselect/(?P<pk>\d+)/detail/$',
        ComponentExpression.component_history_expressionselect_detail_combined,
        name='component_history_expressionselect_detail'),

    #     url(r'^components/C(?P<concept_id>\d+)/expressionselect/(?P<pk>\d+)/detail/$',
    #         ComponentExpression.ComponentExpressionSelectDetail.as_view(),
    #         name='component_expressionselect_detail'),

    #     url(r'^components/C(?P<concept_id>\d+)/version/(?P<concept_history_id>\d+)/historycomponent/(?P<component_history_id>\d+)/expressionselect/(?P<pk>\d+)/detail/$',
    #         ComponentExpression.component_history_expressionselect_detail,
    #         name='component_history_expressionselect_detail'),
    url(r'^components/C(?P<concept_id>\d+)/expressionselect/search/$',
        ComponentExpression.component_expressionselect_search_codes,
        name='component_expressionselect_search_codes'),
    url(r'^components/C(?P<concept_id>\d+)/expressionselect/(?P<code_list_id>\d+)/codes/$',
        ComponentExpression.component_expressionselect_codes,
        name='component_expressionselect_codes'),
]

if not settings.CLL_READ_ONLY:
    urlpatterns += [
        url(r'^components/C(?P<concept_id>\d+)/expressionselect/create/$',
            ComponentExpression.ComponentExpressionSelectCreate.as_view(),
            name='component_expressionselect_create'),
        url(r'^components/C(?P<concept_id>\d+)/expressionselect/(?P<pk>\d+)/update/$',
            ComponentExpression.ComponentExpressionSelectUpdate.as_view(),
            name='component_expressionselect_update'),

        #         url(r'^components/C(?P<concept_id>\d+)/expressionselect/(?P<code_list_id>\d+)/code/create/$',
        #             ComponentExpression.ComponentExpressionSelectCodeCreate.as_view(),
        #             name='component_expressionselect_code_create'),
        url(r'^components/C(?P<concept_id>\d+)/expressionselect/(?P<pk>\d+)/delete/$',
            ComponentExpression.ComponentExpressionSelectDelete.as_view(),
            name='component_expressionselect_delete'),
    ]

#======== change password ==============================================================================
# use Django form
urlpatterns += [
    url(
        '^change-password/$',
        auth_views.PasswordChangeView,  #.password_change, 
        {'post_change_redirect': 'concept_library_home'},
        name='password_change'),
]

#======== Check concurrent update =======================================================================
if not settings.CLL_READ_ONLY:
    # for Ajax
    urlpatterns += [
        url(r'^concepts/C(?P<pk>\d+)/check_concurrent_concept_update/$',
            Concept.check_concurrent_concept_update,
            name='check_concurrent_concept_update'),
    ]

#======== Publish Concept =========================================================================
if settings.ENABLE_PUBLISH:
    urlpatterns += [
        url(r'^concepts/C(?P<pk>\d+)/(?P<concept_history_id>\d+)/publish/$',
            Concept.ConceptPublish.as_view(),
            name='concept_publish'),
        url(r'^phenotypes/PH(?P<pk>\d+)/(?P<phenotype_history_id>\d+)/publish/$',
            Phenotype.PhenotypePublish.as_view(),
            name='phenotype_publish'),
    ]

# handler400 = 'clinicalcode.views.bad_request'
# handler403 = 'clinicalcode.views.permission_denied'
# handler404 = 'clinicalcode.views.page_not_found'
# handler500 = 'clinicalcode.views.server_error'<|MERGE_RESOLUTION|>--- conflicted
+++ resolved
@@ -46,14 +46,7 @@
 # (terms and conditions) and privacy/cookie policy pages
 urlpatterns += [
     url(r'^terms-and-conditions/$', View.termspage, name='terms'),
-<<<<<<< HEAD
-    url(r'^privacy-and-cookie-policy/$',
-        View.cookiespage,
-        name='privacy_and_cookie_policy'),
-    #url(r'^contact-us/$', View.contact_us, name='contact_us'),
-=======
-    url(r'^privacy-and-cookie-policy/$', View.cookiespage, name='privacy_and_cookie_policy'),
->>>>>>> 7e2aae85
+    url(r'^privacy-and-cookie-policy/$', View.cookiespage, name='privacy_and_cookie_policy')
 ]
 
 # contact us read only
