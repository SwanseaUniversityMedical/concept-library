--- conflicted
+++ resolved
@@ -458,19 +458,6 @@
     ]
 
 #======== Publish Concept =========================================================================
-<<<<<<< HEAD
-urlpatterns += [
-    url(r'^concepts/C(?P<pk>\d+)/(?P<concept_history_id>\d+)/publish/$',
-        Concept.ConceptPublish.as_view(),
-        name='concept_publish'),
-    url(r'^phenotypes/(?P<pk>PH\d+)/(?P<phenotype_history_id>\d+)/publish/$',
-        Phenotype.PhenotypePublish.as_view(),
-        name='phenotype_publish'),
-    url(r'^phenotypeworkingset/(?P<pk>WS\d+)/(?P<workingset_history_id>\d+)/publish/$',
-        PhenotypeWorkingSet.WorkingSetPublish.as_view(),
-        name='workingset_publish'),
-]
-=======
 if settings.ENABLE_PUBLISH:
     urlpatterns += [
         url(r'^concepts/C(?P<pk>\d+)/(?P<concept_history_id>\d+)/publish/$',
@@ -489,7 +476,6 @@
             PhenotypeWorkingSet.WorkingsetDecline.as_view(),
             name='workingset_decline')
     ]
->>>>>>> aaecc74a
 
 # handler400 = 'clinicalcode.views.bad_request'
 # handler403 = 'clinicalcode.views.permission_denied'
