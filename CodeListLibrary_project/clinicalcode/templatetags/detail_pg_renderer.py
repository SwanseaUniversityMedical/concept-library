from django.apps import apps
from django import template
from jinja2.exceptions import TemplateSyntaxError
from django.template.loader import render_to_string
from django.utils.translation import gettext_lazy as _
from django.http.request import HttpRequest
from django.conf import settings

import re
import json

from ..entity_utils import permission_utils, template_utils, model_utils, gen_utils, constants, concept_utils
from ..models.GenericEntity import GenericEntity

register = template.Library()


@register.filter(name='is_member')
def is_member(user, args):
    '''
        Det. whether has a group membership

        Args:
            user {RequestContext.user()} - the user model
            args {string} - a string, can be deliminated by ',' to confirm membership in multiple groups
        
        Returns:
            {boolean} that reflects membership status
    '''
    if args is None:
        return False

    args = [arg.strip() for arg in args.split(',')]
    for arg in args:
        if permission_utils.is_member(user, arg):
            return True
    return False


@register.filter(name='jsonify')
def jsonify(value, should_print=False):
    '''
        Attempts to dump a value to JSON
    '''
    if should_print:
        print(type(value), value)

    if value is None:
        value = {}

    if isinstance(value, (dict, list)):
        return json.dumps(value, cls=gen_utils.ModelEncoder)
    return model_utils.jsonify_object(value)


@register.filter(name='trimmed')
def trimmed(value):
    return re.sub(r'\s+', '_', value).lower()


@register.filter(name='stylise_number')
def stylise_number(n):
    '''
        Stylises a number so that it adds a comma delimiter for numbers greater than 1000
    '''
    return '{:,}'.format(n)


@register.filter(name='stylise_date')
def stylise_date(date):
    '''
        Stylises a datetime object in the YY-MM-DD format
    '''
    return date.strftime('%Y-%m-%d')


@register.simple_tag(name='truncate')
def truncate(value, lim=0, ending=None):
    '''
        Truncates a string if its length is greater than the limit
            - can append an ending, e.g. an ellipsis, by passing the 'ending' parameter
    '''
    if lim <= 0:
        return value

    try:
        truncated = str(value)
        if len(truncated) > lim:
            truncated = truncated[0:lim]
            if ending is not None:
                truncated = truncated + ending
    except:
        return value
    else:
        return truncated


@register.tag(name='render_wizard_sidemenu')
def render_aside_wizard(parser, token):
    '''
        Responsible for rendering the <aside/> sidemenu item for detail pages
    '''
    params = {
            # Any future modifiers
    }

    try:
        parsed = token.split_contents()[1:]
        if len(parsed) > 0 and parsed[0] == 'with':
            parsed = parsed[1:]

        for param in parsed:
            ctx = param.split('=')
            params[ctx[0]] = eval(ctx[1])
    except ValueError:
        raise TemplateSyntaxError('Unable to parse wizard aside renderer tag')

    nodelist = parser.parse(('endrender_wizard_sidemenu'))
    parser.delete_first_token()
    return EntityWizardAside(params, nodelist)


class EntityWizardAside(template.Node):
    def __init__(self, params, nodelist):
        self.request = template.Variable('request')
        self.params = params
        self.nodelist = nodelist

    def render(self, context):
        request = self.request.resolve(context)
        output = ''
        template = context.get('template', None)
        if template is None:
            return output

        # We should be getting the FieldTypes.json related to the template
        detail_page_sections = []
        template_sections = template.definition.get('sections')
        template_sections.extend(constants.DETAIL_PAGE_APPENDED_SECTIONS)
        for section in template_sections:
            if section.get('hide_on_detail', False):
                continue

            if section.get('requires_auth', False):
                if not request.user.is_authenticated:
                    #print('SECTION: requires_auth')
                    continue

            if section.get('do_not_show_in_production', False):
                if (not settings.IS_DEMO and not settings.IS_DEVELOPMENT_PC):
                    #print('SECTION: do_not_show_in_production')
                    continue

            detail_page_sections.append(section)

            # still need to handle: section 'hide_if_empty' ??? 

        output = render_to_string(constants.DETAIL_WIZARD_ASIDE, {
                'detail_page_sections': detail_page_sections
        })

        return output


@register.tag(name='render_wizard_sections_detail_pg')
def render_steps_wizard(parser, token):
    '''
        Responsible for rendering the <li/> sections for detail pages
    '''
    params = {
            # Any future modifiers
    }

    try:
        parsed = token.split_contents()[1:]
        if len(parsed) > 0 and parsed[0] == 'with':
            parsed = parsed[1:]

        for param in parsed:
            ctx = param.split('=')
            params[ctx[0]] = eval(ctx[1])
    except ValueError:
        raise TemplateSyntaxError('Unable to parse wizard aside renderer tag')

    nodelist = parser.parse(('endrender_wizard_sections_detail_pg'))
    parser.delete_first_token()
    return EntityWizardSections(params, nodelist)


def get_data_sources(ds_ids, info, default=None):
    '''
        Tries to get the sourced value of data_sources id/name/url
    '''
    validation = template_utils.try_get_content(info, 'validation')
    if validation is None:
        return default

    try:
        source_info = validation.get('source')
        model = apps.get_model(app_label='clinicalcode', model_name=source_info.get('table'))
        # relative = None
        # if 'relative' in source_info:
        #     relative = source_info['relative']

        # query = None
        # if 'query' in source_info:
        #     query = {
        #         source_info['query']: data
        #     }
        # else:
        #     query = {
        #         'pk': data
        #     }

        if ds_ids:
            queryset = model.objects.filter(id__in=ds_ids)
            if queryset.exists():
                #queryset = model.objects.get(id__in = ds_ids)
                return queryset

        return default
    except:
        return default


def get_template_creation_data(entity, layout, field, request=None, default=None):
    '''
        Used to retrieve assoc. data values for specific keys, e.g.
        concepts, in its expanded format for use with create/update pages
    '''
    data = template_utils.get_entity_field(entity, field)
    info = template_utils.get_layout_field(layout, field)
    if not info or not data:
        return default

    if info.get('is_base_field'):
        info = template_utils.try_get_content(constants.metadata, field)

    validation = template_utils.try_get_content(info, 'validation')
    if validation is None:
        return default

    field_type = template_utils.try_get_content(validation, 'type')
    if field_type is None:
        return default

    if field_type == 'concept':
<<<<<<< HEAD
        values = []
        for item in data:
            workingset_concept_attributes = None
            if 'attributes' in item:
                workingset_concept_attributes = item['attributes']
            value = concept_utils.get_clinical_concept_data(
                    item['concept_id'],
                    item['concept_version_id'],
                    concept_attributes=workingset_concept_attributes,
                    remove_userdata=True,
                    hide_user_details=True,
                    include_component_codes=False,
                    include_attributes=True,
                    requested_entity_id=entity.id,
                    include_reviewed_codes=True,
                    derive_access_from=request
            )

            if value:
                values.append(value)

        return values
=======
        return concept_utils.get_concept_headers(data)
>>>>>>> 2c4e168e
    elif field_type == 'int_array':
        source_info = validation.get('source')
        tree_models = source_info.get('trees') if isinstance(source_info, dict) else None
        model_source = source_info.get('model')
        if isinstance(tree_models, list) and isinstance(model_source, str):
            try:
                model = apps.get_model(app_label='clinicalcode', model_name=model_source)
                output = model.get_detail_data(node_ids=data, default=default)
                if isinstance(output, list):
                    return output
            except Exception as e:
                # Logging
                return default
    if info.get('field_type') == 'data_sources':
        return get_data_sources(data, info, default=default)

    if template_utils.is_metadata(entity, field):
        return template_utils.get_metadata_value_from_source(entity, field, default=default)

    return template_utils.get_template_data_values(entity, layout, field, default=default)


class EntityWizardSections(template.Node):
    SECTION_END = render_to_string(template_name=constants.DETAIL_WIZARD_SECTION_END)

    def __init__(self, params, nodelist):
        self.request = template.Variable('request')
        self.params = params
        self.nodelist = nodelist

    def __try_get_entity_value(self, template, entity, field):
        value = get_template_creation_data(entity, template, field, request=self.request, default=None)
        if value is None:
            return template_utils.get_entity_field(entity, field)

        return value

    def __try_render_item(self, **kwargs):
        try:
            html = render_to_string(**kwargs)
        except:
            return ''
        else:
            return html

    def __try_get_computed(self, request, field):
        struct = template_utils.get_layout_field(constants.metadata, field)
        if struct is None:
            return

        validation = template_utils.try_get_content(struct, 'validation')
        if validation is None:
            return

        if not validation.get('computed'):
            return

        if field == 'group':
            return self.user_groups

    def __append_section(self, output, section_content):
        if gen_utils.is_empty_string(section_content):
            return output
        return output + section_content + self.SECTION_END

    def __generate_wizard(self, request, context):
        output = ''
        template = context.get('template', None)
        entity = context.get('entity', None)
        if template is None:
            return output

        flat_ctx = context.flatten()
        is_prod_env = not settings.IS_DEMO and not settings.IS_DEVELOPMENT_PC
        is_unauthenticated = not request.user or not request.user.is_authenticated

        merged_definition = template_utils.get_merged_definition(template, default={})
        template_fields = template_utils.try_get_content(merged_definition, 'fields')
        template_fields.update(constants.DETAIL_PAGE_APPENDED_FIELDS)
        template.definition['fields'] = template_fields

        # We should be getting the FieldTypes.json related to the template
        field_types = constants.FIELD_TYPES
        template_sections = template.definition.get('sections')
        #template_sections.extend(constants.DETAIL_PAGE_APPENDED_SECTIONS)
        for section in template_sections:
            is_hidden = (
                section.get('hide_on_detail', False)
                or section.get('hide_on_detail', False)
                or (section.get('requires_auth', False) and is_unauthenticated)
                or (section.get('do_not_show_in_production', False) and is_prod_env)
            )
            if is_hidden:
                continue

            section['hide_description'] = True
            section_content = self.__try_render_item(template_name=constants.DETAIL_WIZARD_SECTION_START
                                                     , request=request
                                                     , context=flat_ctx | {'section': section})

            field_count = 0
            for field in section.get('fields'):
                template_field = template_utils.get_field_item(template.definition, 'fields', field)
                if not template_field:
                    template_field = template_utils.try_get_content(constants.metadata, field)

                component = template_utils.try_get_content(field_types, template_field.get('field_type')) if template_field else None
                if component is None:
                    continue

                active = template_field.get('active', False)
                is_hidden = (
                    (isinstance(active, bool) and not active)
                    or template_field.get('hide_on_detail')
                    or (template_field.get('requires_auth', False) and is_unauthenticated)
                    or (template_field.get('do_not_show_in_production', False) and is_prod_env)
                )
                if is_hidden:
                    continue

                if template_field.get('is_base_field', False):
                    template_field = constants.metadata.get(field) | template_field

                if template_utils.is_metadata(GenericEntity, field):
                    field_data = template_utils.try_get_content(constants.metadata, field)
                else:
                    field_data = template_utils.get_layout_field(template, field)

                component['field_name'] = field
                component['field_data'] = '' if field_data is None else field_data

                desc = template_utils.try_get_content(template_field, 'description')
                if desc is not None:
                    component['description'] = desc
                    component['hide_input_details'] = False
                else:
                    component['hide_input_details'] = True

                # don't show field description in detail page
                component['hide_input_details'] = True

                component['hide_input_title'] = False
                if len(section.get('fields')) <= 1:
                    # don't show field title if it is the only field in the section
                    component['hide_input_title'] = True

                if entity:
                    component['value'] = self.__try_get_entity_value(template, entity, field)
                else:
                    component['value'] = ''

                if 'sort' in component['field_data'] and component['value'] is not None:
                    component['value'] = sorted(component['value'], **component['field_data']['sort'])

                if template_field.get('hide_if_empty', False):
                    comp_value = component.get('value')
                    if comp_value is None or str(comp_value) == '' or comp_value == [] or comp_value == {}:
                        continue

                output_type = component.get("output_type")
                uri = f'{constants.DETAIL_WIZARD_OUTPUT_DIR}/{output_type}.html'
                field_count += 1
                section_content += self.__try_render_item(template_name=uri, request=request,
                                                          context=flat_ctx | {'component': component})

            if field_count > 0:
                output = self.__append_section(output, section_content)

        return output

    def render(self, context):
        if not isinstance(self.request, HttpRequest):
            self.request = self.request.resolve(context)
        
        if self.request and self.request.user is not None and not self.request.user.is_anonymous:
            self.user_groups = permission_utils.get_user_groups(self.request)
        else:
            self.user_groups = []

        return self.__generate_wizard(self.request, context)<|MERGE_RESOLUTION|>--- conflicted
+++ resolved
@@ -245,32 +245,7 @@
         return default
 
     if field_type == 'concept':
-<<<<<<< HEAD
-        values = []
-        for item in data:
-            workingset_concept_attributes = None
-            if 'attributes' in item:
-                workingset_concept_attributes = item['attributes']
-            value = concept_utils.get_clinical_concept_data(
-                    item['concept_id'],
-                    item['concept_version_id'],
-                    concept_attributes=workingset_concept_attributes,
-                    remove_userdata=True,
-                    hide_user_details=True,
-                    include_component_codes=False,
-                    include_attributes=True,
-                    requested_entity_id=entity.id,
-                    include_reviewed_codes=True,
-                    derive_access_from=request
-            )
-
-            if value:
-                values.append(value)
-
-        return values
-=======
         return concept_utils.get_concept_headers(data)
->>>>>>> 2c4e168e
     elif field_type == 'int_array':
         source_info = validation.get('source')
         tree_models = source_info.get('trees') if isinstance(source_info, dict) else None
