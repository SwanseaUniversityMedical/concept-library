--- conflicted
+++ resolved
@@ -131,12 +131,8 @@
                                       })
                     
             else:
-<<<<<<< HEAD
-                 button_context.update({'class_modal':"primary-btn text-danger bold dropdown-btn__label",
-=======
                  button_context.update({'class_modal':"primary-btn bold dropdown-btn__label",
                                         'Button_type': "Not permitted",
->>>>>>> af46bdf0
                                       'disabled': 'true',
                                       'title': "Unavailable to publish"
                                       })
