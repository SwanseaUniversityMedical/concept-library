'''
    Test base class
    Set-up and tear-down etc. which are common for unit and functional tests.
'''
import os
import time

import requests

import urllib3
from django.db import connection, connections  # , transaction
from rest_framework.reverse import reverse

SCREEN_DUMP_LOCATION = os.path.join(os.path.dirname(os.path.abspath(__file__)), 'screendumps')
'''
    Global test parameters.
'''
su_user = 'superuser'
su_password = 'superuserPassword'
ow_user = 'owneruser'
ow_password = 'owneruserPassword'
gp_user = 'groupuser'
gp_password = 'groupuserPassword'
vgp_user = 'viewGroupUser'
vgp_password = 'viewGroupUserPassword'
egp_user = 'editGroupUser'
egp_password = 'editGroupUserPassword'
nm_user = 'reginald'
nm_password = 'reginaldspassword'
Google_website = "https://www.google.com"


def update_friendly_id():
    update_sqls = [
        "UPDATE clinicalcode_historicalconcept       SET       friendly_id = concat('C', cast(id as text));",
        "UPDATE clinicalcode_concept                 SET       friendly_id = concat('C', cast(id as text));",
        "UPDATE clinicalcode_historicalworkingset    SET       friendly_id = concat('WS', cast(id as text));",
        "UPDATE clinicalcode_workingset              SET       friendly_id = concat('WS', cast(id as text));"
    ]

    for sql in update_sqls:
        with connection.cursor() as cursor:
            try:
                cursor.execute(sql)
            except:
                pass

    print("######  update_friendly_id   #############################")


def save_stat000(host):
    url_run = host + reverse("HDRUK_run_statistics")
    resp_stat = requests.get(url_run)


    print((str(resp_stat.status) + "#### Run-stat ####"))

    url_save = host + reverse("collections_run_filters")
    resp_stat = requests.get(url_save)

    print((str(resp_stat.status) + "#### Run-stat-filters save ####"))

def save_stat(host):
<<<<<<< HEAD
    url_run = host + reverse("HDRUK_run_statistics")
    resp_stat = requests.get(url_run)


    print((str(resp_stat.status_code) + "#### Run-stat ####"))

    url_save = host + reverse("collections_run_filters")
    resp_stat = requests.get(url_save)

    print((str(resp_stat.status_code) + "#### Run-stat-filters save ####"))
=======
    http = urllib3.PoolManager()
    
    url_run = host + "/admin/run-stat/"
    resp_stat = http.request("GET", url_run)

    print("#### Run-stat- HDRUK home page ####" + "(status-code= " + str(resp_stat.status) + ")")

    url_save = host + "/admin/run-stat-filters/"
    resp_stat = http.request("GET", url_save)

    print("#### Run-stat-filters save ####" + "(status-code= " + str(resp_stat.status) + ")")
    
    
    
>>>>>>> df4539c4
<|MERGE_RESOLUTION|>--- conflicted
+++ resolved
@@ -61,18 +61,6 @@
     print((str(resp_stat.status) + "#### Run-stat-filters save ####"))
 
 def save_stat(host):
-<<<<<<< HEAD
-    url_run = host + reverse("HDRUK_run_statistics")
-    resp_stat = requests.get(url_run)
-
-
-    print((str(resp_stat.status_code) + "#### Run-stat ####"))
-
-    url_save = host + reverse("collections_run_filters")
-    resp_stat = requests.get(url_save)
-
-    print((str(resp_stat.status_code) + "#### Run-stat-filters save ####"))
-=======
     http = urllib3.PoolManager()
     
     url_run = host + "/admin/run-stat/"
@@ -86,5 +74,4 @@
     print("#### Run-stat-filters save ####" + "(status-code= " + str(resp_stat.status) + ")")
     
     
-    
->>>>>>> df4539c4
+    