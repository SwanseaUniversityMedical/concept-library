--- conflicted
+++ resolved
@@ -16,11 +16,8 @@
         login(self.driver, user.username, user.username + "password")
 
         self.driver.get(live_server + reverse('search_phenotypes'))
-<<<<<<< HEAD
-=======
 
         print(f"Current username:{self.driver.find_element(By.CLASS_NAME, 'text-username').text}") 
->>>>>>> d2a0bd1b
 
         accordian = self.driver.find_element(By.XPATH, "/html/body/main/div/div/aside/div[2]/div[4]")
         time.sleep(5)
