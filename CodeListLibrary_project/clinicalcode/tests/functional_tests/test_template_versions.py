import json
import shutil
from datetime import datetime

import pytest
import requests
import yaml
from django.urls import reverse
from django.utils.timezone import make_aware
from pyconceptlibraryclient import Client
from selenium.webdriver.common.by import By

from clinicalcode.entity_utils.constants import APPROVAL_STATUS
from clinicalcode.models import GenericEntity
from clinicalcode.models.PublishedGenericEntity import PublishedGenericEntity
from clinicalcode.tests.constants.constants import API_LINK, CREATE_PHENOTYPE_TEMPLATE_PATH, \
    TEST_CREATE_PHENOTYPE_PATH, TEMPLATE_JSON_V2_PATH, NEW_FIELDS, TEMPLATE_DATA_V2


@pytest.mark.django_db
@pytest.mark.usefixtures("setup_webdriver")
class TestTemplateVersioning:
<<<<<<< HEAD
=======
    @pytest.fixture
    def new_template_definition(self):
        """
        Pytest fixture for loading a new template definition from a JSON file.

        Returns:
            dict: A dictionary representing the new template definition.
        """
        with open(TEMPLATE_JSON_V2_PATH) as f:
            new_template = json.load(f)
        return new_template

    @pytest.fixture
    def template_v2(self, template, new_template_definition):
        """
        Pytest fixture for creating a Template instance with version 2.

        Args:
            template (Template): An existing template instance.
            new_template_definition (dict): The new template definition.

        Returns:
            Template: An instance of the Template model with version 2.
        """
        template.save()
        template.definition = new_template_definition
        template.template_version = 2
        return template

    @pytest.fixture
    def generic_entity_v2(self, create_groups, template_v2):
        """
        Pytest fixture for creating a GenericEntity instance with version 2.

        Args:
            create_groups (dict): A dictionary containing group instances.
            template_v2 (Template): An instance of the Template model with version 2.

        Returns:
            GenericEntity: An instance of the GenericEntity model with template version 2.
        """
        template_v2.save()
        generate_entity = GenericEntity(name="Test entity",
                                        author="Tester author",
                                        group=create_groups['permitted_group'],
                                        template_data=TEMPLATE_DATA_V2, updated=make_aware(datetime.now()),
                                        template=template_v2, template_version=template_v2.template_version)
        return generate_entity
>>>>>>> 71acc7c4

    @pytest.mark.parametrize('user_type', ['super_user'])
    def test_api_data_updated(self, generate_user, user_type, template_v2, live_server):
        """
        Test whether API data is updated correctly after modifying the template version.

        Args:
            generate_user (dict): Dictionary containing user instances.
            user_type (str): Type of user for the test.
            template_v2 (Template): An instance of the Template model with version 2.
            live_server: Pytest fixture providing the live server URL.

        Returns:
            None
        """
        user = generate_user[user_type]

        template_v2.created_by = user
        template_v2.save()
        api_request = requests.get(live_server.url + API_LINK)

        api_data = api_request.json()

        assert template_v2.template_version == api_data["version_id"]

    @pytest.mark.parametrize('user_type', ['super_user'])
    def test_template_api(self, generate_user, user_type, live_server, template_v2, login):
        """
        Test the API endpoint related to template version.

        Args:
            generate_user (dict): Dictionary containing user instances.
            user_type (str): Type of user for the test.
            live_server: Pytest fixture providing the live server URL.
            template_v2 (Template): An instance of the Template model with version 2.
            login: Pytest fixture providing a login function.

        Returns:
            None
        """
        user = generate_user[user_type]

        template_v2.created_by = user
        template_v2.save()

        client = Client(
                username=user.username, password=user.username + "password",
                url=live_server.url
        )

        shutil.copy(CREATE_PHENOTYPE_TEMPLATE_PATH, TEST_CREATE_PHENOTYPE_PATH)
        client.phenotypes.create(TEST_CREATE_PHENOTYPE_PATH)

        with open(TEST_CREATE_PHENOTYPE_PATH) as stream:
            create_yaml = yaml.load(stream, Loader=yaml.FullLoader)

        assert create_yaml["template"]["version_id"] == 2

    @pytest.mark.parametrize('user_type', ['super_user'])
    def test_edit_phenotype(self, live_server, generate_entity, user_type, generate_user, login, template_v2, logout):
        """
        Test if an entity with template version 1 is updated with fields from
        template version 2 on edit.

        Args:
            live_server: Pytest fixture providing the live server URL.
            generate_entity (GenericEntity): An instance of the GenericEntity model.
            user_type (str): Type of user for the test.
            generate_user (dict): Dictionary containing user instances.
            login: Pytest fixture providing a login function.
            template_v2 (Template): An instance of the Template model with version 2.
            logout: Pytest fixture providing a logout function.

        Returns:
            None
        """
        user = generate_user[user_type]
        login(self.driver, user.username, user.username + "password")
        generate_entity.owner = user
        generate_entity.created_by = user
        generate_entity.save()
        template_v2.created_by = user
        template_v2.save()

        self.driver.get(live_server.url + f"/phenotypes/{generate_entity.id}/version/12/detail/")
        edit_button = self.driver.find_element(By.XPATH, "//*[@id='topButtons']/div/div/button[1]")
        edit_button.click()

        titles = self.driver.find_elements(By.CLASS_NAME, "detailed-input-group__title")
        title_texts = [title.text.replace("\n*", "") for title in titles]

        logout(self.driver)

        assert set(NEW_FIELDS) <= set(title_texts)

    @pytest.mark.parametrize('user_type', ['super_user'])
    def test_export_json(self, live_server, generate_user, generic_entity_v2, user_type, login, logout):
        """
        Test exporting entity data in JSON format is reflected for entity created using template version 2.

        Args:
            live_server: Pytest fixture providing the live server URL.
            generate_user (dict): Dictionary containing user instances.
            generic_entity_v2 (GenericEntity): An instance of the GenericEntity model with version 2.
            user_type (str): Type of user for the test.
            login: Pytest fixture providing a login function.
            logout: Pytest fixture providing a logout function.

        Returns:
            None
        """
        user = generate_user[user_type]
        login(self.driver, user.username, user.username + "password")
        generic_entity_v2.owner = user
        generic_entity_v2.created_by = user
        generic_entity_v2.save()

        self.driver.get(live_server.url + f"/api/v1/phenotypes/{generic_entity_v2.id}/version/1/detail/?format=json")
        pre = self.driver.find_element(By.TAG_NAME, "pre").text
        phenotype_data = json.loads(pre)[0]

        logout(self.driver)

        assert phenotype_data["template"]["version_id"] == 2

    @pytest.mark.parametrize('user_type', ['super_user'])
    def test_entity_published(self, live_server, generate_user, login, logout, user_type, generic_entity_v2):
        """
        Test if the publishing of a GenericEntity with version 2 reflects in the home page statistics.

        Args:
            live_server: Pytest fixture providing the live server URL.
            generate_user (dict): Dictionary containing user instances.
            login: Pytest fixture providing a login function.
            logout: Pytest fixture providing a logout function.
            user_type (str): Type of user for the test.
            generic_entity_v2 (GenericEntity): An instance of the GenericEntity model with version 2.

       Returns:
           None
       """

        def get_publisheed_entity_count():
            self.driver.get(live_server.url)
            count = self.driver.find_element(By.ID, "entity-counter").text
            return int(count)

        user = generate_user[user_type]
        login(self.driver, user.username, user.username + "password")

        init_count = get_publisheed_entity_count()

        generic_entity_v2.owner = user
        generic_entity_v2.created_by = user
        generic_entity_v2.save()
        published_entity = PublishedGenericEntity(entity=generic_entity_v2, entity_history_id=2, moderator_id=user.id,
                                                  created_by_id=generic_entity_v2.created_by.id,
                                                  approval_status=APPROVAL_STATUS.APPROVED)
        published_entity.save()
        self.driver.get(live_server + reverse("run_homepage_statistics"))

        final_count = get_publisheed_entity_count()
        assert final_count == init_count + 1<|MERGE_RESOLUTION|>--- conflicted
+++ resolved
@@ -20,57 +20,6 @@
 @pytest.mark.django_db
 @pytest.mark.usefixtures("setup_webdriver")
 class TestTemplateVersioning:
-<<<<<<< HEAD
-=======
-    @pytest.fixture
-    def new_template_definition(self):
-        """
-        Pytest fixture for loading a new template definition from a JSON file.
-
-        Returns:
-            dict: A dictionary representing the new template definition.
-        """
-        with open(TEMPLATE_JSON_V2_PATH) as f:
-            new_template = json.load(f)
-        return new_template
-
-    @pytest.fixture
-    def template_v2(self, template, new_template_definition):
-        """
-        Pytest fixture for creating a Template instance with version 2.
-
-        Args:
-            template (Template): An existing template instance.
-            new_template_definition (dict): The new template definition.
-
-        Returns:
-            Template: An instance of the Template model with version 2.
-        """
-        template.save()
-        template.definition = new_template_definition
-        template.template_version = 2
-        return template
-
-    @pytest.fixture
-    def generic_entity_v2(self, create_groups, template_v2):
-        """
-        Pytest fixture for creating a GenericEntity instance with version 2.
-
-        Args:
-            create_groups (dict): A dictionary containing group instances.
-            template_v2 (Template): An instance of the Template model with version 2.
-
-        Returns:
-            GenericEntity: An instance of the GenericEntity model with template version 2.
-        """
-        template_v2.save()
-        generate_entity = GenericEntity(name="Test entity",
-                                        author="Tester author",
-                                        group=create_groups['permitted_group'],
-                                        template_data=TEMPLATE_DATA_V2, updated=make_aware(datetime.now()),
-                                        template=template_v2, template_version=template_v2.template_version)
-        return generate_entity
->>>>>>> 71acc7c4
 
     @pytest.mark.parametrize('user_type', ['super_user'])
     def test_api_data_updated(self, generate_user, user_type, template_v2, live_server):
