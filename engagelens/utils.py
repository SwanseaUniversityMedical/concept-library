import os
from datetime import date, datetime
from urllib.parse import quote

import pandas as pd
import psycopg2
from dateutil.relativedelta import relativedelta
from psycopg2.extras import RealDictCursor
from sqlalchemy import create_engine

from constants import BRAND_ENCODING

def read_data_df(conn):
    """

    @param conn:
    @return:
    """
    phenotype_df = read_phenotype_df(conn)
    request_df = read_request_df(conn)

    return phenotype_df, request_df



def read_request_df(conn):
    """Read request event data from the database.

        Args:
            cursor: SQLAlchemy connection object.

        Returns:
            DataFrame: A pandas DataFrame containing the request events.
    """

    sql_query = f"""
                    SELECT 
                        t.user_id,  
                        t.query_string,
                        t.remote_ip,
                        t.url,
                        CAST(t.datetime as DATE)  as date
                    FROM 
                        easyaudit_requestevent t
                    WHERE 
                        method = 'GET'
                        
                        
    """
    request_df = pd.read_sql(sql_query, conn)
    request_df['brand'] = request_df['url'].apply(lambda x: next((value for brand, value in BRAND_ENCODING.items() if brand in x), 0))

    return request_df


def read_phenotype_df(conn):
    """Read phenotype data from the database.

        Args:
            conn: SQLAlchemy connection object.

        Returns:
            DataFrame: A pandas DataFrame containing the phenotype data.
    """

    sql_query = """
        WITH first_published_dates AS (
            SELECT 
                id, 
                MIN(history_date) AS first_publish_date
            FROM 
                clinicalcode_historicalgenericentity
            WHERE 
                publish_status = 2
            GROUP BY 
                id
        )
        SELECT 
            CAST(t.history_date AS DATE) as date,
            t.id,
            t.brands,
            t.publish_status,
            t.history_id,
            CAST(f.first_publish_date as DATE) AS publish_date
        FROM 
            clinicalcode_historicalgenericentity t
        LEFT JOIN 
            first_published_dates f
        ON 
            t.id = f.id;
        """

    phenotype_df = pd.read_sql(sql_query, conn)

    return phenotype_df

def read_data_from_store(data, schema):
    """
    Read data from the dash store.
    Args:
            data: data to read from the dash store.
            schema: schema of the date.

        Returns:
            DataFrame: A pandas DataFrame.
    """
    phenotype_df = pd.DataFrame(data)
    phenotype_df = phenotype_df.astype(schema)

    return phenotype_df

def get_date_range(start_date, end_date, freq):
    start_date = datetime.strptime(start_date, "%Y-%m-%d").replace(day=1)
    end_date = datetime.strptime(end_date, "%Y-%m-%d").replace(day=1) + relativedelta(months = 1)

    return pd.date_range(start=start_date, end=end_date, freq=freq)


def get_filtered_phenotype_dfs(phenotype_df, start_date, end_date, brand):
    """Filter the phenotype DataFrame based on provided criteria.

        Args:
            phenotype_df (DataFrame): The DataFrame containing phenotype data.
            start_date (date): The start date for filtering.
            end_date (date): The end date for filtering.
            brand (int): The brand filter.

        Returns:
            tuple: Filtered DataFrames for new phenotypes, edited phenotypes, and published phenotypes.
    """
    start_date = datetime.strptime(start_date, "%Y-%m-%d").date()
    end_date = datetime.strptime(end_date, "%Y-%m-%d").date()

    new_phenotype_df = phenotype_df[['date', 'id', 'brands', 'publish_status', 'history_id', 'publish_date']].copy()

    new_phenotype_df['min_version'] = new_phenotype_df.groupby('id')['history_id'].transform('min')
    new_phenotype_df = new_phenotype_df[(new_phenotype_df.date >= start_date) &
                                        (new_phenotype_df.date <= end_date)]
    if brand > 0 :
        new_phenotype_df = new_phenotype_df[new_phenotype_df.brands.apply(lambda brand_list: isinstance(brand_list, list) and brand in brand_list)].copy()
    # Create new boolean columns
    new_phenotype_df['is_new'] = new_phenotype_df['history_id'] == new_phenotype_df['min_version']
    new_phenotype_df['is_edited'] = new_phenotype_df['history_id'] != new_phenotype_df['min_version']
    new_phenotype_df['is_published'] = new_phenotype_df['date'] == new_phenotype_df['publish_date']

    return new_phenotype_df


def get_filtered_users_df(request_df, start_date, end_date, brand):
    """Filter the user DataFrame based on provided criteria.

        Args:
            request_df (DataFrame): The DataFrame containing request data.
            start_date (date): The start date for filtering.
            end_date (date): The end date for filtering.
            brand (int): The brand filter.

        Returns:
            DataFrame: Filtered DataFrame of users.
    """
    start_date = datetime.strptime(start_date, "%Y-%m-%d").date()
    end_date = datetime.strptime(end_date, "%Y-%m-%d").date()

    tot_users_df = request_df[['date', 'user_id', 'remote_ip', 'brand']]
    tot_users_df = tot_users_df[(tot_users_df.brand == brand) & (tot_users_df.date >= start_date) &
                                (tot_users_df.date <= end_date)]
    return tot_users_df


def get_conn():
    """
    Function to get a PostgreSQL connection or SQLAlchemy engine.

    Args:
        use_engine (bool): If True, returns an SQLAlchemy engine instead of a raw psycopg2 connection.

    Returns:
        - If use_engine=True: Returns SQLAlchemy engine.
        - If use_engine=False: Returns psycopg2 connection and cursor.
    """
    config_params = {
        'host': os.getenv('POSTGRES_HOST'),
        'dbname': os.getenv('POSTGRES_DB'),
        'user': os.getenv('POSTGRES_USER'),
        'password': os.getenv('POSTGRES_PASSWORD'),
        'port': os.getenv('POSTGRES_PORT')
    }

<<<<<<< HEAD
    if use_engine:
        db_url = f"postgresql://{config_params['user']}:{quote(config_params['password'])}@{config_params['host']}:{config_params['port']}/{config_params['dbname']}"
        engine = create_engine(db_url)
        return engine
=======
>>>>>>> 92eaace6

    db_url = f"postgresql://{config_params['user']}:{config_params['password']}@{config_params['host']}:{config_params['port']}/{config_params['dbname']}"
    engine = create_engine(db_url)
    return engine<|MERGE_RESOLUTION|>--- conflicted
+++ resolved
@@ -186,14 +186,6 @@
         'port': os.getenv('POSTGRES_PORT')
     }
 
-<<<<<<< HEAD
-    if use_engine:
-        db_url = f"postgresql://{config_params['user']}:{quote(config_params['password'])}@{config_params['host']}:{config_params['port']}/{config_params['dbname']}"
-        engine = create_engine(db_url)
-        return engine
-=======
->>>>>>> 92eaace6
-
     db_url = f"postgresql://{config_params['user']}:{config_params['password']}@{config_params['host']}:{config_params['port']}/{config_params['dbname']}"
     engine = create_engine(db_url)
     return engine