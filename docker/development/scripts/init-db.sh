<<<<<<< HEAD
#!/usr/bin/env sh

echo "===================================="
echo "== Attempting to restore database =="
echo "===================================="

SQL_FILE=$(find /docker-entrypoint-initdb.d/db/ -name '*.sql'| head -1)
BACKUP_FILE=$(find /docker-entrypoint-initdb.d/db/ -name '*.backup'| head -1)
if [ ! -z $BACKUP_FILE ] && [ -e $BACKUP_FILE ]; then 
  echo "[!>] Found dump backup, restoring from local"
  echo "[!>] Restoring database from local .backup"
  /usr/bin/pg_restore -U $POSTGRES_USER -d $POSTGRES_DB $BACKUP_FILE;
elif [ ! -z $SQL_FILE ] && [ -e $SQL_FILE ]; then 
  echo "[!>] Found sql backup, restoring from local"
  echo "[!>] Restoring database from local .sql"
  /usr/bin/psql -U $POSTGRES_USER -d $POSTGRES_DB -f $SQL_FILE;
elif [ -e /docker-entrypoint-initdb.d/db/git.token ]; then
  echo "[!>] Found token, restoring from git"
  GIT_TOKEN=`cat /docker-entrypoint-initdb.d/db/git.token`

  if [ -d "/docker-entrypoint-initdb.d/db/backup/" ]; then
    echo "[!>] Aborting restore, please remove './docker/development/db/backup/' folder"
  else
    echo "[!>] Downloading git repository"
    mkdir /docker-entrypoint-initdb.d/db/backup/
    git clone https://$GIT_TOKEN@$POSTGRES_RESTORE_REPO /docker-entrypoint-initdb.d/db/backup/

    BACKUP_FILE=$(find /docker-entrypoint-initdb.d/db/backup/ -name '*.backup'| head -1)
    if [ ! -z $BACKUP_FILE ] && [ -e $BACKUP_FILE ]; then 
      echo "[!>] Restoring database from cloned .backup file"
      mv $BACKUP_FILE /docker-entrypoint-initdb.d/db/db.backup
      rm -rf /docker-entrypoint-initdb.d/db/backup/

      /usr/bin/pg_restore -U $POSTGRES_USER -d $POSTGRES_DB /docker-entrypoint-initdb.d/db/db.backup

    else
      echo "[!>] Cannot restore, failed to find database file after cloning repo"
    fi
  fi
else
  echo "[!>] Cannot restore database from git or local backup"
fi
=======
#!/usr/bin/env sh

echo "===================================="
echo "== Attempting to restore database =="
echo "===================================="

BACKUP_FILE=$(find /docker-entrypoint-initdb.d/db/ -name '*.backup'| head -1)
if [ ! -z $BACKUP_FILE ] && [ -e $BACKUP_FILE ]; then 
  echo "[!>] Found backup, restoring from local"
  echo "[!>] Restoring database from local .backup"

  /usr/bin/psql -U $POSTGRES_USER -d $POSTGRES_DB -c "CREATE USER $UNIT_TEST_DB_USER WITH PASSWORD '$UNIT_TEST_DB_PASSWORD'; ALTER USER $UNIT_TEST_DB_USER CREATEDB;"

  /usr/bin/pg_restore -U $POSTGRES_USER -d $POSTGRES_DB $BACKUP_FILE;
  elif [ -e /docker-entrypoint-initdb.d/db/git.token ]; then
  echo "[!>] Found token, restoring from git"
  GIT_TOKEN=`cat /docker-entrypoint-initdb.d/db/git.token`

  if [ -d "/docker-entrypoint-initdb.d/db/backup/" ]; then
    echo "[!>] Aborting restore, please remove './docker/development/db/backup/' folder"
  else
    echo "[!>] Downloading git repository"
    mkdir /docker-entrypoint-initdb.d/db/backup/
    git clone https://$GIT_TOKEN@$POSTGRES_RESTORE_REPO /docker-entrypoint-initdb.d/db/backup/

    BACKUP_FILE=$(find /docker-entrypoint-initdb.d/db/backup/ -name '*.backup'| head -1)
    if [ ! -z $BACKUP_FILE ] && [ -e $BACKUP_FILE ]; then 
      echo "[!>] Restoring database from cloned .backup file"
      mv $BACKUP_FILE /docker-entrypoint-initdb.d/db/db.backup
      rm -rf /docker-entrypoint-initdb.d/db/backup/

      /usr/bin/psql -U $POSTGRES_USER -d $POSTGRES_DB -c "CREATE USER $UNIT_TEST_DB_USER WITH PASSWORD '$UNIT_TEST_DB_PASSWORD'; ALTER USER $UNIT_TEST_DB_USER CREATEDB;"
      /usr/bin/pg_restore -U $POSTGRES_USER -d $POSTGRES_DB /docker-entrypoint-initdb.d/db/db.backup
    else
      echo "[!>] Cannot restore, failed to find database file after cloning repo"
    fi
  fi
else
  echo "[!>] Cannot restore database from git or local backup"
fi
>>>>>>> 85996bea
<|MERGE_RESOLUTION|>--- conflicted
+++ resolved
@@ -1,4 +1,3 @@
-<<<<<<< HEAD
 #!/usr/bin/env sh
 
 echo "===================================="
@@ -10,53 +9,15 @@
 if [ ! -z $BACKUP_FILE ] && [ -e $BACKUP_FILE ]; then 
   echo "[!>] Found dump backup, restoring from local"
   echo "[!>] Restoring database from local .backup"
+
+  /usr/bin/psql -U $POSTGRES_USER -d $POSTGRES_DB -c "CREATE USER $UNIT_TEST_DB_USER WITH PASSWORD '$UNIT_TEST_DB_PASSWORD'; ALTER USER $UNIT_TEST_DB_USER CREATEDB;"
+
   /usr/bin/pg_restore -U $POSTGRES_USER -d $POSTGRES_DB $BACKUP_FILE;
 elif [ ! -z $SQL_FILE ] && [ -e $SQL_FILE ]; then 
   echo "[!>] Found sql backup, restoring from local"
   echo "[!>] Restoring database from local .sql"
   /usr/bin/psql -U $POSTGRES_USER -d $POSTGRES_DB -f $SQL_FILE;
 elif [ -e /docker-entrypoint-initdb.d/db/git.token ]; then
-  echo "[!>] Found token, restoring from git"
-  GIT_TOKEN=`cat /docker-entrypoint-initdb.d/db/git.token`
-
-  if [ -d "/docker-entrypoint-initdb.d/db/backup/" ]; then
-    echo "[!>] Aborting restore, please remove './docker/development/db/backup/' folder"
-  else
-    echo "[!>] Downloading git repository"
-    mkdir /docker-entrypoint-initdb.d/db/backup/
-    git clone https://$GIT_TOKEN@$POSTGRES_RESTORE_REPO /docker-entrypoint-initdb.d/db/backup/
-
-    BACKUP_FILE=$(find /docker-entrypoint-initdb.d/db/backup/ -name '*.backup'| head -1)
-    if [ ! -z $BACKUP_FILE ] && [ -e $BACKUP_FILE ]; then 
-      echo "[!>] Restoring database from cloned .backup file"
-      mv $BACKUP_FILE /docker-entrypoint-initdb.d/db/db.backup
-      rm -rf /docker-entrypoint-initdb.d/db/backup/
-
-      /usr/bin/pg_restore -U $POSTGRES_USER -d $POSTGRES_DB /docker-entrypoint-initdb.d/db/db.backup
-
-    else
-      echo "[!>] Cannot restore, failed to find database file after cloning repo"
-    fi
-  fi
-else
-  echo "[!>] Cannot restore database from git or local backup"
-fi
-=======
-#!/usr/bin/env sh
-
-echo "===================================="
-echo "== Attempting to restore database =="
-echo "===================================="
-
-BACKUP_FILE=$(find /docker-entrypoint-initdb.d/db/ -name '*.backup'| head -1)
-if [ ! -z $BACKUP_FILE ] && [ -e $BACKUP_FILE ]; then 
-  echo "[!>] Found backup, restoring from local"
-  echo "[!>] Restoring database from local .backup"
-
-  /usr/bin/psql -U $POSTGRES_USER -d $POSTGRES_DB -c "CREATE USER $UNIT_TEST_DB_USER WITH PASSWORD '$UNIT_TEST_DB_PASSWORD'; ALTER USER $UNIT_TEST_DB_USER CREATEDB;"
-
-  /usr/bin/pg_restore -U $POSTGRES_USER -d $POSTGRES_DB $BACKUP_FILE;
-  elif [ -e /docker-entrypoint-initdb.d/db/git.token ]; then
   echo "[!>] Found token, restoring from git"
   GIT_TOKEN=`cat /docker-entrypoint-initdb.d/db/git.token`
 
@@ -81,5 +42,4 @@
   fi
 else
   echo "[!>] Cannot restore database from git or local backup"
-fi
->>>>>>> 85996bea
+fi