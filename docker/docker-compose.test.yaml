version: '3'

services:
  postgres:
    build:
      context: .
      dockerfile: ./development/postgres.Dockerfile
    restart: unless-stopped
    ports:
      - 5432:5432
    volumes:
      - ./development/db/:/docker-entrypoint-initdb.d/db/
    env_file:
      - ./development/env/postgres.compose.env
    healthcheck:
      test: [
        "CMD-SHELL",
        "/usr/bin/pg_isready -U $$POSTGRES_USER -d $$POSTGRES_DB",
        "&& /usr/bin/psql -d $$POSTGRES_DB -U $$POSTGRES_USER -t -c \"select count(datid) from pg_stat_activity where state is not null and wait_event = 'WalWriterMain';\" | egrep .",
      ]
      interval: 10s
      timeout: 5s
      retries: 5

  app:
    platform: linux/amd64
    image: cll/app
    build:
      context: ..
      dockerfile: ./docker/test/app.Dockerfile
      args:
        server_name: localhost
    restart: unless-stopped
    command: >
      sh -c "/home/config_cll/init-app.sh"
    ports:
      - 8005:80
    expose:
      - 80
    env_file:
      - ./test/env/app.compose.env
    depends_on:
<<<<<<< HEAD
      - postgres
      - redis
    volumes:
      - ../CodeListLibrary_project/cll/media/:/var/www/concept_lib_sites/v1/CodeListLibrary_project/media
=======
      postgres:
        condition: service_healthy
      redis:
        condition: service_started

  mailhog:
    image: mailhog/mailhog:v1.0.1
    restart: unless-stopped
    profiles:
      - live
      - email
    ports:
      - 8025:8025
    networks:
      default:
        aliases:
          - mailhog
>>>>>>> 2904257e

  redis:
    image: redis:7.0-bullseye
    container_name: redis
    restart: on-failure
    ports:
      - 6379:6379
    expose:
      - 6379
    networks:
      default:
        aliases:
          - redis

  celery_worker:
    image: cll/app
    restart: on-failure:2
    command: >
      sh -c "/home/config_cll/worker-start.sh"
    env_file:
      - ./test/env/app.compose.env
    profiles:
      - live
    depends_on:
      postgres:
        condition: service_healthy
      redis:
        condition: service_started

  celery_beat:
    image: cll/app
    restart: on-failure:2
    command: >
      sh -c "/home/config_cll/beat-start.sh"
    env_file:
      - ./test/env/app.compose.env
    profiles:
      - live
    depends_on:
      postgres:
        condition: service_healthy
      redis:
        condition: service_started
      celery_worker:
        condition: service_started<|MERGE_RESOLUTION|>--- conflicted
+++ resolved
@@ -39,13 +39,9 @@
       - 80
     env_file:
       - ./test/env/app.compose.env
-    depends_on:
-<<<<<<< HEAD
-      - postgres
-      - redis
     volumes:
       - ../CodeListLibrary_project/cll/media/:/var/www/concept_lib_sites/v1/CodeListLibrary_project/media
-=======
+    depends_on:
       postgres:
         condition: service_healthy
       redis:
@@ -63,7 +59,6 @@
       default:
         aliases:
           - mailhog
->>>>>>> 2904257e
 
   redis:
     image: redis:7.0-bullseye
